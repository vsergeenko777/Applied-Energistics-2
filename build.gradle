/*
 * This file is part of Applied Energistics 2.
 * Copyright (c) 2013 - 2015, AlgorithmX2, All rights reserved.
 *
 * Applied Energistics 2 is free software: you can redistribute it and/or modify
 * it under the terms of the GNU Lesser General Public License as published by
 * the Free Software Foundation, either version 3 of the License, or
 * (at your option) any later version.
 *
 * Applied Energistics 2 is distributed in the hope that it will be useful,
 * but WITHOUT ANY WARRANTY; without even the implied warranty of
 * MERCHANTABILITY or FITNESS FOR A PARTICULAR PURPOSE.  See the
 * GNU Lesser General Public License for more details.
 *
 * You should have received a copy of the GNU Lesser General Public License
 * along with Applied Energistics 2.  If not, see <http://www.gnu.org/licenses/lgpl>.
 */

<<<<<<< HEAD
plugins {
    id 'java'
    id 'forgified-fabric-loom'
    id 'maven-publish'
    id "com.diffplug.gradle.spotless" version "4.3.0"
=======
buildscript {
    repositories {
        maven { url = 'https://maven.minecraftforge.net' }
        maven { url = 'https://repo.spongepowered.org/maven' }
        mavenCentral()
    }
    dependencies {
        classpath group: 'net.minecraftforge.gradle', name: 'ForgeGradle', version: '4.1.+', changing: true
        classpath 'org.spongepowered:mixingradle:0.7-SNAPSHOT'
    }
}

plugins {
    id "maven-publish"
    id "com.diffplug.spotless" version "5.12.4"
>>>>>>> b098fc32
    id "com.matthewprenger.cursegradle" version "1.4.0"
    id "org.sonarqube" version "2.8"
    id "jacoco"
}

repositories {
    mavenLocal()
    mavenCentral()
    maven { url = "https://maven.fabricmc.net/" }
    maven {
        name = "BuildCraft"
        url = "https://mod-buildcraft.com/maven"
        content {
            includeGroup "alexiil.mc.lib"
        }
    }
    maven {
        name = "HYWLA"
        url = "https://maven.tehnut.info/"
        content {
            includeGroup "mcp.mobius.waila"
        }
    }
    maven {
        name = "shedaniel"
        url = "https://maven.shedaniel.me"
        content {
            includeGroup "me.sargunvohra.mcmods"
            includeGroup "me.shedaniel"
            includeGroup "me.shedaniel.cloth"
            includeGroup "me.shedaniel.cloth.api"
        }
    }
    maven {
        name = "Technici4n"
        url = "https://raw.githubusercontent.com/Technici4n/Technici4n-maven/master/"
        content {
            includeGroup "dev.technici4n"
            includeGroup "net.fabricmc.fabric-api" // until ItemApiLookup PR #1352 is merged.
        }
    }
}

dependencies {
    minecraft "com.mojang:minecraft:${project.minecraft_version}"
    mappings "de.oceanlabs.mcp:mcp_snapshot:20201028-1.16.3"
    modImplementation "net.fabricmc:fabric-loader:${project.loader_version}"

    //Fabric api
    modImplementation "net.fabricmc.fabric-api:fabric-api:${project.fabric_version}"

    modImplementation "alexiil.mc.lib:libblockattributes-core:${libblockattributes_version}"
    modImplementation "alexiil.mc.lib:libblockattributes-items:${libblockattributes_version}"
    modImplementation "alexiil.mc.lib:libblockattributes-fluids:${libblockattributes_version}"
    include "alexiil.mc.lib:libblockattributes-core:${libblockattributes_version}"
    include "alexiil.mc.lib:libblockattributes-items:${libblockattributes_version}"
    include "alexiil.mc.lib:libblockattributes-fluids:${libblockattributes_version}"

    // Energy API
    modApi include("dev.technici4n:FastTransferLib:${project.ftl_version}", {
        exclude group: "teamreborn"
    })

    modCompileOnly("me.shedaniel:RoughlyEnoughItems:${rei_version}") {
        exclude group: "net.fabricmc.fabric-api"
    }
    modCompileOnly("mcp.mobius.waila:Hwyla:1.16.1-1.9.22-75") {
        exclude group: "net.fabricmc.fabric-api"
    }
    modRuntime("me.shedaniel:RoughlyEnoughItems:${rei_version}") {
        exclude group: "net.fabricmc.fabric-api"
    }
//    modRuntimeOnly "mcp.mobius.waila:Hwyla:1.16.1-1.9.22-75"

    implementation 'com.google.code.findbugs:jsr305:3.0.2'

    // unit test dependencies
    testImplementation("org.junit.jupiter:junit-jupiter-api:5.7.1")
    testRuntimeOnly("org.junit.jupiter:junit-jupiter-engine:5.7.1")
    testImplementation("org.assertj:assertj-core:3.19.0")
    testImplementation("com.google.guava:guava-testlib:21.0")
<<<<<<< HEAD
=======
    testImplementation("org.mockito:mockito-junit-jupiter:3.9.0")
    testImplementation("org.mockito:mockito-inline:3.9.0")

    // Annotation Processors
    annotationProcessor 'org.spongepowered:mixin:0.8:processor'
>>>>>>> b098fc32
}
group = artifact_group
archivesBaseName = artifact_basename

sourceCompatibility = targetCompatibility = JavaVersion.VERSION_1_8
compileJava {
    sourceCompatibility = targetCompatibility = JavaVersion.VERSION_1_8
    options.deprecation = false
}

// ensure everything uses UTF-8 and not some random codepage chosen by gradle
compileJava.options.encoding = 'UTF-8'
tasks.withType(JavaCompile) {
    options.encoding = 'UTF-8'
}

///////////////////
// Version Number

ext.pr = System.getenv('PR_NUMBER') ?: ""
if (ext.pr) {
  version = version + "+pr." + ext.pr
}

ext.branch = System.getenv('BRANCH') ?: ""
if (ext.branch) {
  version = version + "+branch." + ext.branch
}

ext.tag = System.getenv('TAG') ?: ""
if (ext.tag && ext.tag.startsWith("fabric/v") && System.getenv("GITHUB_ENV")) {
  version = ext.tag.substring("fabric/v".length())
  def envFile = new File(System.getenv("GITHUB_ENV"))
  // Validate that the rest is a semver version
  if (version ==~ /^(0|[1-9]\d*)\.(0|[1-9]\d*)\.(0|[1-9]\d*)(?:-((?:0|[1-9]\d*|\d*[a-zA-Z-][0-9a-zA-Z-]*)(?:\.(?:0|[1-9]\d*|\d*[a-zA-Z-][0-9a-zA-Z-]*))*))?(?:\+([0-9a-zA-Z-]+(?:\.[0-9a-zA-Z-]+)*))?$/) {
    envFile.append("VERSION=${version}")
  } else {
    throw new GradleException("Invalid semver: $version")
  }
}

ext.isAlpha = project.version.contains("alpha")
ext.isBeta = project.version.contains("beta")

sourceSets {
    api
    main {
        compileClasspath += sourceSets.api.output
        runtimeClasspath += sourceSets.api.output
        resources {
            srcDir 'src/generated/resources'
        }
    }
    datagen {
        compileClasspath += sourceSets.api.output
        runtimeClasspath += sourceSets.api.output
        compileClasspath += sourceSets.main.output
        runtimeClasspath += sourceSets.main.output
    }
    test {
        compileClasspath += sourceSets.api.output
        runtimeClasspath += sourceSets.api.output
    }
    siteexport {
        compileClasspath += sourceSets.api.output
        runtimeClasspath += sourceSets.api.output
        compileClasspath += sourceSets.main.output
        runtimeClasspath += sourceSets.main.output
    }
}

configurations {
    apiCompile.extendsFrom(compileClasspath)
    datagenCompile.extendsFrom(compileClasspath)
    siteexportCompile.extendsFrom(compileClasspath)
    siteexportRuntime.extendsFrom(runtimeClasspath)
}

test {
    useJUnitPlatform()
}

////////////////////
// Forge/Minecraft
minecraft {
<<<<<<< HEAD
    accessWidener "src/main/resources/appliedenergistics2.accesswidener"
=======
    mappings channel: project.mcp_channel, version: project.mcp_mappings

    accessTransformer = file('src/main/resources/META-INF/accesstransformer.cfg')

    runs {
        client {
            property 'forge.logging.console.level', 'debug'
            // See https://github.com/Vazkii/Patchouli#mixin-troubleshooting
            property 'mixin.env.disableRefMap', 'true'
            workingDirectory project.file('run')
            property "mixin.debug.export", "true"
            mods {
                appliedenergistics2 {
                    source sourceSets.main
                    source sourceSets.api
                }
            }
        }
        server {
            property 'forge.logging.console.level', 'debug'
            workingDirectory project.file('run')
            mods {
                appliedenergistics2 {
                    source sourceSets.main
                    source sourceSets.api
                }
            }
        }
        data {
            property 'forge.logging.console.level', 'debug'
            workingDirectory project.file('run')
            // ForgeGradle will just force-exit the Gradle Daemon which fails our builds in case
            // a daemon is used for any reason.
            forceExit false
            args '--mod', 'appliedenergistics2', '--all', '--output', file('src/generated/resources/'), "--existing", file("src/main/resources")
            mods {
                appliedenergistics2 {
                    source sourceSets.main
                    source sourceSets.api
                }
            }
        }
    }
}

///////////
// Mixins
mixin {
    add sourceSets.main, "appliedenergistics2.mixins.refmap.json"
>>>>>>> b098fc32
}

processResources {
    inputs.property "version", project.version

    from(sourceSets.main.resources.srcDirs) {
        include "fabric.mod.json"
        expand "version": project.version
    }

    from(sourceSets.main.resources.srcDirs) {
        exclude "fabric.mod.json"
    }
}

//////////////
// Aritfacts
processResources {
    exclude '.cache'
<<<<<<< HEAD
=======

    filesMatching("META-INF/mods.toml") {
        expand 'version': version, 'minecraft_version': project.minecraft_version_range, 'forge_version': project.forge_version_range,
            'jei_version': project.jei_version_range, 'top_version': project.top_version_range
    }
>>>>>>> b098fc32
}

jar {
    finalizedBy 'remapJar'

    from sourceSets.main.output.classesDirs
    from sourceSets.api.output.classesDirs
    from sourceSets.main.output.resourcesDir
    from sourceSets.api.output.resourcesDir

    manifest {
        attributes([
                "Specification-Title": "Applied Energistics 2",
                "Specification-Vendor": "TeamAppliedEnergistics",
                "Specification-Version": "${project.version}",
                "Implementation-Title": "${project.name}",
                "Implementation-Version": "${project.version}",
                "Implementation-Vendor" :"TeamAppliedEnergistics",
                "Implementation-Timestamp": new Date().format("yyyy-MM-dd'T'HH:mm:ssZ"),
                "MixinConfigs": "appliedenergistics2.mixins.json"
        ])
    }
}

task javadocs(type: Javadoc) {
    classpath = sourceSets.main.compileClasspath
    source = sourceSets.api.java
    include "appeng/api/**"

    options.addStringOption('Xdoclint:none', '-quiet')
    options.encoding = 'UTF-8'
    options.charSet = 'UTF-8'
}

task javadocJar(type: Jar, dependsOn: javadocs) {
    classifier = "javadoc"
    from javadoc.destinationDir
}
// Loom will automatically attach sourcesJar to a RemapSourcesJar task and to the "build" task
// if it is present.
// If you remove this task, sources will not be generated.
task sourcesJar(type: Jar, dependsOn: classes) {
    classifier = "sources"
    from sourceSets.main.allSource
    from sourceSets.api.allSource
}

task apiJar(type: Jar) {
    classifier = "api"
    from sourceSets.api.output
    include "appeng/api/**"

    // TODO: when FG bug is fixed, remove allJava from the api jar.
    // https://github.com/MinecraftForge/ForgeGradle/issues/369
    // Gradle should be able to pull them from the -sources jar.
    from sourceSets.api.allJava
}

artifacts {
    archives javadocJar
    archives sourcesJar
    archives apiJar
}

//////////////////
// Maven publish
publishing {
    if (!version.endsWith("-SNAPSHOT")) {
        publications {
            maven(MavenPublication) {
                groupId = project.group
                artifactId = 'appliedenergistics2-fabric'
                version = project.version

                // add all the jars that should be included when publishing to maven
                artifact(remapJar) {
                    builtBy remapJar
                }
                artifact(sourcesJar) {
                    builtBy remapSourcesJar
                }
                artifact javadocJar
                artifact apiJar
            }
        }
    }
    repositories {
        maven {
            credentials {
                username System.getenv("GITHUB_ACTOR")
                password System.getenv("GITHUB_TOKEN")
            }
            name = "GitHubPackages"
            url = "https://maven.pkg.github.com/AppliedEnergistics/Applied-Energistics-2"
        }
        maven {
            credentials {
                username System.getenv("MODMAVEN_USER")
                password System.getenv("MODMAVEN_PASSWORD")
            }
            name = "modmaven"
            url = "https://modmaven.dev/artifactory/local-releases/"
        }
    }

}

import net.fabricmc.loom.task.RunClientTask;

task generateData(type: RunClientTask, dependsOn: downloadAssets, group: "ae2", description: "Generates various JSON assets for the mod") {
    classpath = configurations.runtimeClasspath
    classpath sourceSets.api.output
    classpath sourceSets.main.output
    classpath sourceSets.datagen.output
    systemProperty "appeng.generateData", "true"
}
build.dependsOn generateData

task runSiteExport(type: RunClientTask, dependsOn: downloadAssets, group: "ae2", description: "Export game assets for the website") {
    classpath = configurations.runtimeClasspath
    classpath sourceSets.api.output
    classpath sourceSets.main.output
    classpath sourceSets.siteexport.output
}

/////////////
// Spotless
spotless {

    java {
        target 'src/*/java/appeng/**/*.java'

        endWithNewline()
        indentWithSpaces()
        removeUnusedImports()
        eclipse().configFile 'codeformat/codeformat.xml'
        importOrderFile 'codeformat/ae2.importorder'
    }

    format 'json', {
        target 'src/*/resources/**/*.json'
        targetExclude 'src/generated/resources/**'
        prettier().config(['parser': 'json'])
    }
}

////////////////
// Curse Forge
if (System.getenv("CURSEFORGE") && !version.endsWith("-SNAPSHOT")) {
    def cfReleaseType = "release"
    if (ext.isAlpha) {
      cfReleaseType = "alpha"
    } else if (ext.isBeta) {
      cfReleaseType = "beta"
    }

    curseforge {
        apiKey = System.getenv("CURSEFORGE")
        project {
            id = project.curseforge_project
            changelogType = "markdown"
            changelog = System.getenv("CHANGELOG") ?: "Please visit our [releases](https://github.com/AppliedEnergistics/Applied-Energistics-2/releases) for a changelog"
            releaseType = cfReleaseType
            addGameVersion project.minecraft_version
            addGameVersion "Fabric"
            mainArtifact(remapJar.archiveFile) {
                displayName = "${project.version} [FABRIC]"
            }
        }
        options {
            forgeGradleIntegration = false
        }
        afterEvaluate {
            tasks.getByName("curseforge${project.curseforge_project}").dependsOn remapJar
        }
    }
}

////////////////
// IntelliJ Project Import
// The Mixin annotation process does not have an obfuscation source when running through the IntelliJ compiler,
// thus we have to prevent it from being activated as part of importing this Gradle project into IntelliJ.
if (System.getProperty("idea.sync.active") == "true") {
    afterEvaluate {
        tasks.withType(JavaCompile).all {
            it.options.annotationProcessorPath = files()
        }
    }
}

// See https://github.com/AppliedEnergistics/Applied-Energistics-2/issues/5259
// Gradle module metadata contains mapped dependencies, making our artifacts unconsumable
tasks.withType(GenerateModuleMetadata) {
    enabled = false
}<|MERGE_RESOLUTION|>--- conflicted
+++ resolved
@@ -16,29 +16,11 @@
  * along with Applied Energistics 2.  If not, see <http://www.gnu.org/licenses/lgpl>.
  */
 
-<<<<<<< HEAD
 plugins {
     id 'java'
     id 'forgified-fabric-loom'
     id 'maven-publish'
-    id "com.diffplug.gradle.spotless" version "4.3.0"
-=======
-buildscript {
-    repositories {
-        maven { url = 'https://maven.minecraftforge.net' }
-        maven { url = 'https://repo.spongepowered.org/maven' }
-        mavenCentral()
-    }
-    dependencies {
-        classpath group: 'net.minecraftforge.gradle', name: 'ForgeGradle', version: '4.1.+', changing: true
-        classpath 'org.spongepowered:mixingradle:0.7-SNAPSHOT'
-    }
-}
-
-plugins {
-    id "maven-publish"
     id "com.diffplug.spotless" version "5.12.4"
->>>>>>> b098fc32
     id "com.matthewprenger.cursegradle" version "1.4.0"
     id "org.sonarqube" version "2.8"
     id "jacoco"
@@ -120,14 +102,11 @@
     testRuntimeOnly("org.junit.jupiter:junit-jupiter-engine:5.7.1")
     testImplementation("org.assertj:assertj-core:3.19.0")
     testImplementation("com.google.guava:guava-testlib:21.0")
-<<<<<<< HEAD
-=======
     testImplementation("org.mockito:mockito-junit-jupiter:3.9.0")
     testImplementation("org.mockito:mockito-inline:3.9.0")
 
     // Annotation Processors
     annotationProcessor 'org.spongepowered:mixin:0.8:processor'
->>>>>>> b098fc32
 }
 group = artifact_group
 archivesBaseName = artifact_basename
@@ -213,59 +192,7 @@
 ////////////////////
 // Forge/Minecraft
 minecraft {
-<<<<<<< HEAD
     accessWidener "src/main/resources/appliedenergistics2.accesswidener"
-=======
-    mappings channel: project.mcp_channel, version: project.mcp_mappings
-
-    accessTransformer = file('src/main/resources/META-INF/accesstransformer.cfg')
-
-    runs {
-        client {
-            property 'forge.logging.console.level', 'debug'
-            // See https://github.com/Vazkii/Patchouli#mixin-troubleshooting
-            property 'mixin.env.disableRefMap', 'true'
-            workingDirectory project.file('run')
-            property "mixin.debug.export", "true"
-            mods {
-                appliedenergistics2 {
-                    source sourceSets.main
-                    source sourceSets.api
-                }
-            }
-        }
-        server {
-            property 'forge.logging.console.level', 'debug'
-            workingDirectory project.file('run')
-            mods {
-                appliedenergistics2 {
-                    source sourceSets.main
-                    source sourceSets.api
-                }
-            }
-        }
-        data {
-            property 'forge.logging.console.level', 'debug'
-            workingDirectory project.file('run')
-            // ForgeGradle will just force-exit the Gradle Daemon which fails our builds in case
-            // a daemon is used for any reason.
-            forceExit false
-            args '--mod', 'appliedenergistics2', '--all', '--output', file('src/generated/resources/'), "--existing", file("src/main/resources")
-            mods {
-                appliedenergistics2 {
-                    source sourceSets.main
-                    source sourceSets.api
-                }
-            }
-        }
-    }
-}
-
-///////////
-// Mixins
-mixin {
-    add sourceSets.main, "appliedenergistics2.mixins.refmap.json"
->>>>>>> b098fc32
 }
 
 processResources {
@@ -285,14 +212,6 @@
 // Aritfacts
 processResources {
     exclude '.cache'
-<<<<<<< HEAD
-=======
-
-    filesMatching("META-INF/mods.toml") {
-        expand 'version': version, 'minecraft_version': project.minecraft_version_range, 'forge_version': project.forge_version_range,
-            'jei_version': project.jei_version_range, 'top_version': project.top_version_range
-    }
->>>>>>> b098fc32
 }
 
 jar {
