--- conflicted
+++ resolved
@@ -43,7 +43,7 @@
 
     ext.release = System.getenv('RELEASE') ?: ""
     if (ext.release) {
-        version = ext.release.substring(1)
+      version = ext.release
     }
 
     // Avoid build-directories for each subproject
@@ -77,15 +77,9 @@
     }
 }
 
-<<<<<<< HEAD
 dependencies {
     compile project(":api")
     compile project(":core")
-=======
-ext.release = System.getenv('RELEASE') ?: ""
-if (ext.release) {
-  version = ext.release
->>>>>>> 7233b112
 }
 
 subprojects {
@@ -144,34 +138,7 @@
     }
 }
 
-<<<<<<< HEAD
 // configure the maven publication
-=======
-def signProps = [:]
-if (System.getenv("KEY_STORE_FILE")) {
-    signProps['keyStore'] = System.getenv("KEY_STORE_FILE")
-    signProps['storePass'] = System.getenv("KEY_STORE_PASS")
-    signProps['alias'] = System.getenv("KEY_STORE_ALIAS")
-    signProps['keyPass'] = System.getenv("KEY_STORE_KEY_PASS")
-}
-
-task signJar(type: net.minecraftforge.gradle.common.task.SignJar, dependsOn: 'reobfJar') {
-    onlyIf { !signProps.isEmpty() }
-
-    if (!signProps.isEmpty()) {
-        keyStore = signProps.keyStore
-        alias = signProps.alias
-        storePass = signProps.storePass
-        keyPass = signProps.keyPass
-
-        inputFile = jar.archivePath
-        outputFile = jar.archivePath
-    }
-}
-
-apply from: 'gradle/scripts/artifacts.gradle'
-
->>>>>>> 7233b112
 publishing {
     // select the repositories you want to publish to
     repositories {
