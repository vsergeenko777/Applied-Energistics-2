package appeng.core.sync.packets;

import io.netty.buffer.ByteBuf;
import io.netty.buffer.Unpooled;

import java.io.ByteArrayInputStream;
import java.io.ByteArrayOutputStream;
import java.io.DataInputStream;
import java.io.DataOutputStream;
import java.io.IOException;

import net.minecraft.entity.player.EntityPlayer;
import net.minecraft.inventory.Container;
import appeng.api.config.FuzzyMode;
import appeng.api.util.IConfigManager;
import appeng.api.util.IConfigureableObject;
import appeng.container.AEBaseContainer;
import appeng.container.implementations.ContainerCellWorkbench;
import appeng.container.implementations.ContainerLevelEmitter;
import appeng.container.implementations.ContainerPatternTerm;
import appeng.container.implementations.ContainerPriority;
import appeng.container.implementations.ContainerQuartzKnife;
import appeng.container.implementations.ContainerSecurity;
import appeng.container.implementations.ContainerStorageBus;
import appeng.core.sync.AppEngPacket;
import appeng.core.sync.network.INetworkInfo;

public class PacketValueConfig extends AppEngPacket
{

	final public String Name;
	final public String Value;

	// automatic.
	public PacketValueConfig(ByteBuf stream) throws IOException {
		DataInputStream dis = new DataInputStream( new ByteArrayInputStream( stream.array(), stream.readerIndex(), stream.readableBytes() ) );
		Name = dis.readUTF();
		Value = dis.readUTF();
		// dis.close();
	}

	@Override
	public void serverPacketData(INetworkInfo manager, AppEngPacket packet, EntityPlayer player)
	{
		Container c = player.openContainer;

		if ( Name.equals( "QuartzKnife.Name" ) && c instanceof ContainerQuartzKnife )
		{
			ContainerQuartzKnife qk = (ContainerQuartzKnife) c;
			qk.setName( Value );
			return;
		}
		else if ( Name.equals( "TileSecurity.ToggleOption" ) && c instanceof ContainerSecurity )
		{
			ContainerSecurity sc = (ContainerSecurity) c;
			sc.toggleSetting( Value, player );
			return;
		}
		else if ( Name.equals( "PriorityHost.Priority" ) && c instanceof ContainerPriority )
		{
			ContainerPriority pc = (ContainerPriority) c;
			pc.setPriority( Integer.parseInt( Value ), player );
			return;
		}
		else if ( Name.equals( "LevelEmitter.Value" ) && c instanceof ContainerLevelEmitter )
		{
			ContainerLevelEmitter lvc = (ContainerLevelEmitter) c;
			lvc.setLevel( Long.parseLong( Value ), player );
			return;
		}
<<<<<<< HEAD
		else if ( Name.startsWith( "PatternTerminal." ) && c instanceof ContainerPatternTerm )
		{
			ContainerPatternTerm cpt = (ContainerPatternTerm) c;
			if ( Name.equals( "PatternTerminal.CraftMode" ) )
			{
				cpt.ct.craftingMode = Value.equals( "1" );
			}
			else if ( Name.equals( "PatternTerminal.Encode" ) )
			{
				cpt.encode();
			}
			else if ( Name.equals( "PatternTerminal.Clear" ) )
			{
				cpt.clear();
=======
		else if ( Name.startsWith( "StorageBus." ) && c instanceof ContainerStorageBus )
		{
			ContainerStorageBus ccw = (ContainerStorageBus) c;
			if ( Name.equals( "StorageBus.Action" ) )
			{
				if ( Value.equals( "Partition" ) )
				{
					ccw.partition();
				}
				else if ( Value.equals( "Clear" ) )
				{
					ccw.clear();
				}
>>>>>>> 15aa825d
			}
		}
		else if ( Name.startsWith( "CellWorkbench." ) && c instanceof ContainerCellWorkbench )
		{
			ContainerCellWorkbench ccw = (ContainerCellWorkbench) c;
			if ( Name.equals( "CellWorkbench.Action" ) )
			{
				if ( Value.equals( "CopyMode" ) )
				{
					ccw.nextCopyMode();
				}
				else if ( Value.equals( "Partition" ) )
				{
					ccw.partition();
				}
				else if ( Value.equals( "Clear" ) )
				{
					ccw.clear();
				}
			}
			else if ( Name.equals( "CellWorkbench.Fuzzy" ) )
			{
				ccw.setFuzzy( FuzzyMode.valueOf( Value ) );
			}
		}
		else if ( c instanceof IConfigureableObject )
		{
			IConfigManager cm = ((IConfigureableObject) c).getConfigManager();

			for (Enum e : cm.getSettings())
			{
				if ( e.name().equals( Name ) )
				{
					Enum def = cm.getSetting( e );

					try
					{
						cm.putSetting( e, Enum.valueOf( def.getClass(), Value ) );
					}
					catch (IllegalArgumentException err)
					{
						// :P
					}

					break;
				}
			}
		}

	}

	@Override
	public void clientPacketData(INetworkInfo network, AppEngPacket packet, EntityPlayer player)
	{
		Container c = player.openContainer;

		if ( Name.equals( "CustomName" ) && c instanceof AEBaseContainer )
		{
			((AEBaseContainer) c).customName = Value;
		}
		else if ( c instanceof IConfigureableObject )
		{
			IConfigManager cm = ((IConfigureableObject) c).getConfigManager();

			for (Enum e : cm.getSettings())
			{
				if ( e.name().equals( Name ) )
				{
					Enum def = cm.getSetting( e );

					try
					{
						cm.putSetting( e, Enum.valueOf( def.getClass(), Value ) );
					}
					catch (IllegalArgumentException err)
					{
						// :P
					}

					break;
				}
			}
		}

	}

	// api
	public PacketValueConfig(String Name, String Value) throws IOException {
		this.Name = Name;
		this.Value = Value;

		ByteBuf data = Unpooled.buffer();

		data.writeInt( getPacketID() );

		ByteArrayOutputStream bos = new ByteArrayOutputStream();
		DataOutputStream dos = new DataOutputStream( bos );
		dos.writeUTF( Name );
		dos.writeUTF( Value );
		// dos.close();

		data.writeBytes( bos.toByteArray() );

		configureWrite( data );
	}
}<|MERGE_RESOLUTION|>--- conflicted
+++ resolved
@@ -68,7 +68,6 @@
 			lvc.setLevel( Long.parseLong( Value ), player );
 			return;
 		}
-<<<<<<< HEAD
 		else if ( Name.startsWith( "PatternTerminal." ) && c instanceof ContainerPatternTerm )
 		{
 			ContainerPatternTerm cpt = (ContainerPatternTerm) c;
@@ -83,7 +82,8 @@
 			else if ( Name.equals( "PatternTerminal.Clear" ) )
 			{
 				cpt.clear();
-=======
+			}
+		}
 		else if ( Name.startsWith( "StorageBus." ) && c instanceof ContainerStorageBus )
 		{
 			ContainerStorageBus ccw = (ContainerStorageBus) c;
@@ -97,7 +97,6 @@
 				{
 					ccw.clear();
 				}
->>>>>>> 15aa825d
 			}
 		}
 		else if ( Name.startsWith( "CellWorkbench." ) && c instanceof ContainerCellWorkbench )
