--- conflicted
+++ resolved
@@ -1,59 +1,55 @@
-package appeng.core.localization;
-
-import net.minecraft.util.StatCollector;
-
-public enum GuiText
-{
-	inventory("container"), // mc's default Inventory localization.
-
-	Chest, StoredEnergy, Of, Condenser, Drive, GrindStone, SkyChest,
-
-	VibrationChamber, SpatialIOPort, LevelEmitter, Terminal,
-
-	Interface, Config, StoredItems, Patterns, ImportBus, ExportBus,
-
-	CellWorkbench, NetworkDetails, StorageCells, IOBuses,
-
-	IOPort, BytesUsed, Types, QuantumLinkChamber, PortableCell,
-
-	NetworkTool, PowerUsageRate, PowerInputRate, Installed, EnergyDrain,
-
-	StorageBus, Priority, Security, Encoded, Blank, Unlinked, Linked,
-
-	SecurityCardEditor, NoPermissions, WirelessTerminal, Wireless,
-
-	CraftingTerminal, FormationPlane, Inscriber, QuartzCuttingKnife,
-
-	METunnel, ItemTunnel, RedstoneTunnel, MJTunnel, EUTunnel, FluidTunnel, StoredSize,
-
-<<<<<<< HEAD
-	CopyMode, CopyModeDesc, PatternTerminal, CraftingPattern, ProcessingPattern, Crafts, Creates, And, With, MolecularAssembler,
-
-	StoredPower, MaxPower, RequiredPower, Efficiency, InWorldCrafting, inWorldFluix, inWorldPurification, inWorldSingularity,
-
-	OfSecondOutput, NoSecondOutput, RFTunnel, Stores, Next, SelectAmount, Lumen, Empty;
-=======
-	StoredPower, MaxPower, RequiredPower, Efficiency, InWorldCrafting, inWorldFluix, inWorldPurificationCertus, inWorldPurificationNether, inWorldPurificationFluix, inWorldSingularity, OfSecondOutput, NoSecondOutput, RFTunnel;
->>>>>>> baf5e661
-
-	String root;
-
-	GuiText() {
-		root = "gui.appliedenergistics2";
-	}
-
-	GuiText(String r) {
-		root = r;
-	}
-
-	public String getUnlocalized()
-	{
-		return root + "." + toString();
-	}
-
-	public String getLocal()
-	{
-		return StatCollector.translateToLocal( getUnlocalized() );
-	}
-
-}
+package appeng.core.localization;
+
+import net.minecraft.util.StatCollector;
+
+public enum GuiText
+{
+	inventory("container"), // mc's default Inventory localization.
+
+	Chest, StoredEnergy, Of, Condenser, Drive, GrindStone, SkyChest,
+
+	VibrationChamber, SpatialIOPort, LevelEmitter, Terminal,
+
+	Interface, Config, StoredItems, Patterns, ImportBus, ExportBus,
+
+	CellWorkbench, NetworkDetails, StorageCells, IOBuses,
+
+	IOPort, BytesUsed, Types, QuantumLinkChamber, PortableCell,
+
+	NetworkTool, PowerUsageRate, PowerInputRate, Installed, EnergyDrain,
+
+	StorageBus, Priority, Security, Encoded, Blank, Unlinked, Linked,
+
+	SecurityCardEditor, NoPermissions, WirelessTerminal, Wireless,
+
+	CraftingTerminal, FormationPlane, Inscriber, QuartzCuttingKnife,
+
+	METunnel, ItemTunnel, RedstoneTunnel, MJTunnel, EUTunnel, FluidTunnel, StoredSize,
+
+	CopyMode, CopyModeDesc, PatternTerminal, CraftingPattern, ProcessingPattern, Crafts, Creates, And, With, MolecularAssembler,
+
+	StoredPower, MaxPower, RequiredPower, Efficiency, InWorldCrafting, inWorldFluix, inWorldPurificationCertus, inWorldPurificationNether, inWorldPurificationFluix, inWorldSingularity,
+
+	OfSecondOutput, NoSecondOutput, RFTunnel, Stores, Next, SelectAmount, Lumen, Empty;
+
+	String root;
+
+	GuiText() {
+		root = "gui.appliedenergistics2";
+	}
+
+	GuiText(String r) {
+		root = r;
+	}
+
+	public String getUnlocalized()
+	{
+		return root + "." + toString();
+	}
+
+	public String getLocal()
+	{
+		return StatCollector.translateToLocal( getUnlocalized() );
+	}
+
+}