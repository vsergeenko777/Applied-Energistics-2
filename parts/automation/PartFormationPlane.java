--- conflicted
+++ resolved
@@ -401,10 +401,6 @@
 					if ( sum > 32 )
 						return input;
 				}
-<<<<<<< HEAD
-=======
-
->>>>>>> ac5d3e31
 				maxStorage = is.stackSize;
 				worked = true;
 				if ( type == Actionable.MODULATE )
