package appeng.hooks;

import java.util.Collection;
import java.util.Iterator;
import java.util.LinkedList;
import java.util.Queue;
import java.util.WeakHashMap;
import java.util.concurrent.Callable;

import net.minecraft.world.World;
import net.minecraftforge.event.world.ChunkEvent;
import net.minecraftforge.event.world.WorldEvent;
import appeng.api.networking.IGridNode;
import appeng.core.AELog;
import appeng.crafting.CraftingJob;
import appeng.entity.EntityFloatingItem;
import appeng.me.Grid;
import appeng.me.NetworkList;
import appeng.tile.AEBaseTile;
import appeng.util.Platform;

import com.google.common.collect.LinkedListMultimap;
import com.google.common.collect.Multimap;

import cpw.mods.fml.common.eventhandler.SubscribeEvent;
import cpw.mods.fml.common.gameevent.TickEvent;
import cpw.mods.fml.common.gameevent.TickEvent.Phase;
import cpw.mods.fml.common.gameevent.TickEvent.Type;
import cpw.mods.fml.common.gameevent.TickEvent.WorldTickEvent;

public class TickHandler
{

	class HandlerRep
	{

		public Queue<AEBaseTile> tiles = new LinkedList();

		public Collection<Grid> networks = new NetworkList();

		public void clear()
		{
			tiles = new LinkedList();
			networks = new NetworkList();
		}

	};

	final public static TickHandler instance = new TickHandler();

	final private WeakHashMap<World, Queue<Callable>> callQueue = new WeakHashMap<World, Queue<Callable>>();
	Queue<Callable> serverQueue = new LinkedList<Callable>();

	final private HandlerRep server = new HandlerRep();
	final private HandlerRep client = new HandlerRep();

	HandlerRep getRepo()
	{
		if ( Platform.isServer() )
			return server;
		return client;
	}

	public void addCallable(World w, Callable c)
	{
		if ( w == null )
			serverQueue.add( c );
		else
		{
			Queue<Callable> queue = callQueue.get( w );

			if ( queue == null )
				callQueue.put( w, queue = new LinkedList<Callable>() );

			queue.add( c );
		}
	}

	public void addInit(AEBaseTile tile)
	{
		if ( Platform.isServer() ) // for no there is no reason to care about this on the client...
			getRepo().tiles.add( tile );
	}

	public void addNetwork(Grid grid)
	{
		if ( Platform.isServer() ) // for no there is no reason to care about this on the client...
			getRepo().networks.add( grid );
	}

	public void removeNetwork(Grid grid)
	{
		if ( Platform.isServer() ) // for no there is no reason to care about this on the client...
			getRepo().networks.remove( grid );
	}

	public Iterable<Grid> getGridList()
	{
		return getRepo().networks;
	}

	public void shutdown()
	{
		getRepo().clear();
	}

	@SubscribeEvent
	public void unloadWorld(WorldEvent.Unload ev)
	{
		if ( Platform.isServer() ) // for no there is no reason to care about this on the client...
		{
			LinkedList<IGridNode> toDestroy = new LinkedList();

			for (Grid g : getRepo().networks)
			{
				for (IGridNode n : g.getNodes())
				{
					if ( n.getWorld() == ev.world )
						toDestroy.add( n );
				}
			}

			for (IGridNode n : toDestroy)
				n.destroy();
		}
	}

	@SubscribeEvent
	public void onChunkLoad(ChunkEvent.Load load)
	{
		for (Object te : load.getChunk().chunkTileEntityMap.values())
		{
			if ( te instanceof AEBaseTile )
			{
				((AEBaseTile) te).onChunkLoad();
			}
		}
	}

	@SubscribeEvent
	public void onTick(TickEvent ev)
	{

		if ( ev.type == Type.CLIENT && ev.phase == Phase.START )
		{
			EntityFloatingItem.ageStatic = (EntityFloatingItem.ageStatic + 1) % 60000;
		}

		// rwar!
		if ( ev.type == Type.WORLD && ev.phase == Phase.END )
		{
			WorldTickEvent wte = (WorldTickEvent) ev;
			synchronized (craftingJobs)
			{
				Iterator<CraftingJob> i = craftingJobs.get( wte.world ).iterator();
				while (i.hasNext())
				{
					CraftingJob cj = i.next();
					if ( !cj.simulateFor( 5 ) )
						i.remove();
				}
			}
		}

		// for no there is no reason to care about this on the client...
		else if ( ev.type == Type.SERVER && ev.phase == Phase.END )
		{
			// ready tiles.
			HandlerRep repo = getRepo();
			while (!repo.tiles.isEmpty())
			{
				AEBaseTile bt = repo.tiles.poll();
				bt.onReady();
			}

			// tick networks.
			for (Grid g : getRepo().networks)
				g.update();

			// cross world queue.
			processQueue( serverQueue );
		}

		// world synced queue(s)
		if ( ev.type == Type.WORLD && ev.phase == Phase.START )
		{
			processQueue( callQueue.get( ((WorldTickEvent) ev).world ) );
		}
	}

	private void processQueue(Queue<Callable> queue)
	{
		if ( queue == null )
			return;

		Callable c = null;
		while ((c = queue.poll()) != null)
		{
			try
			{
				c.call();
			}
			catch (Exception e)
			{
				AELog.error( e );
			}
		}
	}
<<<<<<< HEAD

	Multimap<World, CraftingJob> craftingJobs = LinkedListMultimap.create();

	public void registerCraftingSimulation(World world, CraftingJob craftingJob)
	{
		synchronized (craftingJobs)
		{
			craftingJobs.put( world, craftingJob );
		}
	}
=======
>>>>>>> df37237d
}<|MERGE_RESOLUTION|>--- conflicted
+++ resolved
@@ -206,7 +206,6 @@
 			}
 		}
 	}
-<<<<<<< HEAD
 
 	Multimap<World, CraftingJob> craftingJobs = LinkedListMultimap.create();
 
@@ -217,6 +216,5 @@
 			craftingJobs.put( world, craftingJob );
 		}
 	}
-=======
->>>>>>> df37237d
+
 }