name: 'Build branches'

on:
  push:
    branches-ignore: [ master ]

jobs:
  build:
    runs-on: ubuntu-latest

    steps:
      - uses: actions/checkout@v2
      - name: Set up JDK 1.8
        uses: actions/setup-java@v1
        with:
          java-version: 1.8
      - name: Grant execute permission for gradlew
        run: chmod +x gradlew
      - name: Use gradle cache for faster builds
        uses: actions/cache@v1
        with:
          path: ~/.gradle/caches
          key: ${{ runner.os }}-gradle-${{ hashFiles('**/*.gradle') }}
<<<<<<< HEAD
      - name: Generate Resources
        run: ./gradlew generateData
      - name: Build
        run: ./gradlew build
      - uses: actions/upload-artifact@v2
        with:
          name: dist
          path: build/libs/
=======
      - name: Clean gradle
        run: ./gradlew clean --no-daemon
      - name: Validate no assets
        run: test ! -d ./src/generated
      - name: Generate assets
        run: ./gradlew runData --no-daemon
      - name: Validate assets
        run: test -d ./src/generated -a -f ./src/generated/resources/.cache/cache
      - name: Build with Gradle
        run: ./gradlew build --no-daemon --info
>>>>>>> b098fc32
<|MERGE_RESOLUTION|>--- conflicted
+++ resolved
@@ -21,24 +21,11 @@
         with:
           path: ~/.gradle/caches
           key: ${{ runner.os }}-gradle-${{ hashFiles('**/*.gradle') }}
-<<<<<<< HEAD
       - name: Generate Resources
-        run: ./gradlew generateData
+        run: ./gradlew generateData --info
       - name: Build
-        run: ./gradlew build
+        run: ./gradlew build --info
       - uses: actions/upload-artifact@v2
         with:
           name: dist
-          path: build/libs/
-=======
-      - name: Clean gradle
-        run: ./gradlew clean --no-daemon
-      - name: Validate no assets
-        run: test ! -d ./src/generated
-      - name: Generate assets
-        run: ./gradlew runData --no-daemon
-      - name: Validate assets
-        run: test -d ./src/generated -a -f ./src/generated/resources/.cache/cache
-      - name: Build with Gradle
-        run: ./gradlew build --no-daemon --info
->>>>>>> b098fc32
+          path: build/libs/