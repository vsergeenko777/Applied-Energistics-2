--- conflicted
+++ resolved
@@ -34,11 +34,10 @@
           path: build/libs/
       - name: Publish to github packages
         env:
+          KEY_STORE_PASS: ${{ secrets.KEY_STORE_PASS }}
+          KEY_STORE_ALIAS: ${{ secrets.KEY_STORE_ALIAS }}
+          KEY_STORE_KEY_PASS: ${{ secrets.KEY_STORE_KEY_PASS }}
           GITHUB_TOKEN: ${{ secrets.GITHUB_TOKEN }}
-<<<<<<< HEAD
-        run: ./gradlew publish
-      - name: Upload to curseforge
-=======
         run: ./gradlew publishMavenPublicationToGitHubPackagesRepository --no-daemon --max-workers 1
       - name: Publish to modmaven
         env:
@@ -48,14 +47,7 @@
           MODMAVEN_USER: ${{ secrets.MODMAVEN_USER }}
           MODMAVEN_PASSWORD: ${{ secrets.MODMAVEN_PASSWORD }}
         run: ./gradlew publishMavenPublicationToModmavenRepository --no-daemon --max-workers 1
-      - name: Prepare artifact metadata
-        id: prepare_artifact_metadata
-        run: |
-          echo ::set-output name=ARTIFACT_PATH::./build/libs/appliedenergistics2-${RELEASE}.jar
-          echo ::set-output name=ARTIFACT_NAME::appliedenergistics2-${RELEASE}.jar
-      - name: Upload Release Artifact
-        uses: actions/upload-release-asset@v1.0.1
->>>>>>> 7e1bfdb5
+      - name: Upload to curseforge
         env:
           GITHUB_TOKEN: ${{ secrets.GITHUB_TOKEN }}
           CURSEFORGE: ${{ secrets.CURSEFORGE }}
