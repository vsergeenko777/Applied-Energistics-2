{
<<<<<<< HEAD
	"credit": "Made with Blockbench",
	"parent": "block/cube",
	"textures": {
		"up": "appliedenergistics2:block/chest/top",
		"down": "appliedenergistics2:block/chest/bottom",
		"north": "appliedenergistics2:block/chest/front",
		"particle": "appliedenergistics2:block/chest/side",
		"east": "appliedenergistics2:block/chest/side"
	},
	"elements": [
		{
			"from": [0, 0, 0],
			"to": [16, 16, 16],
			"faces": {
				"north": {"uv": [0, 0, 16, 16], "texture": "#north"},
				"east": {"uv": [0, 0, 16, 16], "texture": "#east"},
				"south": {"uv": [0, 0, 16, 16], "texture": "#east"},
				"west": {"uv": [0, 0, 16, 16], "texture": "#east"},
				"up": {"uv": [0, 0, 16, 16], "texture": "#up"},
				"down": {"uv": [0, 0, 16, 16], "texture": "#down"}
			}
		}
	]
=======
  "credit": "Made with Blockbench",
  "textures": {
    "4": "appliedenergistics2:block/drive/drive_inside",
    "up": "appliedenergistics2:block/chest/top",
    "down": "appliedenergistics2:block/chest/bottom",
    "north": "appliedenergistics2:block/chest/front",
    "particle": "appliedenergistics2:block/chest/side",
    "east": "appliedenergistics2:block/chest/side"
  },
  "elements": [
    {
      "from": [0, 0, 0],
      "to": [16, 16, 16],
      "faces": {
        "north": { "uv": [0, 0, 16, 16], "texture": "#north" },
        "east": { "uv": [0, 0, 16, 16], "texture": "#east" },
        "south": { "uv": [0, 0, 16, 16], "texture": "#east" },
        "west": { "uv": [0, 0, 16, 16], "texture": "#east" },
        "up": { "uv": [0, 0, 16, 16], "texture": "#up" },
        "down": { "uv": [0, 0, 16, 16], "texture": "#down" }
      }
    },
    {
      "name": "inside_back",
      "from": [5, 4, 7],
      "to": [11, 7, 10],
      "rotation": { "angle": 0, "axis": "y", "origin": [19, 11, 8] },
      "faces": {
        "north": { "uv": [4, 1, 16, 14], "texture": "#4" }
      }
    },
    {
      "name": "inside_left",
      "from": [11, 1, 1],
      "to": [14, 12, 11],
      "rotation": { "angle": 0, "axis": "y", "origin": [18, 11, 3] },
      "faces": {
        "north": { "uv": [2, 5, 2, 5], "texture": "#4" },
        "west": { "uv": [5, 1, 14, 12], "texture": "#4" }
      }
    },
    {
      "name": "inside_top",
      "from": [5, 6, 1],
      "to": [11, 9, 11],
      "rotation": { "angle": 0, "axis": "y", "origin": [15, 16, 3] },
      "faces": {
        "north": { "uv": [2, 7, 2, 7], "texture": "#4" },
        "down": { "uv": [6, 4, 6, 4], "texture": "#4" }
      }
    },
    {
      "name": "inside_bottom",
      "from": [5, 1, 1],
      "to": [11, 4, 11],
      "rotation": { "angle": 0, "axis": "y", "origin": [15, 11, 3] },
      "faces": {
        "north": { "uv": [2, 7, 2, 7], "texture": "#4" },
        "up": { "uv": [6, 3, 6, 3], "texture": "#4" }
      }
    },
    {
      "name": "inside_border_bottom",
      "from": [4, 0, 0],
      "to": [12, 3, 9],
      "rotation": { "angle": 0, "axis": "y", "origin": [15, 10, 1] },
      "faces": {
        "up": { "uv": [0, 4, 9, 13], "rotation": 90, "texture": "#4" }
      }
    },
    {
      "name": "inside_border_top",
      "from": [5, 7, 0],
      "to": [12, 10, 9],
      "rotation": { "angle": 0, "axis": "y", "origin": [15, 17, 1] },
      "faces": {
        "down": { "uv": [0, 4, 9, 13], "rotation": 270, "texture": "#4" }
      }
    },
    {
      "name": "inside_border_left",
      "from": [11, 3, 0],
      "to": [12, 8, 1],
      "rotation": { "angle": 0, "axis": "y", "origin": [15, 13, 1] },
      "faces": {
        "west": { "uv": [0, 8, 1, 13], "texture": "#4" }
      }
    },
    {
      "name": "inside_border_right",
      "from": [4, 3, 0],
      "to": [5, 8, 1],
      "rotation": { "angle": 0, "axis": "y", "origin": [8, 13, 1] },
      "faces": {
        "east": { "uv": [0, 6, 1, 11], "rotation": 180, "texture": "#4" }
      }
    },
    {
      "name": "inside_right",
      "from": [2, 1, 1],
      "to": [5, 12, 11],
      "rotation": { "angle": 0, "axis": "y", "origin": [9, 11, 3] },
      "faces": {
        "east": { "uv": [5, 2, 14, 13], "texture": "#4" }
      }
    }
  ]
>>>>>>> e8b57c6d
}<|MERGE_RESOLUTION|>--- conflicted
+++ resolved
@@ -1,29 +1,4 @@
 {
-<<<<<<< HEAD
-	"credit": "Made with Blockbench",
-	"parent": "block/cube",
-	"textures": {
-		"up": "appliedenergistics2:block/chest/top",
-		"down": "appliedenergistics2:block/chest/bottom",
-		"north": "appliedenergistics2:block/chest/front",
-		"particle": "appliedenergistics2:block/chest/side",
-		"east": "appliedenergistics2:block/chest/side"
-	},
-	"elements": [
-		{
-			"from": [0, 0, 0],
-			"to": [16, 16, 16],
-			"faces": {
-				"north": {"uv": [0, 0, 16, 16], "texture": "#north"},
-				"east": {"uv": [0, 0, 16, 16], "texture": "#east"},
-				"south": {"uv": [0, 0, 16, 16], "texture": "#east"},
-				"west": {"uv": [0, 0, 16, 16], "texture": "#east"},
-				"up": {"uv": [0, 0, 16, 16], "texture": "#up"},
-				"down": {"uv": [0, 0, 16, 16], "texture": "#down"}
-			}
-		}
-	]
-=======
   "credit": "Made with Blockbench",
   "textures": {
     "4": "appliedenergistics2:block/drive/drive_inside",
@@ -131,5 +106,4 @@
       }
     }
   ]
->>>>>>> e8b57c6d
 }