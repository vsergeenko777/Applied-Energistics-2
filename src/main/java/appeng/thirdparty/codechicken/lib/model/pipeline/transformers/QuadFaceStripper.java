--- conflicted
+++ resolved
@@ -70,17 +70,10 @@
             return true;// No mask, nothing changes.
         }
         // If the bit for this quad is set, then check if we should strip.
-<<<<<<< HEAD
         Direction face = quad.nominalFace();
-        if ((this.mask & (1 << face.ordinal())) != 0) {
+        if ((this.mask & 1 << face.ordinal()) != 0) {
             AxisDirection dir = face.getAxisDirection();
             switch (face.getAxis()) {
-=======
-        if ((this.mask & 1 << this.quad.orientation.ordinal()) != 0) {
-            AxisDirection dir = this.quad.orientation.getAxisDirection();
-            Vertex[] vertices = this.quad.vertices;
-            switch (this.quad.orientation.getAxis()) {
->>>>>>> b098fc32
                 case X: {
                     float bound = (float) (dir == POSITIVE ? this.bounds.maxX : this.bounds.minX);
                     float x1 = quad.posByIndex(0, 0);
