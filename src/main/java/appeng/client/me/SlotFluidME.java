/*
 * This file is part of Applied Energistics 2.
 * Copyright (c) 2013 - 2018, AlgorithmX2, All rights reserved.
 *
 * Applied Energistics 2 is free software: you can redistribute it and/or modify
 * it under the terms of the GNU Lesser General Public License as published by
 * the Free Software Foundation, either version 3 of the License, or
 * (at your option) any later version.
 *
 * Applied Energistics 2 is distributed in the hope that it will be useful,
 * but WITHOUT ANY WARRANTY; without even the implied warranty of
 * MERCHANTABILITY or FITNESS FOR A PARTICULAR PURPOSE.  See the
 * GNU Lesser General Public License for more details.
 *
 * You should have received a copy of the GNU Lesser General Public License
 * along with Applied Energistics 2.  If not, see <http://www.gnu.org/licenses/lgpl>.
 */

package appeng.client.me;

import javax.annotation.Nonnull;

import net.minecraft.entity.player.PlayerEntity;
import net.minecraft.inventory.IInventory;
import net.minecraft.inventory.Inventory;
import net.minecraft.inventory.container.Slot;
import net.minecraft.item.ItemStack;
<<<<<<< HEAD
import net.minecraft.screen.slot.Slot;
=======
>>>>>>> b756d68b

import appeng.api.storage.data.IAEFluidStack;
import appeng.fluids.container.slots.IMEFluidSlot;

<<<<<<< HEAD
/**
 * @author BrockWS
 * @version rv6 - 22/05/2018
 * @since rv6 22/05/2018
 */
public class SlotFluidME extends Slot implements IMEFluidSlot {
=======
public class SlotFluidME extends Slot implements IMEFluidSlot {

    private static final IInventory EMPTY_INVENTORY = new Inventory(0);
>>>>>>> b756d68b

    private final InternalFluidSlotME slot;

    public SlotFluidME(InternalFluidSlotME slot) {
        super(EMPTY_INVENTORY, 0, slot.getxPosition(), slot.getyPosition());
        this.slot = slot;
    }

    @Override
    public IAEFluidStack getAEFluidStack() {
        if (this.slot.hasPower()) {
            return this.slot.getAEStack();
        }
        return null;
    }

    @Override
<<<<<<< HEAD
    public boolean canInsert(ItemStack stack) {
=======
    public boolean isItemValid(final ItemStack stack) {
>>>>>>> b756d68b
        return false;
    }

    @Nonnull
    @Override
    public ItemStack getStack() {
        return ItemStack.EMPTY;
    }

    @Override
    public boolean hasStack() {
        if (this.slot.hasPower()) {
            return this.getAEFluidStack() != null;
        }
        return false;
    }

    @Override
<<<<<<< HEAD
    public void setStack(final ItemStack par1ItemStack) {
=======
    public void putStack(final ItemStack stack) {
>>>>>>> b756d68b

    }

    @Override
    public int getMaxItemCount() {
        return 0;
    }

    @Nonnull
    @Override
    public ItemStack takeStack(final int par1) {
        return ItemStack.EMPTY;
    }

    @Override
<<<<<<< HEAD
    public boolean canTakeItems(final PlayerEntity par1PlayerEntity) {
=======
    public boolean canTakeStack(final PlayerEntity player) {
>>>>>>> b756d68b
        return false;
    }
}<|MERGE_RESOLUTION|>--- conflicted
+++ resolved
@@ -25,26 +25,14 @@
 import net.minecraft.inventory.Inventory;
 import net.minecraft.inventory.container.Slot;
 import net.minecraft.item.ItemStack;
-<<<<<<< HEAD
 import net.minecraft.screen.slot.Slot;
-=======
->>>>>>> b756d68b
 
 import appeng.api.storage.data.IAEFluidStack;
 import appeng.fluids.container.slots.IMEFluidSlot;
 
-<<<<<<< HEAD
-/**
- * @author BrockWS
- * @version rv6 - 22/05/2018
- * @since rv6 22/05/2018
- */
-public class SlotFluidME extends Slot implements IMEFluidSlot {
-=======
 public class SlotFluidME extends Slot implements IMEFluidSlot {
 
     private static final IInventory EMPTY_INVENTORY = new Inventory(0);
->>>>>>> b756d68b
 
     private final InternalFluidSlotME slot;
 
@@ -62,11 +50,7 @@
     }
 
     @Override
-<<<<<<< HEAD
     public boolean canInsert(ItemStack stack) {
-=======
-    public boolean isItemValid(final ItemStack stack) {
->>>>>>> b756d68b
         return false;
     }
 
@@ -85,11 +69,7 @@
     }
 
     @Override
-<<<<<<< HEAD
-    public void setStack(final ItemStack par1ItemStack) {
-=======
-    public void putStack(final ItemStack stack) {
->>>>>>> b756d68b
+    public void setStack(final ItemStack stack) {
 
     }
 
@@ -105,11 +85,7 @@
     }
 
     @Override
-<<<<<<< HEAD
-    public boolean canTakeItems(final PlayerEntity par1PlayerEntity) {
-=======
-    public boolean canTakeStack(final PlayerEntity player) {
->>>>>>> b756d68b
+    public boolean canTakeItems(final PlayerEntity player) {
         return false;
     }
 }