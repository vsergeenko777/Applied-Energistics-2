/*
 * This file is part of Applied Energistics 2.
 * Copyright (c) 2013 - 2014, AlgorithmX2, All rights reserved.
 *
 * Applied Energistics 2 is free software: you can redistribute it and/or modify
 * it under the terms of the GNU Lesser General Public License as published by
 * the Free Software Foundation, either version 3 of the License, or
 * (at your option) any later version.
 *
 * Applied Energistics 2 is distributed in the hope that it will be useful,
 * but WITHOUT ANY WARRANTY; without even the implied warranty of
 * MERCHANTABILITY or FITNESS FOR A PARTICULAR PURPOSE.  See the
 * GNU Lesser General Public License for more details.
 *
 * You should have received a copy of the GNU Lesser General Public License
 * along with Applied Energistics 2.  If not, see <http://www.gnu.org/licenses/lgpl>.
 */

package appeng.client.render.cablebus;

import java.util.ArrayList;
import java.util.EnumMap;
import java.util.Iterator;
import java.util.List;
import java.util.Map;
import java.util.Map.Entry;
import java.util.Random;
import java.util.function.Supplier;

import javax.annotation.Nullable;

<<<<<<< HEAD
import net.fabricmc.api.EnvType;
import net.fabricmc.api.Environment;
import net.fabricmc.fabric.api.renderer.v1.Renderer;
import net.fabricmc.fabric.api.renderer.v1.RendererAccess;
import net.fabricmc.fabric.api.renderer.v1.mesh.Mesh;
import net.fabricmc.fabric.api.renderer.v1.mesh.MeshBuilder;
import net.fabricmc.fabric.api.renderer.v1.mesh.QuadEmitter;
import net.fabricmc.fabric.api.renderer.v1.model.FabricBakedModel;
import net.fabricmc.fabric.api.renderer.v1.render.RenderContext;
import net.fabricmc.fabric.api.rendering.data.v1.RenderAttachedBlockView;
=======
import com.google.common.cache.CacheBuilder;
import com.google.common.cache.CacheLoader;
import com.google.common.cache.LoadingCache;
import com.google.common.cache.Weigher;

>>>>>>> b756d68b
import net.minecraft.block.BlockState;
import net.minecraft.client.render.model.BakedModel;
import net.minecraft.client.render.model.BakedQuad;
import net.minecraft.client.render.model.json.ModelOverrideList;
import net.minecraft.client.render.model.json.ModelTransformation;
import net.minecraft.client.texture.MissingSprite;
import net.minecraft.client.texture.Sprite;
import net.minecraft.item.ItemStack;
import net.minecraft.util.Identifier;
import net.minecraft.util.math.BlockPos;
import net.minecraft.util.math.Direction;
import net.minecraft.world.BlockRenderView;

import appeng.api.parts.IDynamicPartBakedModel;
import appeng.api.parts.IPartModel;
import appeng.api.util.AECableType;
import appeng.api.util.AEColor;

@Environment(EnvType.CLIENT)
public class CableBusBakedModel implements BakedModel, FabricBakedModel {

    private static final Renderer RENDERER = RendererAccess.INSTANCE.getRenderer();

<<<<<<< HEAD
    // FIXME: This entire cache seems dumb as shit
    private static final Map<CableBusRenderState, Mesh> CABLE_MODEL_CACHE = new HashMap<>();
=======
    // The number of quads overall that will be cached
    private static final int CACHE_QUAD_COUNT = 5000;

    private final LoadingCache<CableBusRenderState, List<BakedQuad>> cableModelCache;
>>>>>>> b756d68b

    private final CableBuilder cableBuilder;

    private final FacadeBuilder facadeBuilder;

    private final Map<Identifier, BakedModel> partModels;

    private final Sprite particleTexture;

    CableBusBakedModel(CableBuilder cableBuilder, FacadeBuilder facadeBuilder, Map<Identifier, BakedModel> partModels,
            Sprite particleTexture) {
        this.cableBuilder = cableBuilder;
        this.facadeBuilder = facadeBuilder;
        this.partModels = partModels;
        this.particleTexture = particleTexture;
        this.cableModelCache = CacheBuilder.newBuilder()//
                .maximumWeight(CACHE_QUAD_COUNT)//
                .weigher((Weigher<CableBusRenderState, List<BakedQuad>>) (key, value) -> value.size())//
                .build(new CacheLoader<CableBusRenderState, List<BakedQuad>>() {
                    @Override
                    public List<BakedQuad> load(CableBusRenderState renderState) {
                        final List<BakedQuad> model = new ArrayList<>();
                        addCableQuads(renderState, model);
                        return model;
                    }
                });
    }

    @Override
    public void emitItemQuads(ItemStack stack, Supplier<Random> randomSupplier, RenderContext context) {
        // This model will only ever be used for blocks
    }

    private CableBusRenderState getRenderState(BlockRenderView blockView, BlockPos pos) {

        RenderAttachedBlockView renderAttachedBlockView = (RenderAttachedBlockView) blockView;
        Object renderAttachment = renderAttachedBlockView.getBlockEntityRenderAttachment(pos);
        if (renderAttachment instanceof CableBusRenderState) {
            return (CableBusRenderState) renderAttachment;
        }
        return null;

    }

    @Override
    public void emitBlockQuads(BlockRenderView blockView, BlockState state, BlockPos pos,
            Supplier<Random> randomSupplier, RenderContext context) {

<<<<<<< HEAD
        CableBusRenderState renderState = getRenderState(blockView, pos);
=======
            // First, handle the cable at the center of the cable bus
            final List<BakedQuad> cableModel = cableModelCache.getUnchecked(renderState);
            quads.addAll(cableModel);
>>>>>>> b756d68b

        if (renderState == null) {
            return;
        }

        // First, handle the cable at the center of the cable bus
        final Mesh cableModel = CABLE_MODEL_CACHE.computeIfAbsent(renderState, this::buildCableModel);
        if (cableModel != null) {
            context.meshConsumer().accept(cableModel);
        }

        // Then handle attachments
        for (Direction facing : Direction.values()) {
            final IPartModel partModel = renderState.getAttachments().get(facing);
            if (partModel == null) {
                continue;
            }

            Object partModelData = renderState.getPartModelData().get(facing);

            for (Identifier model : partModel.getModels()) {
                BakedModel bakedModel = this.partModels.get(model);

                if (bakedModel == null) {
                    throw new IllegalStateException("Trying to use an unregistered part model: " + model);
                }

                context.pushTransform(QuadRotator.get(facing, Direction.UP));
                if (bakedModel instanceof IDynamicPartBakedModel) {
                    ((IDynamicPartBakedModel) bakedModel).emitQuads(blockView, state, pos, randomSupplier, context,
                            facing, partModelData);
                } else if (bakedModel instanceof FabricBakedModel) {
                    ((FabricBakedModel) bakedModel).emitBlockQuads(blockView, state, pos, randomSupplier, context);
                } else {
                    context.fallbackConsumer().accept(bakedModel);
                }
                context.popTransform();
            }
        }

        Mesh mesh = this.facadeBuilder.getFacadeMesh(renderState, randomSupplier, this.partModels::get);
        context.meshConsumer().accept(mesh);
    }

    // Determines whether a cable is connected to exactly two sides that are
    // opposite each other
    private static boolean isStraightLine(AECableType cableType, EnumMap<Direction, AECableType> sides) {
        final Iterator<Entry<Direction, AECableType>> it = sides.entrySet().iterator();
        if (!it.hasNext()) {
            return false; // No connections
        }

        final Entry<Direction, AECableType> nextConnection = it.next();
        final Direction firstSide = nextConnection.getKey();
        final AECableType firstType = nextConnection.getValue();

        if (!it.hasNext()) {
            return false; // Only a single connection
        }
        if (firstSide.getOpposite() != it.next().getKey()) {
            return false; // Connected to two sides that are not opposite each other
        }
        if (it.hasNext()) {
            return false; // Must not have any other connection points
        }

        final AECableType secondType = sides.get(firstSide.getOpposite());

        return firstType == secondType && cableType == firstType && cableType == secondType;
    }

    private Mesh buildCableModel(CableBusRenderState renderState) {
        AECableType cableType = renderState.getCableType();
        if (cableType == AECableType.NONE) {
            return null;
        }

        AEColor cableColor = renderState.getCableColor();
        EnumMap<Direction, AECableType> connectionTypes = renderState.getConnectionTypes();

        MeshBuilder builder = RENDERER.meshBuilder();
        QuadEmitter emitter = builder.getEmitter();

        // If the connection is straight, no busses are attached, and no covered core
        // has been forced (in case of glass
        // cables), then render the cable as a simplified straight line.
        boolean noAttachments = !renderState.getAttachments().values().stream()
                .anyMatch(IPartModel::requireCableConnection);
        if (noAttachments && isStraightLine(cableType, connectionTypes)) {
            Direction facing = connectionTypes.keySet().iterator().next();

            switch (cableType) {
                case GLASS:
                    this.cableBuilder.addStraightGlassConnection(facing, cableColor, emitter);
                    break;
                case COVERED:
                    this.cableBuilder.addStraightCoveredConnection(facing, cableColor, emitter);
                    break;
                case SMART:
                    this.cableBuilder.addStraightSmartConnection(facing, cableColor,
                            renderState.getChannelsOnSide().get(facing), emitter);
                    break;
                case DENSE_COVERED:
                    this.cableBuilder.addStraightDenseCoveredConnection(facing, cableColor, emitter);
                    break;
                case DENSE_SMART:
                    this.cableBuilder.addStraightDenseSmartConnection(facing, cableColor,
                            renderState.getChannelsOnSide().get(facing), emitter);
                    break;
                default:
                    break;
            }

            return builder.build(); // Don't render the other form of connection
        }

        this.cableBuilder.addCableCore(renderState.getCoreType(), cableColor, emitter);

        // Render all internal connections to attachments
        EnumMap<Direction, Integer> attachmentConnections = renderState.getAttachmentConnections();
        for (Direction facing : attachmentConnections.keySet()) {
            int distance = attachmentConnections.get(facing);
            int channels = renderState.getChannelsOnSide().get(facing);

            switch (cableType) {
                case GLASS:
                    this.cableBuilder.addConstrainedGlassConnection(facing, cableColor, distance, emitter);
                    break;
                case COVERED:
                    this.cableBuilder.addConstrainedCoveredConnection(facing, cableColor, distance, emitter);
                    break;
                case SMART:
                    this.cableBuilder.addConstrainedSmartConnection(facing, cableColor, distance, channels, emitter);
                    break;
                case DENSE_COVERED:
                case DENSE_SMART:
                    // Dense cables do not render connections to parts since none can be attached
                    break;
                default:
                    break;
            }
        }

        // Render all outgoing connections using the appropriate type
        for (final Entry<Direction, AECableType> connection : connectionTypes.entrySet()) {
            final Direction facing = connection.getKey();
            final AECableType connectionType = connection.getValue();
            final boolean cableBusAdjacent = renderState.getCableBusAdjacent().contains(facing);
            final int channels = renderState.getChannelsOnSide().get(facing);

            switch (cableType) {
                case GLASS:
                    this.cableBuilder.addGlassConnection(facing, cableColor, connectionType, cableBusAdjacent, emitter);
                    break;
                case COVERED:
                    this.cableBuilder.addCoveredConnection(facing, cableColor, connectionType, cableBusAdjacent,
                            emitter);
                    break;
                case SMART:
                    this.cableBuilder.addSmartConnection(facing, cableColor, connectionType, cableBusAdjacent, channels,
                            emitter);
                    break;
                case DENSE_COVERED:
                    this.cableBuilder.addDenseCoveredConnection(facing, cableColor, connectionType, cableBusAdjacent,
                            emitter);
                    break;
                case DENSE_SMART:
                    this.cableBuilder.addDenseSmartConnection(facing, cableColor, connectionType, cableBusAdjacent,
                            channels, emitter);
                    break;
                default:
                    break;
            }
        }

        return builder.build();
    }

    /**
     * Gets a list of texture sprites appropriate for particles (digging, etc.)
     * given the render state for a cable bus.
     */
    public List<Sprite> getParticleTextures(CableBusRenderState renderState) {
        CableCoreType coreType = CableCoreType.fromCableType(renderState.getCableType());
        AEColor cableColor = renderState.getCableColor();

        List<Sprite> result = new ArrayList<>();

        if (coreType != null) {
            result.add(this.cableBuilder.getCoreTexture(coreType, cableColor));
        }

        // If no core is present, just use the first part that comes into play
        for (Direction side : renderState.getAttachments().keySet()) {
            IPartModel partModel = renderState.getAttachments().get(side);

            for (Identifier model : partModel.getModels()) {
                BakedModel bakedModel = this.partModels.get(model);

                if (bakedModel == null) {
                    throw new IllegalStateException("Trying to use an unregistered part model: " + model);
                }

                Sprite particleTexture = bakedModel.getSprite();

                // If a part sub-model has no particle texture (indicated by it being the
                // missing texture),
                // don't add it, so we don't get ugly missing texture break particles.
                if (!isMissingTexture(particleTexture)) {
                    result.add(particleTexture);
                }
            }
        }

        return result;
    }

    private boolean isMissingTexture(Sprite particleTexture) {
        return particleTexture instanceof MissingSprite;
    }

    @Override
    public boolean useAmbientOcclusion() {
        return true;
    }

    @Override
    public boolean hasDepth() {
        return false;
    }

    @Override
    public boolean isSideLit() {
        return false;// TODO
    }

    @Override
    public boolean isBuiltin() {
        return false;
    }

    @Override
    public Sprite getSprite() {
        return this.particleTexture;
    }

    @Override
    public ModelTransformation getTransformation() {
        return ModelTransformation.NONE;
    }

    @Override
    public ModelOverrideList getOverrides() {
        return ModelOverrideList.EMPTY;
    }

<<<<<<< HEAD
    public static void clearCache() {
        CABLE_MODEL_CACHE.clear();
    }

    @Override
    public boolean isVanillaAdapter() {
        return false;
    }

    @Override
    public List<BakedQuad> getQuads(@Nullable BlockState state, @Nullable Direction face, Random random) {
        throw new IllegalStateException();
    }

=======
>>>>>>> b756d68b
}<|MERGE_RESOLUTION|>--- conflicted
+++ resolved
@@ -29,7 +29,6 @@
 
 import javax.annotation.Nullable;
 
-<<<<<<< HEAD
 import net.fabricmc.api.EnvType;
 import net.fabricmc.api.Environment;
 import net.fabricmc.fabric.api.renderer.v1.Renderer;
@@ -40,13 +39,11 @@
 import net.fabricmc.fabric.api.renderer.v1.model.FabricBakedModel;
 import net.fabricmc.fabric.api.renderer.v1.render.RenderContext;
 import net.fabricmc.fabric.api.rendering.data.v1.RenderAttachedBlockView;
-=======
 import com.google.common.cache.CacheBuilder;
 import com.google.common.cache.CacheLoader;
 import com.google.common.cache.LoadingCache;
 import com.google.common.cache.Weigher;
 
->>>>>>> b756d68b
 import net.minecraft.block.BlockState;
 import net.minecraft.client.render.model.BakedModel;
 import net.minecraft.client.render.model.BakedQuad;
@@ -70,15 +67,10 @@
 
     private static final Renderer RENDERER = RendererAccess.INSTANCE.getRenderer();
 
-<<<<<<< HEAD
-    // FIXME: This entire cache seems dumb as shit
-    private static final Map<CableBusRenderState, Mesh> CABLE_MODEL_CACHE = new HashMap<>();
-=======
     // The number of quads overall that will be cached
     private static final int CACHE_QUAD_COUNT = 5000;
 
-    private final LoadingCache<CableBusRenderState, List<BakedQuad>> cableModelCache;
->>>>>>> b756d68b
+    private static final LoadingCache<CableBusRenderState, Mesh> cableModelCache = new HashMap<>();
 
     private final CableBuilder cableBuilder;
 
@@ -127,13 +119,7 @@
     public void emitBlockQuads(BlockRenderView blockView, BlockState state, BlockPos pos,
             Supplier<Random> randomSupplier, RenderContext context) {
 
-<<<<<<< HEAD
         CableBusRenderState renderState = getRenderState(blockView, pos);
-=======
-            // First, handle the cable at the center of the cable bus
-            final List<BakedQuad> cableModel = cableModelCache.getUnchecked(renderState);
-            quads.addAll(cableModel);
->>>>>>> b756d68b
 
         if (renderState == null) {
             return;
@@ -390,11 +376,6 @@
         return ModelOverrideList.EMPTY;
     }
 
-<<<<<<< HEAD
-    public static void clearCache() {
-        CABLE_MODEL_CACHE.clear();
-    }
-
     @Override
     public boolean isVanillaAdapter() {
         return false;
@@ -405,6 +386,4 @@
         throw new IllegalStateException();
     }
 
-=======
->>>>>>> b756d68b
 }