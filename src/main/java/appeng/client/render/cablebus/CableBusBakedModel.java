/*
 * This file is part of Applied Energistics 2.
 * Copyright (c) 2013 - 2014, AlgorithmX2, All rights reserved.
 *
 * Applied Energistics 2 is free software: you can redistribute it and/or modify
 * it under the terms of the GNU Lesser General Public License as published by
 * the Free Software Foundation, either version 3 of the License, or
 * (at your option) any later version.
 *
 * Applied Energistics 2 is distributed in the hope that it will be useful,
 * but WITHOUT ANY WARRANTY; without even the implied warranty of
 * MERCHANTABILITY or FITNESS FOR A PARTICULAR PURPOSE.  See the
 * GNU Lesser General Public License for more details.
 *
 * You should have received a copy of the GNU Lesser General Public License
 * along with Applied Energistics 2.  If not, see <http://www.gnu.org/licenses/lgpl>.
 */

package appeng.client.render.cablebus;

import java.util.ArrayList;
import java.util.EnumMap;
import java.util.Iterator;
import java.util.List;
import java.util.Map;
import java.util.Map.Entry;
import java.util.Random;
import java.util.function.Supplier;

import javax.annotation.Nullable;

import com.google.common.cache.CacheBuilder;
import com.google.common.cache.CacheLoader;
import com.google.common.cache.LoadingCache;

import net.fabricmc.api.EnvType;
import net.fabricmc.api.Environment;
import net.fabricmc.fabric.api.renderer.v1.Renderer;
import net.fabricmc.fabric.api.renderer.v1.RendererAccess;
import net.fabricmc.fabric.api.renderer.v1.mesh.Mesh;
import net.fabricmc.fabric.api.renderer.v1.mesh.MeshBuilder;
import net.fabricmc.fabric.api.renderer.v1.mesh.QuadEmitter;
import net.fabricmc.fabric.api.renderer.v1.model.FabricBakedModel;
import net.fabricmc.fabric.api.renderer.v1.render.RenderContext;
import net.fabricmc.fabric.api.rendering.data.v1.RenderAttachedBlockView;
import net.minecraft.block.BlockState;
import net.minecraft.client.renderer.model.BakedQuad;
import net.minecraft.client.renderer.model.IBakedModel;
import net.minecraft.client.renderer.model.ItemCameraTransforms;
import net.minecraft.client.renderer.model.ItemOverrideList;
import net.minecraft.client.renderer.texture.MissingTextureSprite;
import net.minecraft.client.renderer.texture.TextureAtlasSprite;
import net.minecraft.item.ItemStack;
import net.minecraft.util.Direction;
import net.minecraft.util.ResourceLocation;
import net.minecraft.util.math.BlockPos;
import net.minecraft.world.IBlockDisplayReader;

import appeng.api.parts.IDynamicPartBakedModel;
import appeng.api.parts.IPartModel;
import appeng.api.util.AECableType;
import appeng.api.util.AEColor;
import appeng.parts.reporting.ReportingModelData;

@Environment(EnvType.CLIENT)
public class CableBusBakedModel implements IBakedModel, FabricBakedModel {

    private static final Mesh EMPTY_MESH = consumer -> {
    };

    private static final Renderer RENDERER = RendererAccess.INSTANCE.getRenderer();

    // The number of meshes overall that will be cached
    private static final int CACHE_MESH_COUNT = 100;

    /**
     * Lookup table to match the spin of a part with an up direction.
<<<<<<< HEAD
     *
     * DUNSWE for the facing index, 4 spin values per facing.
     *
=======
     * <p>
     * DUNSWE for the facing index, 4 spin values per facing.
>>>>>>> b098fc32
     */
    private static final Direction[] SPIN_TO_DIRECTION = new Direction[] {
            Direction.NORTH, Direction.WEST, Direction.SOUTH, Direction.EAST, // DOWN
            Direction.NORTH, Direction.EAST, Direction.SOUTH, Direction.WEST, // UP
            Direction.UP, Direction.WEST, Direction.DOWN, Direction.EAST, // NORTH
            Direction.UP, Direction.EAST, Direction.DOWN, Direction.WEST, // SOUTH
            Direction.UP, Direction.SOUTH, Direction.DOWN, Direction.NORTH, // WEST
            Direction.UP, Direction.NORTH, Direction.DOWN, Direction.SOUTH // EAST
    };

    private final LoadingCache<CableBusRenderState, Mesh> cableModelCache;

    private final CableBuilder cableBuilder;

    private final FacadeBuilder facadeBuilder;

    private final Map<ResourceLocation, IBakedModel> partModels;

    private final TextureAtlasSprite particleTexture;

    CableBusBakedModel(CableBuilder cableBuilder, FacadeBuilder facadeBuilder,
            Map<ResourceLocation, IBakedModel> partModels,
            TextureAtlasSprite particleTexture) {
        this.cableBuilder = cableBuilder;
        this.facadeBuilder = facadeBuilder;
        this.partModels = partModels;
        this.particleTexture = particleTexture;
        this.cableModelCache = CacheBuilder.newBuilder()//
                .maximumSize(CACHE_MESH_COUNT)//
                .build(new CacheLoader<CableBusRenderState, Mesh>() {
                    @Override
                    public Mesh load(CableBusRenderState renderState) {
                        Mesh mesh = buildCableModel(renderState);
                        return mesh != null ? mesh : EMPTY_MESH;
                    }
                });
    }

    @Override
    public void emitItemQuads(ItemStack stack, Supplier<Random> randomSupplier, RenderContext context) {
        // This model will only ever be used for blocks
    }

    private CableBusRenderState getRenderState(IBlockDisplayReader blockView, BlockPos pos) {

        RenderAttachedBlockView renderAttachedBlockView = (RenderAttachedBlockView) blockView;
        Object renderAttachment = renderAttachedBlockView.getBlockEntityRenderAttachment(pos);
        if (renderAttachment instanceof CableBusRenderState) {
            return (CableBusRenderState) renderAttachment;
        }
        return null;

    }

    @Override
    public void emitBlockQuads(IBlockDisplayReader blockView, BlockState state, BlockPos pos,
            Supplier<Random> randomSupplier, RenderContext context) {

        CableBusRenderState renderState = getRenderState(blockView, pos);

        if (renderState == null) {
            return;
        }

        // First, handle the cable at the center of the cable bus
        final Mesh cableModel = cableModelCache.getUnchecked(renderState);
        if (cableModel != EMPTY_MESH) {
            context.meshConsumer().accept(cableModel);
        }

        // Then handle attachments
        for (Direction facing : Direction.values()) {
            final IPartModel partModel = renderState.getAttachments().get(facing);
            if (partModel == null) {
                continue;
            }

            Object partModelData = renderState.getPartModelData().get(facing);

            for (ResourceLocation model : partModel.getModels()) {
                IBakedModel bakedModel = this.partModels.get(model);

                if (bakedModel == null) {
                    throw new IllegalStateException("Trying to use an unregistered part model: " + model);
                }

                Direction spinDirection = getPartSpin(facing, partModelData);

                context.pushTransform(QuadRotator.get(facing, spinDirection));
                if (bakedModel instanceof IDynamicPartBakedModel) {
                    ((IDynamicPartBakedModel) bakedModel).emitQuads(blockView, state, pos, randomSupplier, context,
                            facing, partModelData);
                } else if (bakedModel instanceof FabricBakedModel) {
                    ((FabricBakedModel) bakedModel).emitBlockQuads(blockView, state, pos, randomSupplier, context);
                } else {
                    context.fallbackConsumer().accept(bakedModel);
                }
                context.popTransform();
            }
        }

        Mesh mesh = this.facadeBuilder.getFacadeMesh(renderState, randomSupplier, this.partModels::get);
        context.meshConsumer().accept(mesh);
    }

    // Determines whether a cable is connected to exactly two sides that are
    // opposite each other
    private static boolean isStraightLine(AECableType cableType, EnumMap<Direction, AECableType> sides) {
        final Iterator<Entry<Direction, AECableType>> it = sides.entrySet().iterator();
        if (!it.hasNext()) {
            return false; // No connections
        }

        final Entry<Direction, AECableType> nextConnection = it.next();
        final Direction firstSide = nextConnection.getKey();
        final AECableType firstType = nextConnection.getValue();

        if (!it.hasNext()) {
            return false; // Only a single connection
        }
        if (firstSide.getOpposite() != it.next().getKey()) {
            return false; // Connected to two sides that are not opposite each other
        }
        if (it.hasNext()) {
            return false; // Must not have any other connection points
        }

        final AECableType secondType = sides.get(firstSide.getOpposite());

        return firstType == secondType && cableType == firstType && cableType == secondType;
    }

    private static Direction getPartSpin(Direction facing, Object partModelData) {
        if (partModelData instanceof ReportingModelData) {
            byte spin = ((ReportingModelData) partModelData).getSpin();
            return SPIN_TO_DIRECTION[facing.ordinal() * 4 + spin];
        }

        return Direction.UP;
    }

    private Mesh buildCableModel(CableBusRenderState renderState) {
        AECableType cableType = renderState.getCableType();
        if (cableType == AECableType.NONE) {
            return null;
        }

        AEColor cableColor = renderState.getCableColor();
        EnumMap<Direction, AECableType> connectionTypes = renderState.getConnectionTypes();

        MeshBuilder builder = RENDERER.meshBuilder();
        QuadEmitter emitter = builder.getEmitter();

        // If the connection is straight, no busses are attached, and no covered core
        // has been forced (in case of glass
        // cables), then render the cable as a simplified straight line.
        boolean noAttachments = !renderState.getAttachments().values().stream()
                .anyMatch(IPartModel::requireCableConnection);
        if (noAttachments && isStraightLine(cableType, connectionTypes)) {
            Direction facing = connectionTypes.keySet().iterator().next();

            switch (cableType) {
                case GLASS:
                    this.cableBuilder.addStraightGlassConnection(facing, cableColor, emitter);
                    break;
                case COVERED:
                    this.cableBuilder.addStraightCoveredConnection(facing, cableColor, emitter);
                    break;
                case SMART:
                    this.cableBuilder.addStraightSmartConnection(facing, cableColor,
                            renderState.getChannelsOnSide().get(facing), emitter);
                    break;
                case DENSE_COVERED:
                    this.cableBuilder.addStraightDenseCoveredConnection(facing, cableColor, emitter);
                    break;
                case DENSE_SMART:
                    this.cableBuilder.addStraightDenseSmartConnection(facing, cableColor,
                            renderState.getChannelsOnSide().get(facing), emitter);
                    break;
                default:
                    break;
            }

            return builder.build(); // Don't render the other form of connection
        }

        this.cableBuilder.addCableCore(renderState.getCoreType(), cableColor, emitter);

        // Render all internal connections to attachments
        EnumMap<Direction, Integer> attachmentConnections = renderState.getAttachmentConnections();
        for (Direction facing : attachmentConnections.keySet()) {
            int distance = attachmentConnections.get(facing);
            int channels = renderState.getChannelsOnSide().get(facing);

            switch (cableType) {
                case GLASS:
                    this.cableBuilder.addConstrainedGlassConnection(facing, cableColor, distance, emitter);
                    break;
                case COVERED:
                    this.cableBuilder.addConstrainedCoveredConnection(facing, cableColor, distance, emitter);
                    break;
                case SMART:
                    this.cableBuilder.addConstrainedSmartConnection(facing, cableColor, distance, channels, emitter);
                    break;
                case DENSE_COVERED:
                case DENSE_SMART:
                    // Dense cables do not render connections to parts since none can be attached
                    break;
                default:
                    break;
            }
        }

        // Render all outgoing connections using the appropriate type
        for (final Entry<Direction, AECableType> connection : connectionTypes.entrySet()) {
            final Direction facing = connection.getKey();
            final AECableType connectionType = connection.getValue();
            final boolean cableBusAdjacent = renderState.getCableBusAdjacent().contains(facing);
            final int channels = renderState.getChannelsOnSide().get(facing);

            switch (cableType) {
                case GLASS:
                    this.cableBuilder.addGlassConnection(facing, cableColor, connectionType, cableBusAdjacent, emitter);
                    break;
                case COVERED:
                    this.cableBuilder.addCoveredConnection(facing, cableColor, connectionType, cableBusAdjacent,
                            emitter);
                    break;
                case SMART:
                    this.cableBuilder.addSmartConnection(facing, cableColor, connectionType, cableBusAdjacent, channels,
                            emitter);
                    break;
                case DENSE_COVERED:
                    this.cableBuilder.addDenseCoveredConnection(facing, cableColor, connectionType, cableBusAdjacent,
                            emitter);
                    break;
                case DENSE_SMART:
                    this.cableBuilder.addDenseSmartConnection(facing, cableColor, connectionType, cableBusAdjacent,
                            channels, emitter);
                    break;
                default:
                    break;
            }
        }

        return builder.build();
    }

    /**
     * Gets a list of texture sprites appropriate for particles (digging, etc.) given the render state for a cable bus.
     */
    public List<TextureAtlasSprite> getParticleTextures(CableBusRenderState renderState) {
        CableCoreType coreType = CableCoreType.fromCableType(renderState.getCableType());
        AEColor cableColor = renderState.getCableColor();

        List<TextureAtlasSprite> result = new ArrayList<>();

        if (coreType != null) {
            result.add(this.cableBuilder.getCoreTexture(coreType, cableColor));
        }

        // If no core is present, just use the first part that comes into play
        for (Direction side : renderState.getAttachments().keySet()) {
            IPartModel partModel = renderState.getAttachments().get(side);

            for (ResourceLocation model : partModel.getModels()) {
                IBakedModel bakedModel = this.partModels.get(model);

                if (bakedModel == null) {
                    throw new IllegalStateException("Trying to use an unregistered part model: " + model);
                }

                TextureAtlasSprite particleTexture = bakedModel.getParticleTexture();

                // If a part sub-model has no particle texture (indicated by it being the
                // missing texture),
                // don't add it, so we don't get ugly missing texture break particles.
                if (!isMissingTexture(particleTexture)) {
                    result.add(particleTexture);
                }
            }
        }

        return result;
    }

    private boolean isMissingTexture(TextureAtlasSprite particleTexture) {
        return particleTexture instanceof MissingTextureSprite;
    }

    @Override
    public boolean isAmbientOcclusion() {
        return true;
    }

    @Override
    public boolean isGui3d() {
        return false;
    }

    @Override
    public boolean isSideLit() {
        return false;// TODO
    }

    @Override
    public boolean isBuiltInRenderer() {
        return false;
    }

    @Override
    public TextureAtlasSprite getParticleTexture() {
        return this.particleTexture;
    }

    @Override
    public ItemCameraTransforms getItemCameraTransforms() {
        return ItemCameraTransforms.DEFAULT;
    }

    @Override
    public ItemOverrideList getOverrides() {
        return ItemOverrideList.EMPTY;
    }

    @Override
    public boolean isVanillaAdapter() {
        return false;
    }

    @Override
    public List<BakedQuad> getQuads(@Nullable BlockState state, @Nullable Direction face, Random random) {
        throw new IllegalStateException();
    }

}<|MERGE_RESOLUTION|>--- conflicted
+++ resolved
@@ -75,14 +75,8 @@
 
     /**
      * Lookup table to match the spin of a part with an up direction.
-<<<<<<< HEAD
-     *
+     *<p>
      * DUNSWE for the facing index, 4 spin values per facing.
-     *
-=======
-     * <p>
-     * DUNSWE for the facing index, 4 spin values per facing.
->>>>>>> b098fc32
      */
     private static final Direction[] SPIN_TO_DIRECTION = new Direction[] {
             Direction.NORTH, Direction.WEST, Direction.SOUTH, Direction.EAST, // DOWN
