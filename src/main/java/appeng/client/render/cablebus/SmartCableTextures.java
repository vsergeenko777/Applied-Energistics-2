--- conflicted
+++ resolved
@@ -36,33 +36,18 @@
 @Environment(EnvType.CLIENT)
 public class SmartCableTextures {
 
-<<<<<<< HEAD
     public static final SpriteIdentifier[] SMART_CHANNELS_TEXTURES = Arrays
-            .stream(new Identifier[] { new Identifier(AppEng.MOD_ID, "parts/cable/smart/channels_00"), //
-                    new Identifier(AppEng.MOD_ID, "parts/cable/smart/channels_01"), //
-                    new Identifier(AppEng.MOD_ID, "parts/cable/smart/channels_02"), //
-                    new Identifier(AppEng.MOD_ID, "parts/cable/smart/channels_03"), //
-                    new Identifier(AppEng.MOD_ID, "parts/cable/smart/channels_04"), //
-                    new Identifier(AppEng.MOD_ID, "parts/cable/smart/channels_10"), //
-                    new Identifier(AppEng.MOD_ID, "parts/cable/smart/channels_11"), //
-                    new Identifier(AppEng.MOD_ID, "parts/cable/smart/channels_12"), //
-                    new Identifier(AppEng.MOD_ID, "parts/cable/smart/channels_13"), //
-                    new Identifier(AppEng.MOD_ID, "parts/cable/smart/channels_14")//
+            .stream(new Identifier[] { new Identifier(AppEng.MOD_ID, "part/cable/smart/channels_00"), //
+                    new Identifier(AppEng.MOD_ID, "part/cable/smart/channels_01"), //
+                    new Identifier(AppEng.MOD_ID, "part/cable/smart/channels_02"), //
+                    new Identifier(AppEng.MOD_ID, "part/cable/smart/channels_03"), //
+                    new Identifier(AppEng.MOD_ID, "part/cable/smart/channels_04"), //
+                    new Identifier(AppEng.MOD_ID, "part/cable/smart/channels_10"), //
+                    new Identifier(AppEng.MOD_ID, "part/cable/smart/channels_11"), //
+                    new Identifier(AppEng.MOD_ID, "part/cable/smart/channels_12"), //
+                    new Identifier(AppEng.MOD_ID, "part/cable/smart/channels_13"), //
+                    new Identifier(AppEng.MOD_ID, "part/cable/smart/channels_14")//
             }).map(e -> new SpriteIdentifier(SpriteAtlasTexture.BLOCK_ATLAS_TEX, e)).toArray(SpriteIdentifier[]::new);
-=======
-    public static final Material[] SMART_CHANNELS_TEXTURES = Arrays
-            .stream(new ResourceLocation[] { new ResourceLocation(AppEng.MOD_ID, "part/cable/smart/channels_00"), //
-                    new ResourceLocation(AppEng.MOD_ID, "part/cable/smart/channels_01"), //
-                    new ResourceLocation(AppEng.MOD_ID, "part/cable/smart/channels_02"), //
-                    new ResourceLocation(AppEng.MOD_ID, "part/cable/smart/channels_03"), //
-                    new ResourceLocation(AppEng.MOD_ID, "part/cable/smart/channels_04"), //
-                    new ResourceLocation(AppEng.MOD_ID, "part/cable/smart/channels_10"), //
-                    new ResourceLocation(AppEng.MOD_ID, "part/cable/smart/channels_11"), //
-                    new ResourceLocation(AppEng.MOD_ID, "part/cable/smart/channels_12"), //
-                    new ResourceLocation(AppEng.MOD_ID, "part/cable/smart/channels_13"), //
-                    new ResourceLocation(AppEng.MOD_ID, "part/cable/smart/channels_14")//
-            }).map(e -> new Material(AtlasTexture.LOCATION_BLOCKS_TEXTURE, e)).toArray(Material[]::new);
->>>>>>> a537bcf0
 
     // Textures used to display channels on smart cables. There's two sets of 5
     // textures each, and
