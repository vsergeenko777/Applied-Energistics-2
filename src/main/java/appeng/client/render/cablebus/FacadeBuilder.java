/*
 * This file is part of Applied Energistics 2.
 * Copyright (c) 2013 - 2018, AlgorithmX2, All rights reserved.
 *
 * Applied Energistics 2 is free software: you can redistribute it and/or modify
 * it under the terms of the GNU Lesser General Public License as published by
 * the Free Software Foundation, either version 3 of the License, or
 * (at your option) any later version.
 *
 * Applied Energistics 2 is distributed in the hope that it will be useful,
 * but WITHOUT ANY WARRANTY; without even the implied warranty of
 * MERCHANTABILITY or FITNESS FOR A PARTICULAR PURPOSE.  See the
 * GNU Lesser General Public License for more details.
 *
 * You should have received a copy of the GNU Lesser General Public License
 * along with Applied Energistics 2.  If not, see <http://www.gnu.org/licenses/lgpl>.
 */

package appeng.client.render.cablebus;

import java.util.ArrayList;
import java.util.Collections;
import java.util.EnumMap;
import java.util.List;
import java.util.Map;
import java.util.Map.Entry;
import java.util.Random;
import java.util.Set;
import java.util.function.Function;
import java.util.function.Supplier;

import javax.annotation.Nullable;

import net.fabricmc.fabric.api.renderer.v1.Renderer;
import net.fabricmc.fabric.api.renderer.v1.RendererAccess;
import net.fabricmc.fabric.api.renderer.v1.mesh.Mesh;
import net.fabricmc.fabric.api.renderer.v1.mesh.MeshBuilder;
import net.fabricmc.fabric.api.renderer.v1.mesh.QuadEmitter;
import net.fabricmc.fabric.api.renderer.v1.model.ModelHelper;
import net.fabricmc.fabric.api.renderer.v1.render.RenderContext;
import net.minecraft.block.BlockState;
import net.minecraft.client.Minecraft;
import net.minecraft.client.renderer.BlockRendererDispatcher;
import net.minecraft.client.renderer.color.BlockColors;
import net.minecraft.client.renderer.color.ItemColors;
import net.minecraft.client.renderer.model.BakedQuad;
import net.minecraft.client.renderer.model.IBakedModel;
import net.minecraft.client.renderer.model.ModelBakery;
import net.minecraft.client.renderer.model.ModelRotation;
import net.minecraft.item.ItemStack;
import net.minecraft.util.Direction;
import net.minecraft.util.Direction.Axis;
import net.minecraft.util.ResourceLocation;
import net.minecraft.util.math.AxisAlignedBB;
import net.minecraft.util.math.BlockPos;
import net.minecraft.world.IBlockDisplayReader;

import appeng.api.util.AEAxisAlignedBB;
import appeng.core.Api;
import appeng.mixins.MinecraftClientAccessor;
import appeng.parts.misc.CableAnchorPart;
import appeng.thirdparty.codechicken.lib.model.pipeline.transformers.QuadClamper;
import appeng.thirdparty.codechicken.lib.model.pipeline.transformers.QuadCornerKicker;
import appeng.thirdparty.codechicken.lib.model.pipeline.transformers.QuadFaceStripper;
import appeng.thirdparty.codechicken.lib.model.pipeline.transformers.QuadReInterpolator;
import appeng.thirdparty.codechicken.lib.model.pipeline.transformers.QuadTinter;

/**
 * The FacadeBuilder builds for facades..
 *
 * @author covers1624
 */
public class FacadeBuilder {

    private final Renderer renderer = RendererAccess.INSTANCE.getRenderer();

    public static final double THICK_THICKNESS = 2D / 16D;
    public static final double THIN_THICKNESS = 1D / 16D;

    public static final AxisAlignedBB[] THICK_FACADE_BOXES = new AxisAlignedBB[] {
            new AxisAlignedBB(0.0, 0.0, 0.0, 1.0, THICK_THICKNESS, 1.0),
            new AxisAlignedBB(0.0, 1.0 - THICK_THICKNESS, 0.0, 1.0, 1.0, 1.0),
            new AxisAlignedBB(0.0, 0.0, 0.0, 1.0, 1.0, THICK_THICKNESS),
            new AxisAlignedBB(0.0, 0.0, 1.0 - THICK_THICKNESS, 1.0, 1.0, 1.0),
            new AxisAlignedBB(0.0, 0.0, 0.0, THICK_THICKNESS, 1.0, 1.0),
            new AxisAlignedBB(1.0 - THICK_THICKNESS, 0.0, 0.0, 1.0, 1.0, 1.0) };

    public static final AxisAlignedBB[] THIN_FACADE_BOXES = new AxisAlignedBB[] {
            new AxisAlignedBB(0.0, 0.0, 0.0, 1.0, THIN_THICKNESS, 1.0),
            new AxisAlignedBB(0.0, 1.0 - THIN_THICKNESS, 0.0, 1.0, 1.0, 1.0),
            new AxisAlignedBB(0.0, 0.0, 0.0, 1.0, 1.0, THIN_THICKNESS),
            new AxisAlignedBB(0.0, 0.0, 1.0 - THIN_THICKNESS, 1.0, 1.0, 1.0),
            new AxisAlignedBB(0.0, 0.0, 0.0, THIN_THICKNESS, 1.0, 1.0),
            new AxisAlignedBB(1.0 - THIN_THICKNESS, 0.0, 0.0, 1.0, 1.0, 1.0) };

    // Pre-rotated transparent facade quads
    private final Map<Direction, Mesh> transparentFacadeQuads;

    private final Map<Direction, Mesh> cableAnchorStilts;

    public FacadeBuilder(ModelBakery modelLoader, @Nullable IBakedModel transparentFacadeModel) {
        cableAnchorStilts = buildCableAnchorStems(modelLoader);

        // Pre-rotate the transparent facade model to all possible sides so that we can
        // add it quicker later.
        this.transparentFacadeQuads = new EnumMap<>(Direction.class);
        // This can be null for item models.
        if (transparentFacadeModel != null) {
            List<BakedQuad> partQuads = transparentFacadeModel.getQuads(null, null, new Random());

            for (Direction facing : Direction.values()) {
                MeshBuilder meshBuilder = renderer.meshBuilder();
                QuadEmitter emitter = meshBuilder.getEmitter();

                // Rotate quads accordingly
                RenderContext.QuadTransform rotator = QuadRotator.get(facing, Direction.UP);

                for (BakedQuad quad : partQuads) {
                    emitter.fromVanilla(quad.getVertexData(), 0, false);
                    emitter.cullFace(null);
                    emitter.nominalFace(quad.getFace());
                    if (!rotator.transform(emitter)) {
                        continue;
                    }
                    emitter.emit();
                }

                this.transparentFacadeQuads.put(facing, meshBuilder.build());
            }
        } else {
            // This constructor is used for item models where transparent facades are not a
            // concern
            for (Direction facing : Direction.values()) {
                this.transparentFacadeQuads.put(facing, renderer.meshBuilder().build());
            }
        }
    }

    /**
     * Build a map of pre-rotated cable anchor stilts, which are the shortened cable anchors that will still be visible
     * for facades attached to a cable.
     */
    private Map<Direction, Mesh> buildCableAnchorStems(ModelBakery modelLoader) {
        Map<Direction, Mesh> stems = new EnumMap<>(Direction.class);

        List<IBakedModel> cableAnchorParts = new ArrayList<>();
        for (ResourceLocation model : CableAnchorPart.FACADE_MODELS.getModels()) {
            IBakedModel cableAnchor = modelLoader.bake(model, ModelRotation.X0_Y0);
            cableAnchorParts.add(cableAnchor);
        }

        // Create pre-rotated variants of the cable anchor stems
        for (Direction side : Direction.values()) {
            RenderContext.QuadTransform rotator = QuadRotator.get(side, Direction.UP);

            MeshBuilder meshBuilder = renderer.meshBuilder();
            QuadEmitter emitter = meshBuilder.getEmitter();

            for (IBakedModel model : cableAnchorParts) {
                for (int cullFaceIdx = 0; cullFaceIdx <= ModelHelper.NULL_FACE_ID; cullFaceIdx++) {
                    Direction cullFace = ModelHelper.faceFromIndex(cullFaceIdx);
                    List<BakedQuad> quads = model.getQuads(null, cullFace, new Random());
                    for (BakedQuad quad : quads) {
                        emitter.fromVanilla(quad.getVertexData(), 0, false);
                        emitter.cullFace(cullFace);
                        emitter.nominalFace(quad.getFace());
                        if (!rotator.transform(emitter)) {
                            continue;
                        }
                        emitter.emit();
                    }
                }
            }

            stems.put(side, meshBuilder.build());
        }

        return stems;
    }

    public Mesh getFacadeMesh(CableBusRenderState renderState, Supplier<Random> rand,
            Function<ResourceLocation, IBakedModel> modelLookup) {
        boolean transparent = Api.instance().partHelper().getCableRenderMode().transparentFacades;
        Map<Direction, FacadeRenderState> facadeStates = renderState.getFacades();
        List<AxisAlignedBB> partBoxes = renderState.getBoundingBoxes();
        Set<Direction> sidesWithParts = renderState.getAttachments().keySet();
        IBlockDisplayReader parentWorld = renderState.getWorld();
        BlockPos pos = renderState.getPos();
        BlockColors blockColors = Minecraft.getInstance().getBlockColors();
        boolean thinFacades = isUseThinFacades(partBoxes);

        MeshBuilder meshBuilder = renderer.meshBuilder();
        QuadEmitter emitter = meshBuilder.getEmitter();

        for (Entry<Direction, FacadeRenderState> entry : facadeStates.entrySet()) {
            Direction side = entry.getKey();
            int sideIndex = side.ordinal();
            FacadeRenderState facadeRenderState = entry.getValue();
            boolean renderStilt = !sidesWithParts.contains(side);
            if (renderStilt) {
                cableAnchorStilts.get(side).forEach(quad -> {
                    quad.copyTo(emitter);
                    emitter.emit();
                });
            }

            // When we're forcing transparent facades, add a "border" model that indicates
            // where the facade is,
            // But otherwise skip the rest.
            if (transparent) {
                transparentFacadeQuads.get(side).forEach(quad -> {
                    quad.copyTo(emitter);
                    emitter.emit();
                });
                continue;
            }

            BlockState blockState = facadeRenderState.getSourceBlock();
            // If we aren't forcing transparency let the block decide if it should render.
<<<<<<< HEAD
// FIXME FABRIC            if (!transparent && layer != null) {
// FIXME FABRIC only one layer per block
// FIXME FABRIC               if (!RenderLayers.canRenderInLayer(blockState, layer)) {
// FIXME FABRIC                   continue;
// FIXME FABRIC               }
// FIXME FABRIC            }
=======
            if (layer != null && !RenderTypeLookup.canRenderInLayer(blockState, layer)) {
                continue;
            }
>>>>>>> b098fc32

            AxisAlignedBB fullBounds = thinFacades ? THIN_FACADE_BOXES[sideIndex] : THICK_FACADE_BOXES[sideIndex];
            AxisAlignedBB facadeBox = fullBounds;
            // If we are a transparent facade, we need to modify out BB.
            if (facadeRenderState.isTransparent()) {
                double offset = thinFacades ? THIN_THICKNESS : THICK_THICKNESS;
                AEAxisAlignedBB tmpBB = null;
                for (Direction face : Direction.values()) {
                    // Only faces that aren't on our axis
                    if (face.getAxis() != side.getAxis()) {
                        FacadeRenderState otherState = facadeStates.get(face);
                        if (otherState != null && !otherState.isTransparent()) {
                            if (tmpBB == null) {
                                tmpBB = AEAxisAlignedBB.fromBounds(facadeBox);
                            }
                            switch (face) {
                                case DOWN:
                                    tmpBB.minY += offset;
                                    break;
                                case UP:
                                    tmpBB.maxY -= offset;
                                    break;
                                case NORTH:
                                    tmpBB.minZ += offset;
                                    break;
                                case SOUTH:
                                    tmpBB.maxZ -= offset;
                                    break;
                                case WEST:
                                    tmpBB.minX += offset;
                                    break;
                                case EAST:
                                    tmpBB.maxX -= offset;
                                    break;
                                default:
                                    throw new RuntimeException("Switch falloff. " + face);
                            }
                        }
                    }
                }
                if (tmpBB != null) {
                    facadeBox = tmpBB.getBoundingBox();
                }
            }

            // calculate the side mask.
            int facadeMask = 0;
            for (Entry<Direction, FacadeRenderState> ent : facadeStates.entrySet()) {
                Direction s = ent.getKey();
                if (s.getAxis() != side.getAxis()) {
                    FacadeRenderState otherState = ent.getValue();
                    if (!otherState.isTransparent()) {
                        facadeMask |= 1 << s.ordinal();
                    }
                }
            }

            AEAxisAlignedBB cutOutBox = getCutOutBox(facadeBox, partBoxes);
            List<AxisAlignedBB> holeStrips = getBoxes(facadeBox, cutOutBox, side.getAxis());
            IBlockDisplayReader facadeAccess = new FacadeBlockAccess(parentWorld, pos, side, blockState);

            BlockRendererDispatcher dispatcher = Minecraft.getInstance().getBlockRendererDispatcher();
            IBakedModel model = dispatcher.getModelForState(blockState);

            QuadFaceStripper faceStripper = new QuadFaceStripper(fullBounds, facadeMask);
            // Setup the kicker.
            QuadCornerKicker kicker = new QuadCornerKicker();
            kicker.setSide(sideIndex);
            kicker.setFacadeMask(facadeMask);
            kicker.setBox(fullBounds);
            kicker.setThickness(thinFacades ? THIN_THICKNESS : THICK_THICKNESS);

            QuadReInterpolator interpolator = new QuadReInterpolator();

            for (int cullFaceIdx = 0; cullFaceIdx <= ModelHelper.NULL_FACE_ID; cullFaceIdx++) {
                Direction cullFace = ModelHelper.faceFromIndex(cullFaceIdx);
                List<BakedQuad> quads = model.getQuads(blockState, cullFace, rand.get());

                for (BakedQuad quad : quads) {
                    QuadTinter quadTinter = null;

                    // Prebake the color tint into the quad
                    if (quad.getTintIndex() != -1) {
                        quadTinter = new QuadTinter(
                                blockColors.getColor(blockState, facadeAccess, pos, quad.getTintIndex()));
                    }

                    for (AxisAlignedBB box : holeStrips) {
                        emitter.fromVanilla(quad.getVertexData(), 0, false);
                        // Keep the cull-face for faces that are flush with the outer block-face on the
                        // side the facade is attached to, but clear it for anything that faces inwards
                        emitter.cullFace(cullFace == side ? side : null);
                        emitter.nominalFace(quad.getFace());
                        interpolator.setInputQuad(emitter);

                        QuadClamper clamper = new QuadClamper(box);
                        if (!clamper.transform(emitter)) {
                            continue;
                        }

                        // Strips faces if they match a mask.
                        if (!faceStripper.transform(emitter)) {
                            continue;
                        }

                        // Kicks the edge inner corners in, solves Z fighting
                        if (!kicker.transform(emitter)) {
                            continue;
                        }

                        interpolator.transform(emitter);

                        // Tints the quad if we need it to. Disabled by default.
                        if (quadTinter != null) {
                            quadTinter.transform(emitter);
                        }

//                // Overrides the quad's alpha if we are forcing transparent facades.
//                .addElement("transparent", QuadAlphaOverride.FACTORY, false, e -> e.setAlphaOverride(0x4C / 255F)).build()//

                        emitter.emit();
                    }
                }
            }
        }

        return meshBuilder.build();

    }

    /**
     * This is slow, so should be cached.
     *
     * @return The model.
     */
    public Mesh buildFacadeItemQuads(ItemStack textureItem, Direction side) {

        MeshBuilder meshBuilder = renderer.meshBuilder();
        QuadEmitter emitter = meshBuilder.getEmitter();

        IBakedModel model = Minecraft.getInstance().getItemRenderer().getItemModelWithOverrides(textureItem, null,
                null);
        List<BakedQuad> modelQuads = model.getQuads(null, null, new Random());

        // FIXME BakedPipeline pipeline = this.pipelines.get();
//FIXME          Quad collectorQuad = this.collectors.get();

        // Grab pipeline elements.
        // FIXME QuadClamper clamper = pipeline.getElement("clamper",
        // QuadClamper.class);
        // FIXME QuadTinter tinter = pipeline.getElement("tinter", QuadTinter.class);

        QuadReInterpolator interpolator = new QuadReInterpolator();

        ItemColors itemColors = ((MinecraftClientAccessor) Minecraft.getInstance()).getItemColors();
        QuadClamper clamper = new QuadClamper(THICK_FACADE_BOXES[side.ordinal()]);

        for (int cullFaceIdx = 0; cullFaceIdx <= ModelHelper.NULL_FACE_ID; cullFaceIdx++) {
            Direction cullFace = ModelHelper.faceFromIndex(cullFaceIdx);
            List<BakedQuad> quads = model.getQuads(null, cullFace, new Random());

            for (BakedQuad quad : quads) {
                QuadTinter quadTinter = null;

                // Prebake the color tint into the quad
                if (quad.getTintIndex() != -1) {
                    quadTinter = new QuadTinter(itemColors.getColor(textureItem, quad.getTintIndex()));
                }

                emitter.fromVanilla(quad.getVertexData(), 0, false);
                emitter.cullFace(cullFace);
                emitter.nominalFace(quad.getFace());
                interpolator.setInputQuad(emitter);

                if (!clamper.transform(emitter)) {
                    continue;
                }

                interpolator.transform(emitter);

                // Tints the quad if we need it to. Disabled by default.
                if (quadTinter != null) {
                    quadTinter.transform(emitter);
                }

                emitter.emit();
            }
        }

        for (BakedQuad quad : modelQuads) {

            // Lookup the CachedFormat for this quads format.
            // FIXME CachedFormat format =
            // CachedFormat.lookup(VertexFormats.POSITION_COLOR_TEXTURE_LIGHT_NORMAL);
            // Reset the pipeline.
            // FIXME pipeline.reset(format);
            // Reset the collector.
            // FIXME collectorQuad.reset(format);
            // If we have a tint index, setup the tinter and enable it.
            // FIXME if (quad.hasTintIndex()) {
            // FIXME
            // tinter.setTint(MinecraftClient.getInstance().getItemColors().getColor(textureItem,
            // quad.getColorIndex()));
            // FIXME pipeline.enableElement("tinter");
            // FIXME }
            // Disable elements we don't need for items.
            // FIXME pipeline.disableElement("face_stripper");
            // FIXME pipeline.disableElement("corner_kicker");
            // FIXME // Setup the clamper
            // FIXME clamper.setClampBounds(THICK_FACADE_BOXES[side.ordinal()]);
            // FIXME // Prepare the pipeline.
            // FIXME pipeline.prepare(collectorQuad);
            // FIXME // Pipe our quad into the pipeline.
            // FIXME quad.pipe(pipeline);
            // FIXME // Check the collector for data and add the quad if there was.
            // FIXME if (collectorQuad.full) {
            // FIXME facadeQuads.add(collectorQuad.bake());
            // FIXME }
        }
        return meshBuilder.build();
    }

    /**
     * Given the actual facade bounding box, and the bounding boxes of all parts, determine the biggest union of AABB
     * that intersect with the facade's bounding box. This AABB will need to be "cut out" when the facade is rendered.
     */
    @Nullable
    private static AEAxisAlignedBB getCutOutBox(AxisAlignedBB facadeBox, List<AxisAlignedBB> partBoxes) {
        AEAxisAlignedBB b = null;
        for (AxisAlignedBB bb : partBoxes) {
            if (bb.intersects(facadeBox)) {
                if (b == null) {
                    b = AEAxisAlignedBB.fromBounds(bb);
                } else {
                    b.maxX = Math.max(b.maxX, bb.maxX);
                    b.maxY = Math.max(b.maxY, bb.maxY);
                    b.maxZ = Math.max(b.maxZ, bb.maxZ);
                    b.minX = Math.min(b.minX, bb.minX);
                    b.minY = Math.min(b.minY, bb.minY);
                    b.minZ = Math.min(b.minZ, bb.minZ);
                }
            }
        }
        return b;
    }

    /**
     * Generates the box segments around the specified hole. If the specified hole is null, a Singleton of the Facade
     * box is returned.
     *
     * @param fb   The Facade's box.
     * @param hole The hole to 'cut'.
     * @param axis The axis the facade is on.
     * @return The box segments.
     */
    private static List<AxisAlignedBB> getBoxes(AxisAlignedBB fb, AEAxisAlignedBB hole, Axis axis) {
        if (hole == null) {
            return Collections.singletonList(fb);
        }
        List<AxisAlignedBB> boxes = new ArrayList<>();
        switch (axis) {
            case Y:
                boxes.add(new AxisAlignedBB(fb.minX, fb.minY, fb.minZ, hole.minX, fb.maxY, fb.maxZ));
                boxes.add(new AxisAlignedBB(hole.maxX, fb.minY, fb.minZ, fb.maxX, fb.maxY, fb.maxZ));

                boxes.add(new AxisAlignedBB(hole.minX, fb.minY, fb.minZ, hole.maxX, fb.maxY, hole.minZ));
                boxes.add(new AxisAlignedBB(hole.minX, fb.minY, hole.maxZ, hole.maxX, fb.maxY, fb.maxZ));

                break;
            case Z:
                boxes.add(new AxisAlignedBB(fb.minX, fb.minY, fb.minZ, fb.maxX, hole.minY, fb.maxZ));
                boxes.add(new AxisAlignedBB(fb.minX, hole.maxY, fb.minZ, fb.maxX, fb.maxY, fb.maxZ));

                boxes.add(new AxisAlignedBB(fb.minX, hole.minY, fb.minZ, hole.minX, hole.maxY, fb.maxZ));
                boxes.add(new AxisAlignedBB(hole.maxX, hole.minY, fb.minZ, fb.maxX, hole.maxY, fb.maxZ));

                break;
            case X:
                boxes.add(new AxisAlignedBB(fb.minX, fb.minY, fb.minZ, fb.maxX, hole.minY, fb.maxZ));
                boxes.add(new AxisAlignedBB(fb.minX, hole.maxY, fb.minZ, fb.maxX, fb.maxY, fb.maxZ));

                boxes.add(new AxisAlignedBB(fb.minX, hole.minY, fb.minZ, fb.maxX, hole.maxY, hole.minZ));
                boxes.add(new AxisAlignedBB(fb.minX, hole.minY, hole.maxZ, fb.maxX, hole.maxY, fb.maxZ));
                break;
            default:
                // should never happen.
                throw new RuntimeException("switch falloff. " + String.valueOf(axis));
        }

        return boxes;
    }

    /**
     * Determines if any of the part's bounding boxes intersects with the outside 2 voxel wide layer. If so, we should
     * use thinner facades (1 voxel deep).
     */
    private static boolean isUseThinFacades(List<AxisAlignedBB> partBoxes) {
        final double min = 2.0 / 16.0;
        final double max = 14.0 / 16.0;

        for (AxisAlignedBB bb : partBoxes) {
            int o = 0;
            o += bb.maxX > max ? 1 : 0;
            o += bb.maxY > max ? 1 : 0;
            o += bb.maxZ > max ? 1 : 0;
            o += bb.minX < min ? 1 : 0;
            o += bb.minY < min ? 1 : 0;
            o += bb.minZ < min ? 1 : 0;

            if (o >= 2) {
                return true;
            }
        }
        return false;
    }
}<|MERGE_RESOLUTION|>--- conflicted
+++ resolved
@@ -217,18 +217,9 @@
 
             BlockState blockState = facadeRenderState.getSourceBlock();
             // If we aren't forcing transparency let the block decide if it should render.
-<<<<<<< HEAD
-// FIXME FABRIC            if (!transparent && layer != null) {
-// FIXME FABRIC only one layer per block
-// FIXME FABRIC               if (!RenderLayers.canRenderInLayer(blockState, layer)) {
-// FIXME FABRIC                   continue;
-// FIXME FABRIC               }
-// FIXME FABRIC            }
-=======
             if (layer != null && !RenderTypeLookup.canRenderInLayer(blockState, layer)) {
                 continue;
             }
->>>>>>> b098fc32
 
             AxisAlignedBB fullBounds = thinFacades ? THIN_FACADE_BOXES[sideIndex] : THICK_FACADE_BOXES[sideIndex];
             AxisAlignedBB facadeBox = fullBounds;
