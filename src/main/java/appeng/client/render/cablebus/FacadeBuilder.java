/*
 * This file is part of Applied Energistics 2.
 * Copyright (c) 2013 - 2018, AlgorithmX2, All rights reserved.
 *
 * Applied Energistics 2 is free software: you can redistribute it and/or modify
 * it under the terms of the GNU Lesser General Public License as published by
 * the Free Software Foundation, either version 3 of the License, or
 * (at your option) any later version.
 *
 * Applied Energistics 2 is distributed in the hope that it will be useful,
 * but WITHOUT ANY WARRANTY; without even the implied warranty of
 * MERCHANTABILITY or FITNESS FOR A PARTICULAR PURPOSE.  See the
 * GNU Lesser General Public License for more details.
 *
 * You should have received a copy of the GNU Lesser General Public License
 * along with Applied Energistics 2.  If not, see <http://www.gnu.org/licenses/lgpl>.
 */

package appeng.client.render.cablebus;

import java.util.ArrayList;
import java.util.Collections;
import java.util.List;
import java.util.Map;
import java.util.Map.Entry;
import java.util.Random;
import java.util.Set;
import java.util.function.Function;
import java.util.function.Supplier;

import javax.annotation.Nullable;

import net.fabricmc.fabric.api.renderer.v1.Renderer;
import net.fabricmc.fabric.api.renderer.v1.render.RenderContext;
import net.minecraft.block.BlockState;
import net.minecraft.client.MinecraftClient;
import net.minecraft.client.render.RenderLayer;
import net.minecraft.client.render.RenderLayers;
import net.minecraft.client.render.VertexFormats;
import net.minecraft.client.render.model.BakedModel;
import net.minecraft.client.render.block.BlockRenderManager;
import net.minecraft.client.color.block.BlockColors;
import net.minecraft.client.render.model.BakedQuad;
import net.minecraft.item.ItemStack;
import net.minecraft.util.Identifier;
import net.minecraft.util.math.Box;
import net.minecraft.util.math.Direction;
import net.minecraft.util.math.Direction.Axis;
import net.minecraft.util.math.BlockPos;
import net.minecraft.world.BlockRenderView;


import appeng.api.util.AEAxisAlignedBB;
import appeng.core.Api;
import appeng.parts.misc.CableAnchorPart;
/**
 * The FacadeBuilder builds for facades..
 *
 * @author covers1624
 */
public class FacadeBuilder {

    public static final double THICK_THICKNESS = 2D / 16D;
    public static final double THIN_THICKNESS = 1D / 16D;

<<<<<<< HEAD
    public static final Box[] THICK_FACADE_BOXES = new Box[] {
            new Box(0.0, 0.0, 0.0, 1.0, THICK_THICKNESS, 1.0),
            new Box(0.0, 1.0 - THICK_THICKNESS, 0.0, 1.0, 1.0, 1.0),
            new Box(0.0, 0.0, 0.0, 1.0, 1.0, THICK_THICKNESS),
            new Box(0.0, 0.0, 1.0 - THICK_THICKNESS, 1.0, 1.0, 1.0),
            new Box(0.0, 0.0, 0.0, THICK_THICKNESS, 1.0, 1.0),
            new Box(1.0 - THICK_THICKNESS, 0.0, 0.0, 1.0, 1.0, 1.0) };

    public static final Box[] THIN_FACADE_BOXES = new Box[] {
            new Box(0.0, 0.0, 0.0, 1.0, THIN_THICKNESS, 1.0),
            new Box(0.0, 1.0 - THIN_THICKNESS, 0.0, 1.0, 1.0, 1.0),
            new Box(0.0, 0.0, 0.0, 1.0, 1.0, THIN_THICKNESS),
            new Box(0.0, 0.0, 1.0 - THIN_THICKNESS, 1.0, 1.0, 1.0),
            new Box(0.0, 0.0, 0.0, THIN_THICKNESS, 1.0, 1.0),
            new Box(1.0 - THIN_THICKNESS, 0.0, 0.0, 1.0, 1.0, 1.0) };

//FIXME    private final ThreadLocal<BakedPipeline> pipelines = ThreadLocal.withInitial(() -> BakedPipeline.builder()
//FIXME            // Clamper is responsible for clamping the vertex to the bounds specified.
//FIXME            .addElement("clamper", QuadClamper.FACTORY)
//FIXME            // Strips faces if they match a mask.
//FIXME            .addElement("face_stripper", QuadFaceStripper.FACTORY)
//FIXME            // Kicks the edge inner corners in, solves Z fighting
//FIXME            .addElement("corner_kicker", QuadCornerKicker.FACTORY)
//FIXME            // Re-Interpolates the UV's for the quad.
//FIXME            .addElement("interp", QuadReInterpolator.FACTORY)
//FIXME            // Tints the quad if we need it to. Disabled by default.
//FIXME            .addElement("tinter", QuadTinter.FACTORY, false)
//FIXME            // Overrides the quad's alpha if we are forcing transparent facades.
//FIXME            .addElement("transparent", QuadAlphaOverride.FACTORY, false, e -> e.setAlphaOverride(0x4C / 255F)).build()//
//FIXME    );
//FIXME      private final ThreadLocal<Quad> collectors = ThreadLocal.withInitial(Quad::new);

    public void buildFacadeQuads(RenderLayer layer, CableBusRenderState renderState, Supplier<Random> rand,
                                 RenderContext context, Function<Identifier, BakedModel> modelLookup) {
//FIXME        BakedPipeline pipeline = this.pipelines.get();
//FIXME          Quad collectorQuad = this.collectors.get();
        boolean transparent = AEApi.instance().partHelper().getCableRenderMode().transparentFacades;
=======
    public static final AxisAlignedBB[] THICK_FACADE_BOXES = new AxisAlignedBB[] {
            new AxisAlignedBB(0.0, 0.0, 0.0, 1.0, THICK_THICKNESS, 1.0),
            new AxisAlignedBB(0.0, 1.0 - THICK_THICKNESS, 0.0, 1.0, 1.0, 1.0),
            new AxisAlignedBB(0.0, 0.0, 0.0, 1.0, 1.0, THICK_THICKNESS),
            new AxisAlignedBB(0.0, 0.0, 1.0 - THICK_THICKNESS, 1.0, 1.0, 1.0),
            new AxisAlignedBB(0.0, 0.0, 0.0, THICK_THICKNESS, 1.0, 1.0),
            new AxisAlignedBB(1.0 - THICK_THICKNESS, 0.0, 0.0, 1.0, 1.0, 1.0) };

    public static final AxisAlignedBB[] THIN_FACADE_BOXES = new AxisAlignedBB[] {
            new AxisAlignedBB(0.0, 0.0, 0.0, 1.0, THIN_THICKNESS, 1.0),
            new AxisAlignedBB(0.0, 1.0 - THIN_THICKNESS, 0.0, 1.0, 1.0, 1.0),
            new AxisAlignedBB(0.0, 0.0, 0.0, 1.0, 1.0, THIN_THICKNESS),
            new AxisAlignedBB(0.0, 0.0, 1.0 - THIN_THICKNESS, 1.0, 1.0, 1.0),
            new AxisAlignedBB(0.0, 0.0, 0.0, THIN_THICKNESS, 1.0, 1.0),
            new AxisAlignedBB(1.0 - THIN_THICKNESS, 0.0, 0.0, 1.0, 1.0, 1.0) };

    private final ThreadLocal<BakedPipeline> pipelines = ThreadLocal.withInitial(() -> BakedPipeline.builder()
            // Clamper is responsible for clamping the vertex to the bounds specified.
            .addElement("clamper", QuadClamper.FACTORY)
            // Strips faces if they match a mask.
            .addElement("face_stripper", QuadFaceStripper.FACTORY)
            // Kicks the edge inner corners in, solves Z fighting
            .addElement("corner_kicker", QuadCornerKicker.FACTORY)
            // Re-Interpolates the UV's for the quad.
            .addElement("interp", QuadReInterpolator.FACTORY)
            // Tints the quad if we need it to. Disabled by default.
            .addElement("tinter", QuadTinter.FACTORY, false)
            // Overrides the quad's alpha if we are forcing transparent facades.
            .addElement("transparent", QuadAlphaOverride.FACTORY, false, e -> e.setAlphaOverride(0x4C / 255F)).build()//
    );
    private final ThreadLocal<Quad> collectors = ThreadLocal.withInitial(Quad::new);

    public void buildFacadeQuads(RenderType layer, CableBusRenderState renderState, Random rand, List<BakedQuad> quads,
            Function<ResourceLocation, IBakedModel> modelLookup) {
        BakedPipeline pipeline = this.pipelines.get();
        Quad collectorQuad = this.collectors.get();
        boolean transparent = Api.instance().partHelper().getCableRenderMode().transparentFacades;
>>>>>>> e8b57c6d
        Map<Direction, FacadeRenderState> facadeStates = renderState.getFacades();
        List<Box> partBoxes = renderState.getBoundingBoxes();
        Set<Direction> sidesWithParts = renderState.getAttachments().keySet();
        BlockRenderView parentWorld = renderState.getWorld();
        BlockPos pos = renderState.getPos();
        BlockColors blockColors = MinecraftClient.getInstance().getBlockColors();
        boolean thinFacades = isUseThinFacades(partBoxes);

        for (Entry<Direction, FacadeRenderState> entry : facadeStates.entrySet()) {
            Direction side = entry.getKey();
            int sideIndex = side.ordinal();
            FacadeRenderState facadeRenderState = entry.getValue();
            boolean renderStilt = !sidesWithParts.contains(side);
            if (layer == RenderLayer.getCutout() && renderStilt) {
                context.pushTransform(QuadRotator.get(side, Direction.UP));
                for (Identifier part : CableAnchorPart.FACADE_MODELS.getModels()) {
                    BakedModel partModel = modelLookup.apply(part);
                    context.fallbackConsumer().accept(partModel);
                }
                context.popTransform();
            }
            // If we are forcing transparency and this isn't the Translucent layer.
            if (transparent && layer != RenderLayer.getTranslucent()) {
                continue;
            }

            BlockState blockState = facadeRenderState.getSourceBlock();
            // If we aren't forcing transparency let the block decide if it should render.
            if (!transparent && layer != null) {
// FIXME FABRIC only one layer per block
// FIXME FABRIC               if (!RenderLayers.canRenderInLayer(blockState, layer)) {
// FIXME FABRIC                   continue;
// FIXME FABRIC               }
            }

            Box fullBounds = thinFacades ? THIN_FACADE_BOXES[sideIndex] : THICK_FACADE_BOXES[sideIndex];
            Box facadeBox = fullBounds;
            // If we are a transparent facade, we need to modify out BB.
            if (facadeRenderState.isTransparent()) {
                double offset = thinFacades ? THIN_THICKNESS : THICK_THICKNESS;
                AEAxisAlignedBB tmpBB = null;
                for (Direction face : Direction.values()) {
                    // Only faces that aren't on our axis
                    if (face.getAxis() != side.getAxis()) {
                        FacadeRenderState otherState = facadeStates.get(face);
                        if (otherState != null && !otherState.isTransparent()) {
                            if (tmpBB == null) {
                                tmpBB = AEAxisAlignedBB.fromBounds(facadeBox);
                            }
                            switch (face) {
                                case DOWN:
                                    tmpBB.minY += offset;
                                    break;
                                case UP:
                                    tmpBB.maxY -= offset;
                                    break;
                                case NORTH:
                                    tmpBB.minZ += offset;
                                    break;
                                case SOUTH:
                                    tmpBB.maxZ -= offset;
                                    break;
                                case WEST:
                                    tmpBB.minX += offset;
                                    break;
                                case EAST:
                                    tmpBB.maxX -= offset;
                                    break;
                                default:
                                    throw new RuntimeException("Switch falloff. " + String.valueOf(face));
                            }
                        }
                    }
                }
                if (tmpBB != null) {
                    facadeBox = tmpBB.getBoundingBox();
                }
            }

            AEAxisAlignedBB cutOutBox = getCutOutBox(facadeBox, partBoxes);
            List<Box> holeStrips = getBoxes(facadeBox, cutOutBox, side.getAxis());
// FIXME            BlockRenderView facadeAccess = new FacadeBlockAccess(parentWorld, pos, side, blockState);

 // FIXME FABRIC            BlockRenderManager dispatcher = MinecraftClient.getInstance().getBlockRenderManager();
 // FIXME FABRIC            BakedModel model = dispatcher.getModel(blockState);
 // FIXME FABRIC            IModelData modelData = model.getModelData(facadeAccess, pos, blockState, EmptyModelData.INSTANCE);
 // FIXME FABRIC
 // FIXME FABRIC            List<BakedQuad> modelQuads = new ArrayList<>();
 // FIXME FABRIC            // If we are forcing transparent facades, fake the render layer, and grab all
 // FIXME FABRIC            // quads.
 // FIXME FABRIC            if (transparent || layer == null) {
 // FIXME FABRIC                for (RenderLayer forcedLayer : RenderLayer.getBlockRenderTypes()) {
 // FIXME FABRIC                    // Check if the block renders on the layer we want to force.
 // FIXME FABRIC                    if (RenderLayers.canRenderInLayer(blockState, forcedLayer)) {
 // FIXME FABRIC                        // Force the layer and gather quads.
 // FIXME FABRIC                        ForgeHooksClient.setRenderLayer(forcedLayer);
 // FIXME FABRIC                        modelQuads.addAll(gatherQuads(model, blockState, rand, modelData));
 // FIXME FABRIC                    }
 // FIXME FABRIC                }
 // FIXME FABRIC
 // FIXME FABRIC                // Reset.
 // FIXME FABRIC                ForgeHooksClient.setRenderLayer(layer);
 // FIXME FABRIC            } else {
 // FIXME FABRIC                modelQuads.addAll(gatherQuads(model, blockState, rand, modelData));
 // FIXME FABRIC            }
 // FIXME FABRIC
 // FIXME FABRIC            // No quads.. Cool, next!
 // FIXME FABRIC            if (modelQuads.isEmpty()) {
 // FIXME FABRIC                continue;
 // FIXME FABRIC            }
 // FIXME FABRIC
 // FIXME FABRIC            // Grab out pipeline elements.
 // FIXME FABRIC            QuadClamper clamper = pipeline.getElement("clamper", QuadClamper.class);
 // FIXME FABRIC            QuadFaceStripper edgeStripper = pipeline.getElement("face_stripper", QuadFaceStripper.class);
 // FIXME FABRIC            QuadTinter tinter = pipeline.getElement("tinter", QuadTinter.class);
 // FIXME FABRIC            QuadCornerKicker kicker = pipeline.getElement("corner_kicker", QuadCornerKicker.class);
 // FIXME FABRIC
 // FIXME FABRIC            // Set global element states.
 // FIXME FABRIC
 // FIXME FABRIC            // calculate the side mask.
 // FIXME FABRIC            int facadeMask = 0;
 // FIXME FABRIC            for (Entry<Direction, FacadeRenderState> ent : facadeStates.entrySet()) {
 // FIXME FABRIC                Direction s = ent.getKey();
 // FIXME FABRIC                if (s.getAxis() != side.getAxis()) {
 // FIXME FABRIC                    FacadeRenderState otherState = ent.getValue();
 // FIXME FABRIC                    if (!otherState.isTransparent()) {
 // FIXME FABRIC                        facadeMask |= 1 << s.ordinal();
 // FIXME FABRIC                    }
 // FIXME FABRIC                }
 // FIXME FABRIC            }
 // FIXME FABRIC            // Setup the edge stripper.
 // FIXME FABRIC            edgeStripper.setBounds(fullBounds);
 // FIXME FABRIC            edgeStripper.setMask(facadeMask);
 // FIXME FABRIC
 // FIXME FABRIC            // Setup the kicker.
 // FIXME FABRIC            kicker.setSide(sideIndex);
 // FIXME FABRIC            kicker.setFacadeMask(facadeMask);
 // FIXME FABRIC            kicker.setBox(fullBounds);
 // FIXME FABRIC            kicker.setThickness(thinFacades ? THIN_THICKNESS : THICK_THICKNESS);
 // FIXME FABRIC
 // FIXME FABRIC            for (BakedQuad quad : modelQuads) {
 // FIXME FABRIC                // lookup the format in CachedFormat.
 // FIXME FABRIC                CachedFormat format = CachedFormat.lookup(VertexFormats.POSITION_COLOR_TEXTURE_LIGHT_NORMAL);
 // FIXME FABRIC                // If this quad has a tint index, setup the tinter.
 // FIXME FABRIC                if (quad.hasTintIndex()) {
 // FIXME FABRIC                    tinter.setTint(blockColors.getColor(blockState, facadeAccess, pos, quad.getColorIndex()));
 // FIXME FABRIC                }
 // FIXME FABRIC                for (Box box : holeStrips) {
 // FIXME FABRIC                    // setup the clamper for this box
 // FIXME FABRIC                    clamper.setClampBounds(box);
 // FIXME FABRIC                    // Reset the pipeline, clears all enabled/disabled states.
 // FIXME FABRIC                    pipeline.reset(format);
 // FIXME FABRIC                    // Reset out collector.
 // FIXME FABRIC                    collectorQuad.reset(format);
 // FIXME FABRIC                    // Enable / disable the optional elements
 // FIXME FABRIC                    pipeline.setElementState("tinter", quad.hasTintIndex());
 // FIXME FABRIC                    pipeline.setElementState("transparent", transparent);
 // FIXME FABRIC                    // Prepare the pipeline for a quad.
 // FIXME FABRIC                    pipeline.prepare(collectorQuad);
 // FIXME FABRIC
 // FIXME FABRIC                    // Pipe our quad into the pipeline.
 // FIXME FABRIC                    quad.pipe(pipeline);
 // FIXME FABRIC                    // Check if the collector got any data.
 // FIXME FABRIC                    if (collectorQuad.full) {
 // FIXME FABRIC                        // Add the result.
 // FIXME FABRIC                        quads.add(collectorQuad.bake());
 // FIXME FABRIC                    }
 // FIXME FABRIC                }
 // FIXME FABRIC            }
        }
    }

    /**
     * This is slow, so should be cached.
     *
     * @return The model.
     */
    public List<BakedQuad> buildFacadeItemQuads(ItemStack textureItem, Direction side) {
        List<BakedQuad> facadeQuads = new ArrayList<>();

        BakedModel model = MinecraftClient.getInstance().getItemRenderer().getHeldItemModel(textureItem, null,
                null);
        List<BakedQuad> modelQuads = gatherQuads(model, null, new Random());

        //FIXME       BakedPipeline pipeline = this.pipelines.get();
//FIXME          Quad collectorQuad = this.collectors.get();

        // Grab pipeline elements.
        // FIXME QuadClamper clamper = pipeline.getElement("clamper", QuadClamper.class);
        // FIXME QuadTinter tinter = pipeline.getElement("tinter", QuadTinter.class);

        for (BakedQuad quad : modelQuads) {
            // Lookup the CachedFormat for this quads format.
            // FIXME CachedFormat format = CachedFormat.lookup(VertexFormats.POSITION_COLOR_TEXTURE_LIGHT_NORMAL);
            // Reset the pipeline.
            // FIXME pipeline.reset(format);
            // Reset the collector.
            //FIXME             collectorQuad.reset(format);
            // If we have a tint index, setup the tinter and enable it.
            // FIXME if (quad.hasTintIndex()) {
            // FIXME     tinter.setTint(MinecraftClient.getInstance().getItemColors().getColor(textureItem, quad.getColorIndex()));
            // FIXME     pipeline.enableElement("tinter");
            // FIXME }
            // Disable elements we don't need for items.
            // FIXME pipeline.disableElement("face_stripper");
            // FIXME pipeline.disableElement("corner_kicker");
            // FIXME // Setup the clamper
            // FIXME clamper.setClampBounds(THICK_FACADE_BOXES[side.ordinal()]);
            // FIXME // Prepare the pipeline.
            // FIXME pipeline.prepare(collectorQuad);
            // FIXME // Pipe our quad into the pipeline.
            // FIXME quad.pipe(pipeline);
            // FIXME // Check the collector for data and add the quad if there was.
            // FIXME if (collectorQuad.full) {
            // FIXME     facadeQuads.add(collectorQuad.bake());
            // FIXME }
        }
        return facadeQuads;
    }

    // Helper to gather all quads from a model into a list.
    private static List<BakedQuad> gatherQuads(BakedModel model, BlockState state, Random rand) {
        List<BakedQuad> modelQuads = new ArrayList<>();
        for (Direction face : Direction.values()) {
            modelQuads.addAll(model.getQuads(state, face, rand));
        }
        modelQuads.addAll(model.getQuads(state, null, rand));
        return modelQuads;
    }

    /**
     * Given the actual facade bounding box, and the bounding boxes of all parts,
     * determine the biggest union of AABB that intersect with the facade's bounding
     * box. This AABB will need to be "cut out" when the facade is rendered.
     */
    @Nullable
    private static AEAxisAlignedBB getCutOutBox(Box facadeBox, List<Box> partBoxes) {
        AEAxisAlignedBB b = null;
        for (Box bb : partBoxes) {
            if (bb.intersects(facadeBox)) {
                if (b == null) {
                    b = AEAxisAlignedBB.fromBounds(bb);
                } else {
                    b.maxX = Math.max(b.maxX, bb.maxX);
                    b.maxY = Math.max(b.maxY, bb.maxY);
                    b.maxZ = Math.max(b.maxZ, bb.maxZ);
                    b.minX = Math.min(b.minX, bb.minX);
                    b.minY = Math.min(b.minY, bb.minY);
                    b.minZ = Math.min(b.minZ, bb.minZ);
                }
            }
        }
        return b;
    }

    /**
     * Generates the box segments around the specified hole. If the specified hole
     * is null, a Singleton of the Facade box is returned.
     *
     * @param fb   The Facade's box.
     * @param hole The hole to 'cut'.
     * @param axis The axis the facade is on.
     *
     * @return The box segments.
     */
    private static List<Box> getBoxes(Box fb, AEAxisAlignedBB hole, Axis axis) {
        if (hole == null) {
            return Collections.singletonList(fb);
        }
        List<Box> boxes = new ArrayList<>();
        switch (axis) {
            case Y:
                boxes.add(new Box(fb.minX, fb.minY, fb.minZ, hole.minX, fb.maxY, fb.maxZ));
                boxes.add(new Box(hole.maxX, fb.minY, fb.minZ, fb.maxX, fb.maxY, fb.maxZ));

                boxes.add(new Box(hole.minX, fb.minY, fb.minZ, hole.maxX, fb.maxY, hole.minZ));
                boxes.add(new Box(hole.minX, fb.minY, hole.maxZ, hole.maxX, fb.maxY, fb.maxZ));

                break;
            case Z:
                boxes.add(new Box(fb.minX, fb.minY, fb.minZ, fb.maxX, hole.minY, fb.maxZ));
                boxes.add(new Box(fb.minX, hole.maxY, fb.minZ, fb.maxX, fb.maxY, fb.maxZ));

                boxes.add(new Box(fb.minX, hole.minY, fb.minZ, hole.minX, hole.maxY, fb.maxZ));
                boxes.add(new Box(hole.maxX, hole.minY, fb.minZ, fb.maxX, hole.maxY, fb.maxZ));

                break;
            case X:
                boxes.add(new Box(fb.minX, fb.minY, fb.minZ, fb.maxX, hole.minY, fb.maxZ));
                boxes.add(new Box(fb.minX, hole.maxY, fb.minZ, fb.maxX, fb.maxY, fb.maxZ));

                boxes.add(new Box(fb.minX, hole.minY, fb.minZ, fb.maxX, hole.maxY, hole.minZ));
                boxes.add(new Box(fb.minX, hole.minY, hole.maxZ, fb.maxX, hole.maxY, fb.maxZ));
                break;
            default:
                // should never happen.
                throw new RuntimeException("switch falloff. " + String.valueOf(axis));
        }

        return boxes;
    }

    /**
     * Determines if any of the part's bounding boxes intersects with the outside 2
     * voxel wide layer. If so, we should use thinner facades (1 voxel deep).
     */
    private static boolean isUseThinFacades(List<Box> partBoxes) {
        final double min = 2.0 / 16.0;
        final double max = 14.0 / 16.0;

        for (Box bb : partBoxes) {
            int o = 0;
            o += bb.maxX > max ? 1 : 0;
            o += bb.maxY > max ? 1 : 0;
            o += bb.maxZ > max ? 1 : 0;
            o += bb.minX < min ? 1 : 0;
            o += bb.minY < min ? 1 : 0;
            o += bb.minZ < min ? 1 : 0;

            if (o >= 2) {
                return true;
            }
        }
        return false;
    }
}<|MERGE_RESOLUTION|>--- conflicted
+++ resolved
@@ -63,7 +63,6 @@
     public static final double THICK_THICKNESS = 2D / 16D;
     public static final double THIN_THICKNESS = 1D / 16D;
 
-<<<<<<< HEAD
     public static final Box[] THICK_FACADE_BOXES = new Box[] {
             new Box(0.0, 0.0, 0.0, 1.0, THICK_THICKNESS, 1.0),
             new Box(0.0, 1.0 - THICK_THICKNESS, 0.0, 1.0, 1.0, 1.0),
@@ -100,46 +99,7 @@
                                  RenderContext context, Function<Identifier, BakedModel> modelLookup) {
 //FIXME        BakedPipeline pipeline = this.pipelines.get();
 //FIXME          Quad collectorQuad = this.collectors.get();
-        boolean transparent = AEApi.instance().partHelper().getCableRenderMode().transparentFacades;
-=======
-    public static final AxisAlignedBB[] THICK_FACADE_BOXES = new AxisAlignedBB[] {
-            new AxisAlignedBB(0.0, 0.0, 0.0, 1.0, THICK_THICKNESS, 1.0),
-            new AxisAlignedBB(0.0, 1.0 - THICK_THICKNESS, 0.0, 1.0, 1.0, 1.0),
-            new AxisAlignedBB(0.0, 0.0, 0.0, 1.0, 1.0, THICK_THICKNESS),
-            new AxisAlignedBB(0.0, 0.0, 1.0 - THICK_THICKNESS, 1.0, 1.0, 1.0),
-            new AxisAlignedBB(0.0, 0.0, 0.0, THICK_THICKNESS, 1.0, 1.0),
-            new AxisAlignedBB(1.0 - THICK_THICKNESS, 0.0, 0.0, 1.0, 1.0, 1.0) };
-
-    public static final AxisAlignedBB[] THIN_FACADE_BOXES = new AxisAlignedBB[] {
-            new AxisAlignedBB(0.0, 0.0, 0.0, 1.0, THIN_THICKNESS, 1.0),
-            new AxisAlignedBB(0.0, 1.0 - THIN_THICKNESS, 0.0, 1.0, 1.0, 1.0),
-            new AxisAlignedBB(0.0, 0.0, 0.0, 1.0, 1.0, THIN_THICKNESS),
-            new AxisAlignedBB(0.0, 0.0, 1.0 - THIN_THICKNESS, 1.0, 1.0, 1.0),
-            new AxisAlignedBB(0.0, 0.0, 0.0, THIN_THICKNESS, 1.0, 1.0),
-            new AxisAlignedBB(1.0 - THIN_THICKNESS, 0.0, 0.0, 1.0, 1.0, 1.0) };
-
-    private final ThreadLocal<BakedPipeline> pipelines = ThreadLocal.withInitial(() -> BakedPipeline.builder()
-            // Clamper is responsible for clamping the vertex to the bounds specified.
-            .addElement("clamper", QuadClamper.FACTORY)
-            // Strips faces if they match a mask.
-            .addElement("face_stripper", QuadFaceStripper.FACTORY)
-            // Kicks the edge inner corners in, solves Z fighting
-            .addElement("corner_kicker", QuadCornerKicker.FACTORY)
-            // Re-Interpolates the UV's for the quad.
-            .addElement("interp", QuadReInterpolator.FACTORY)
-            // Tints the quad if we need it to. Disabled by default.
-            .addElement("tinter", QuadTinter.FACTORY, false)
-            // Overrides the quad's alpha if we are forcing transparent facades.
-            .addElement("transparent", QuadAlphaOverride.FACTORY, false, e -> e.setAlphaOverride(0x4C / 255F)).build()//
-    );
-    private final ThreadLocal<Quad> collectors = ThreadLocal.withInitial(Quad::new);
-
-    public void buildFacadeQuads(RenderType layer, CableBusRenderState renderState, Random rand, List<BakedQuad> quads,
-            Function<ResourceLocation, IBakedModel> modelLookup) {
-        BakedPipeline pipeline = this.pipelines.get();
-        Quad collectorQuad = this.collectors.get();
         boolean transparent = Api.instance().partHelper().getCableRenderMode().transparentFacades;
->>>>>>> e8b57c6d
         Map<Direction, FacadeRenderState> facadeStates = renderState.getFacades();
         List<Box> partBoxes = renderState.getBoundingBoxes();
         Set<Direction> sidesWithParts = renderState.getAttachments().keySet();
