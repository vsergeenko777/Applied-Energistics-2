--- conflicted
+++ resolved
@@ -20,23 +20,13 @@
     }
 
     @Override
-<<<<<<< HEAD
     public UnbakedModel loadModelResource(Identifier resourceId, ModelProviderContext context)
             throws ModelProviderException {
         if (CABLE_BUS_MODEL.equals(resourceId)) {
-            CableBusBakedModel.clearCache();
             return new CableBusModel(partModels);
         } else {
             return null;
         }
-=======
-    public void onResourceManagerReload(IResourceManager resourceManager) {
-    }
-
-    @Override
-    public CableBusModel read(JsonDeserializationContext deserializationContext, JsonObject modelContents) {
-        return new CableBusModel(partModels);
->>>>>>> b756d68b
     }
 
 }