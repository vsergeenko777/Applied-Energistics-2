/*
 * This file is part of Applied Energistics 2.
 * Copyright (c) 2013 - 2014, AlgorithmX2, All rights reserved.
 *
 * Applied Energistics 2 is free software: you can redistribute it and/or modify
 * it under the terms of the GNU Lesser General Public License as published by
 * the Free Software Foundation, either version 3 of the License, or
 * (at your option) any later version.
 *
 * Applied Energistics 2 is distributed in the hope that it will be useful,
 * but WITHOUT ANY WARRANTY; without even the implied warranty of
 * MERCHANTABILITY or FITNESS FOR A PARTICULAR PURPOSE.  See the
 * GNU Lesser General Public License for more details.
 *
 * You should have received a copy of the GNU Lesser General Public License
 * along with Applied Energistics 2.  If not, see <http://www.gnu.org/licenses/lgpl>.
 */

package appeng.client.render.model;

import java.util.ArrayList;
import java.util.List;
import java.util.Map;
import java.util.Random;

import javax.annotation.Nonnull;
import javax.annotation.Nullable;

import net.minecraft.block.BlockState;
import net.minecraft.client.render.model.BakedModel;
import net.minecraft.util.math.Matrix4f;
import net.minecraft.client.render.model.BakedQuad;
import net.minecraft.item.Item;
import net.minecraft.util.math.Direction;

import net.minecraftforge.client.model.pipeline.BakedQuadBuilder;

import appeng.api.definitions.IItems;
import appeng.block.storage.DriveSlotCellType;
import appeng.block.storage.DriveSlotsState;
import appeng.client.render.DelegateBakedModel;
import appeng.core.Api;

public class DriveBakedModel extends DelegateBakedModel {
    private final Map<DriveSlotCellType, BakedModel> bakedCells;

    public DriveBakedModel(BakedModel bakedBase, Map<DriveSlotCellType, BakedModel> bakedCells) {
        super(bakedBase);
        this.bakedCells = bakedCells;
    }

    @Nonnull
    @Override
    public List<BakedQuad> getQuads(@Nullable BlockState state, @Nullable Direction side, @Nonnull Random rand,
            @Nonnull IModelData extraData) {

        List<BakedQuad> result = new ArrayList<>(super.getQuads(state, side, rand, extraData));

        if (!(extraData instanceof DriveModelData)) {
            return result;
        }
        DriveModelData driveModelData = (DriveModelData) extraData;

        DriveSlotsState slotsState = driveModelData.getSlotsState();

        if (slotsState != null) {
            for (int row = 0; row < 5; row++) {
                for (int col = 0; col < 2; col++) {
                    Matrix4f transform = new Matrix4f();

                    // Position this drive model copy at the correct slot. The transform is based on
                    // the
                    // cell-model being in slot 0,0 at the top left of the drive.
                    float xOffset = -col * 8 / 16.0f;
                    float yOffset = -row * 3 / 16.0f;
                    transform.setTranslation(xOffset, yOffset, 0);

                    int slot = row * 2 + col;

                    // Add the drive chassis
                    Item cell = slotsState.getCell(slot);
<<<<<<< HEAD
                    BakedModel cellChassisModel = getCellChassisModel(cell);
                    addModel(state, rand, extraData, result, cellChassisModel, transform);
=======
                    IBakedModel cellChassisModel = getCellChassisModel(cell);
                    addModel(state, rand, extraData, result, side, cellChassisModel, transform);
>>>>>>> 400fcdb6
                }
            }
        }

        return result;
    }

    @Override
    public boolean useAmbientOcclusion() {
        // We have faces inside the chassis that are facing east, but should not receive
        // ambient occlusion from the east-side, but sadly this cannot be fine-tuned on
        // a
        // face-by-face basis.
        return false;
    }

    // Determine which drive chassis to show based on the used cell
    private BakedModel getCellChassisModel(Item cell) {
        IItems items = Api.INSTANCE.definitions().items();
        if (cell == null) {
            return bakedCells.get(DriveSlotCellType.EMPTY);
        } else if (items.fluidCell1k().item() == cell || items.fluidCell4k().item() == cell
                || items.fluidCell16k().item() == cell || items.fluidCell64k().item() == cell) {
            return bakedCells.get(DriveSlotCellType.FLUID);
        } else {
            // Fall back to an item model
            return bakedCells.get(DriveSlotCellType.ITEM);
        }
    }

    private static void addModel(@Nullable BlockState state, @Nonnull Random rand, @Nonnull IModelData extraData,
<<<<<<< HEAD
                                 List<BakedQuad> result, BakedModel bakedCell, Matrix4f transform) {
=======
            List<BakedQuad> result, Direction side, IBakedModel bakedCell, Matrix4f transform) {
>>>>>>> 400fcdb6
        MatrixVertexTransformer transformer = new MatrixVertexTransformer(transform);
        for (BakedQuad bakedQuad : bakedCell.getQuads(state, side, rand, extraData)) {
            BakedQuadBuilder builder = new BakedQuadBuilder();
            transformer.setParent(builder);
            transformer.setVertexFormat(builder.getVertexFormat());
            bakedQuad.pipe(transformer);
            result.add(builder.build());
        }
    }

}<|MERGE_RESOLUTION|>--- conflicted
+++ resolved
@@ -79,13 +79,8 @@
 
                     // Add the drive chassis
                     Item cell = slotsState.getCell(slot);
-<<<<<<< HEAD
                     BakedModel cellChassisModel = getCellChassisModel(cell);
-                    addModel(state, rand, extraData, result, cellChassisModel, transform);
-=======
-                    IBakedModel cellChassisModel = getCellChassisModel(cell);
                     addModel(state, rand, extraData, result, side, cellChassisModel, transform);
->>>>>>> 400fcdb6
                 }
             }
         }
@@ -117,11 +112,7 @@
     }
 
     private static void addModel(@Nullable BlockState state, @Nonnull Random rand, @Nonnull IModelData extraData,
-<<<<<<< HEAD
-                                 List<BakedQuad> result, BakedModel bakedCell, Matrix4f transform) {
-=======
             List<BakedQuad> result, Direction side, IBakedModel bakedCell, Matrix4f transform) {
->>>>>>> 400fcdb6
         MatrixVertexTransformer transformer = new MatrixVertexTransformer(transform);
         for (BakedQuad bakedQuad : bakedCell.getQuads(state, side, rand, extraData)) {
             BakedQuadBuilder builder = new BakedQuadBuilder();
