--- conflicted
+++ resolved
@@ -126,13 +126,8 @@
             builder.addCube(0, 0, 0, 16, 16, 16);
 
             if ((flags
-<<<<<<< HEAD
                     & SpatialPylonBlockEntity.DISPLAY_POWERED_ENABLED) == SpatialPylonBlockEntity.DISPLAY_POWERED_ENABLED) {
-                builder.setRenderFullBright(true);
-=======
-                    & SpatialPylonTileEntity.DISPLAY_POWERED_ENABLED) == SpatialPylonTileEntity.DISPLAY_POWERED_ENABLED) {
                 builder.setEmissiveMaterial(true);
->>>>>>> ee67c5ea
             }
 
             builder.setTextures(this.textures.get(getTextureTypeFromSideInside(flags, ori, Direction.UP)),
@@ -149,6 +144,9 @@
             builder.setTexture(this.textures.get(SpatialPylonTextureType.DIM));
             builder.addCube(0, 0, 0, 16, 16, 16);
         }
+
+        // Reset back to default
+        builder.setEmissiveMaterial(false);
     }
 
     @Override
@@ -156,18 +154,11 @@
         // Not intended to be used as an item model.
     }
 
-<<<<<<< HEAD
     @Nonnull
     @Override
     public List<BakedQuad> getQuads(@Nullable BlockState state, @Nullable Direction side, @Nonnull Random rand) {
         // Can only sensibly render using the new API
         return Collections.emptyList();
-=======
-        // Reset back to default
-        builder.setEmissiveMaterial(false);
-
-        return builder.getOutput();
->>>>>>> ee67c5ea
     }
 
     private int getFlags(BlockRenderView blockRenderView, BlockPos pos) {
