/*
 * This file is part of Applied Energistics 2.
 * Copyright (c) 2013 - 2015, AlgorithmX2, All rights reserved.
 *
 * Applied Energistics 2 is free software: you can redistribute it and/or modify
 * it under the terms of the GNU Lesser General Public License as published by
 * the Free Software Foundation, either version 3 of the License, or
 * (at your option) any later version.
 *
 * Applied Energistics 2 is distributed in the hope that it will be useful,
 * but WITHOUT ANY WARRANTY; without even the implied warranty of
 * MERCHANTABILITY or FITNESS FOR A PARTICULAR PURPOSE.  See the
 * GNU Lesser General Public License for more details.
 *
 * You should have received a copy of the GNU Lesser General Public License
 * along with Applied Energistics 2.  If not, see <http://www.gnu.org/licenses/lgpl>.
 */

package appeng.client.gui;

import java.util.ArrayList;
import java.util.Arrays;
import java.util.HashSet;
import java.util.List;
import java.util.Set;
import java.util.concurrent.TimeUnit;
import java.util.stream.Collectors;

import com.google.common.base.Preconditions;
import com.google.common.base.Stopwatch;
import com.google.common.collect.Lists;
import com.mojang.blaze3d.systems.RenderSystem;

import org.lwjgl.glfw.GLFW;
import org.lwjgl.opengl.GL11;

import net.minecraft.client.MinecraftClient;
import net.minecraft.client.gui.Element;
import net.minecraft.client.gui.screen.ingame.HandledScreen;
import net.minecraft.client.gui.widget.AbstractButtonWidget;
import net.minecraft.client.network.ClientPlayerEntity;
import net.minecraft.client.render.BufferBuilder;
import net.minecraft.client.render.Tessellator;
import net.minecraft.client.render.VertexFormats;
import net.minecraft.client.util.InputUtil;
import net.minecraft.client.util.math.MatrixStack;
import net.minecraft.entity.player.PlayerEntity;
import net.minecraft.entity.player.PlayerInventory;
import net.minecraft.item.ItemStack;
import net.minecraft.screen.ScreenHandler;
import net.minecraft.screen.slot.Slot;
import net.minecraft.screen.slot.SlotActionType;
import net.minecraft.text.LiteralText;
import net.minecraft.text.Style;
import net.minecraft.text.Text;
import net.minecraft.util.Formatting;
import net.minecraft.util.Identifier;

import alexiil.mc.lib.attributes.fluid.render.FluidRenderFace;
import alexiil.mc.lib.attributes.fluid.render.FluidVolumeRenderer;
import alexiil.mc.lib.attributes.fluid.volume.FluidVolume;
import me.shedaniel.math.Rectangle;

import appeng.api.storage.data.IAEFluidStack;
import appeng.api.storage.data.IAEItemStack;
import appeng.client.gui.widgets.CustomSlotWidget;
import appeng.client.gui.widgets.ITickingWidget;
import appeng.client.gui.widgets.ITooltip;
import appeng.client.gui.widgets.Scrollbar;
import appeng.client.me.InternalSlotME;
import appeng.client.me.SlotDisconnected;
import appeng.client.me.SlotME;
import appeng.client.render.StackSizeRenderer;
import appeng.container.AEBaseContainer;
import appeng.container.slot.AppEngCraftingSlot;
import appeng.container.slot.AppEngSlot;
import appeng.container.slot.AppEngSlot.CalculatedValidity;
import appeng.container.slot.CraftingTermSlot;
import appeng.container.slot.DisabledSlot;
import appeng.container.slot.FakeSlot;
import appeng.container.slot.IOptionalSlot;
import appeng.container.slot.InaccessibleSlot;
import appeng.container.slot.OutputSlot;
import appeng.container.slot.PatternTermSlot;
import appeng.container.slot.RestrictedInputSlot;
import appeng.core.AELog;
import appeng.core.AppEng;
import appeng.core.sync.network.NetworkHandler;
import appeng.core.sync.packets.InventoryActionPacket;
import appeng.core.sync.packets.SwapSlotsPacket;
import appeng.fluids.client.render.FluidStackSizeRenderer;
import appeng.fluids.container.slots.IMEFluidSlot;
import appeng.helpers.InventoryAction;
import appeng.mixins.SlotMixin;

public abstract class AEBaseScreen<T extends AEBaseContainer> extends HandledScreen<T> {

    public static final int COLOR_DARK_GRAY = 4210752;
    private final List<InternalSlotME> meSlots = new ArrayList<>();
    // drag y
    private final Set<Slot> drag_click = new HashSet<>();
    private final StackSizeRenderer stackSizeRenderer = new StackSizeRenderer();
    private final FluidStackSizeRenderer fluidStackSizeRenderer = new FluidStackSizeRenderer();
    private Scrollbar myScrollBar = null;
    private boolean disableShiftClick = false;
    private Stopwatch dbl_clickTimer = Stopwatch.createStarted();
    private ItemStack dbl_whichItem = ItemStack.EMPTY;
    private Slot bl_clicked;
    private boolean handlingRightClick;
    protected final List<CustomSlotWidget> guiSlots = new ArrayList<>();

    public AEBaseScreen(T container, PlayerInventory playerInventory, Text title) {
        super(container, playerInventory, title);
    }

    public MinecraftClient getClient() {
        return Preconditions.checkNotNull(client);
    }

    public int getX() {
        return x;
    }

    public int getY() {
        return y;
    }

    @Override
    public void init() {
        super.init();

        final List<Slot> slots = this.getInventorySlots();
        slots.removeIf(slot -> slot instanceof SlotME);

        for (final InternalSlotME me : this.meSlots) {
            slots.add(new SlotME(me));
        }
    }

    private List<Slot> getInventorySlots() {
        return this.handler.slots;
    }

    @Override
    public void render(MatrixStack matrices, final int mouseX, final int mouseY, final float partialTicks) {
        super.renderBackground(matrices);
        super.render(matrices, mouseX, mouseY, partialTicks);

        RenderSystem.pushMatrix();
        RenderSystem.translatef(this.x, this.y, 0.0F);
        RenderSystem.enableDepthTest();
        for (final CustomSlotWidget c : this.guiSlots) {
            this.drawGuiSlot(matrices, c, mouseX, mouseY, partialTicks);
        }
        RenderSystem.disableDepthTest();
        for (final CustomSlotWidget c : this.guiSlots) {
            this.drawTooltip(matrices, c, mouseX - this.x, mouseY - this.y);
        }
        RenderSystem.popMatrix();
        RenderSystem.enableDepthTest();

<<<<<<< HEAD
        this.drawMouseoverTooltip(matrices, mouseX, mouseY);
=======
        this.renderHoveredTooltip(matrixStack, mouseX, mouseY);
>>>>>>> b8f48407

        for (final Object c : this.buttons) {
            if (c instanceof ITooltip) {
                this.drawTooltip(matrices, (ITooltip) c, mouseX, mouseY);
            }
        }
    }

    protected void drawGuiSlot(MatrixStack matrices, CustomSlotWidget slot, int mouseX, int mouseY,
            float partialTicks) {
        if (slot.isSlotEnabled()) {
            final int left = slot.getTooltipAreaX();
            final int top = slot.getTooltipAreaY();
            final int right = left + slot.getTooltipAreaWidth();
            final int bottom = top + slot.getTooltipAreaHeight();

            slot.drawContent(getClient(), mouseX, mouseY, partialTicks);

            if (this.isPointWithinBounds(left, top, slot.getTooltipAreaWidth(), slot.getTooltipAreaHeight(), mouseX,
                    mouseY) && slot.canClick(getPlayer())) {
                RenderSystem.colorMask(true, true, true, false);
                this.fillGradient(matrices, left, top, right, bottom, -2130706433, -2130706433);
                RenderSystem.colorMask(true, true, true, true);
            }
        }
    }

    private void drawTooltip(MatrixStack matrices, ITooltip tooltip, int mouseX, int mouseY) {
        final int x = tooltip.getTooltipAreaX();
        int y = tooltip.getTooltipAreaY();

        if (x < mouseX && x + tooltip.getTooltipAreaWidth() > mouseX && tooltip.isTooltipAreaVisible()) {
            if (y < mouseY && y + tooltip.getTooltipAreaHeight() > mouseY) {
                if (y < 15) {
                    y = 15;
                }

                final Text msg = tooltip.getTooltipMessage();
                this.drawTooltip(matrices, x + 11, y + 4, msg);
            }
        }
    }

    protected void drawTooltip(MatrixStack matrices, int x, int y, Text message) {
        String tooltipText = message.getString();

        if (!tooltipText.isEmpty()) {
            String[] lines = tooltipText.split("\n"); // FIXME FABRIC
            List<Text> textLines = Arrays.stream(lines).map(LiteralText::new).collect(Collectors.toList());
            this.drawTooltip(matrices, x, y, textLines);
        }
    }

    // FIXME FABRIC: move out to json (?)
    private static final Style TOOLTIP_HEADER = Style.EMPTY.withColor(Formatting.WHITE);
    private static final Style TOOLTIP_BODY = Style.EMPTY.withColor(Formatting.GRAY);

    protected void drawTooltip(MatrixStack matrices, int x, int y, List<Text> lines) {
        if (lines.isEmpty()) {
            return;
        }

        // Make the first line white
        // All lines after the first are colored gray
        List<Text> styledLines = new ArrayList<>(lines.size());
        for (int i = 0; i < lines.size(); i++) {
            Style style = (i == 0) ? TOOLTIP_HEADER : TOOLTIP_BODY;
            styledLines.add(lines.get(i).copy().styled(s -> style));
        }

        this.renderTooltip(matrices, styledLines, x, y);
    }

    @Override
    protected final void drawForeground(MatrixStack matrices, final int x, final int y) {
        final int ox = this.x; // (width - xSize) / 2;
        final int oy = this.y; // (height - ySize) / 2;
        RenderSystem.color4f(1.0F, 1.0F, 1.0F, 1.0F);

        if (this.getScrollBar() != null) {
            this.getScrollBar().draw(matrices, this);
        }

        this.drawFG(matrices, ox, oy, x, y);
    }

    public abstract void drawFG(MatrixStack matrices, int offsetX, int offsetY, int mouseX, int mouseY);

    @Override
    protected final void drawBackground(MatrixStack matrices, final float f, final int x, final int y) {
        final int ox = this.x; // (width - xSize) / 2;
        final int oy = this.y; // (height - ySize) / 2;
        RenderSystem.color4f(1.0F, 1.0F, 1.0F, 1.0F);
        this.drawBG(matrices, ox, oy, x, y, f);

        final List<Slot> slots = this.getInventorySlots();
        for (final Slot slot : slots) {
            if (slot instanceof IOptionalSlot) {
                final IOptionalSlot optionalSlot = (IOptionalSlot) slot;
                if (optionalSlot.isRenderDisabled()) {
                    final AppEngSlot aeSlot = (AppEngSlot) slot;
                    if (aeSlot.isSlotEnabled()) {
                        drawTexture(matrices, ox + aeSlot.x - 1, oy + aeSlot.y - 1, optionalSlot.getSourceX() - 1,
                                optionalSlot.getSourceY() - 1, 18, 18);
                    } else {
                        RenderSystem.color4f(1.0F, 1.0F, 1.0F, 0.4F);
                        RenderSystem.enableBlend();
                        drawTexture(matrices, ox + aeSlot.x - 1, oy + aeSlot.y - 1, optionalSlot.getSourceX() - 1,
                                optionalSlot.getSourceY() - 1, 18, 18);
                        RenderSystem.color4f(1.0F, 1.0F, 1.0F, 1.0F);
                    }
                }
            }
        }

        for (final CustomSlotWidget slot : this.guiSlots) {
            slot.drawBackground(matrices, ox, oy, getZOffset());
        }

    }

    @Override
    public boolean mouseClicked(final double xCoord, final double yCoord, final int btn) {
        this.drag_click.clear();

        // Forward right-clicks as-if they were left-clicks
        if (btn == 1) {
<<<<<<< HEAD
            for (final Object o : this.buttons) {
                final AbstractButtonWidget widget = (AbstractButtonWidget) o;
                if (widget.isMouseOver(xCoord, yCoord)) {
                    return super.mouseClicked(xCoord, yCoord, 0);
=======
            handlingRightClick = true;
            try {
                for (final Object o : this.buttons) {
                    final Widget widget = (Widget) o;
                    if (widget.isMouseOver(xCoord, yCoord)) {
                        return super.mouseClicked(xCoord, yCoord, 0);
                    }
>>>>>>> b8f48407
                }
            } finally {
                handlingRightClick = false;
            }
        }

        for (CustomSlotWidget slot : this.guiSlots) {
            if (this.isPointWithinBounds(slot.getTooltipAreaX(), slot.getTooltipAreaY(), slot.getTooltipAreaWidth(),
                    slot.getTooltipAreaHeight(), xCoord, yCoord) && slot.canClick(getPlayer())) {
                slot.slotClicked(getPlayer().inventory.getCursorStack(), btn);
            }
        }

        // Forward left mouse button down events to the scrollbar
        if (btn == 0 && this.getScrollBar() != null) {
            if (this.getScrollBar().mouseDown(xCoord - this.x, yCoord - this.y)) {
                return true;
            }
        }

        return super.mouseClicked(xCoord, yCoord, btn);
    }

    @Override
    public boolean mouseReleased(double mouseX, double mouseY, int button) {
        // Forward left mouse button up events to the scrollbar
        if (button == 0 && this.getScrollBar() != null) {
            if (this.getScrollBar().mouseUp(mouseX - this.x, mouseY - this.y)) {
                return true;
            }
        }

        return super.mouseReleased(mouseX, mouseY, button);
    }

    @Override
    public boolean mouseDragged(double mouseX, double mouseY, int mouseButton, double dragX, double dragY) {
        final Slot slot = this.getSlot((int) mouseX, (int) mouseY);
        final ItemStack itemstack = getPlayer().inventory.getCursorStack();

        if (this.getScrollBar() != null) {
            // FIXME: Coordinate system of mouseX/mouseY is unclear
            this.getScrollBar().mouseDragged((int) mouseX - this.x, (int) mouseY - this.y);
        }

        if (slot instanceof FakeSlot && !itemstack.isEmpty()) {
            this.drag_click.add(slot);
            if (this.drag_click.size() > 1) {
                for (final Slot dr : this.drag_click) {
                    final InventoryActionPacket p = new InventoryActionPacket(
                            mouseButton == 0 ? InventoryAction.PICKUP_OR_SET_DOWN : InventoryAction.PLACE_SINGLE, dr.id,
                            0);
                    NetworkHandler.instance().sendToServer(p);
                }
            }

            return true;
        } else {
            return super.mouseDragged(mouseX, mouseY, mouseButton, dragX, dragY);
        }
    }

    // TODO 1.9.4 aftermath - Whole SlotActionType thing, to be checked.
    @Override
    protected void onMouseClick(final Slot slot, final int slotIdx, final int mouseButton,
            final SlotActionType clickType) {
        final PlayerEntity player = getPlayer();

        if (slot instanceof FakeSlot) {
            final InventoryAction action = mouseButton == 1 ? InventoryAction.SPLIT_OR_PLACE_SINGLE
                    : InventoryAction.PICKUP_OR_SET_DOWN;

            if (this.drag_click.size() > 1) {
                return;
            }

            final InventoryActionPacket p = new InventoryActionPacket(action, slotIdx, 0);
            NetworkHandler.instance().sendToServer(p);

            return;
        }

        if (slot instanceof PatternTermSlot) {
            if (mouseButton == 6) {
                return; // prevent weird double clicks..
            }

            NetworkHandler.instance().sendToServer(((PatternTermSlot) slot).getRequest(hasShiftDown()));
        } else if (slot instanceof CraftingTermSlot) {
            if (mouseButton == 6) {
                return; // prevent weird double clicks..
            }

            InventoryAction action;
            if (hasShiftDown()) {
                action = InventoryAction.CRAFT_SHIFT;
            } else {
                // Craft stack on right-click, craft single on left-click
                action = (mouseButton == 1) ? InventoryAction.CRAFT_STACK : InventoryAction.CRAFT_ITEM;
            }

            final InventoryActionPacket p = new InventoryActionPacket(action, slotIdx, 0);
            NetworkHandler.instance().sendToServer(p);

            return;
        }

        if (InputUtil.isKeyPressed(MinecraftClient.getInstance().getWindow().getHandle(), GLFW.GLFW_KEY_SPACE)) {
            if (this.enableSpaceClicking()) {
                IAEItemStack stack = null;
                if (slot instanceof SlotME) {
                    stack = ((SlotME) slot).getAEStack();
                }

                int slotNum = this.getInventorySlots().size();

                if (!(slot instanceof SlotME) && slot != null) {
                    slotNum = slot.id;
                }

                this.handler.setTargetStack(stack);
                final InventoryActionPacket p = new InventoryActionPacket(InventoryAction.MOVE_REGION, slotNum, 0);
                NetworkHandler.instance().sendToServer(p);
                return;
            }
        }

        if (slot instanceof SlotDisconnected) {
            InventoryAction action = null;

            switch (clickType) {
                case PICKUP: // pickup / set-down.
                    action = (mouseButton == 1) ? InventoryAction.SPLIT_OR_PLACE_SINGLE
                            : InventoryAction.PICKUP_OR_SET_DOWN;
                    break;
                case QUICK_MOVE:
                    action = (mouseButton == 1) ? InventoryAction.PICKUP_SINGLE : InventoryAction.SHIFT_CLICK;
                    break;

                case CLONE: // creative dupe:

                    if (player.isCreative()) {
                        action = InventoryAction.CREATIVE_DUPLICATE;
                    }

                    break;

                default:
                case THROW: // drop item:
            }

            if (action != null) {
                final InventoryActionPacket p = new InventoryActionPacket(action, getSlotIndex(slot),
                        ((SlotDisconnected) slot).getSlot().getId());
                NetworkHandler.instance().sendToServer(p);
            }

            return;
        }

        if (slot instanceof SlotME) {
            InventoryAction action = null;
            IAEItemStack stack = null;

            switch (clickType) {
                case PICKUP: // pickup / set-down.
                    action = (mouseButton == 1) ? InventoryAction.SPLIT_OR_PLACE_SINGLE
                            : InventoryAction.PICKUP_OR_SET_DOWN;
                    stack = ((SlotME) slot).getAEStack();

                    if (stack != null && action == InventoryAction.PICKUP_OR_SET_DOWN && stack.getStackSize() == 0
                            && player.inventory.getCursorStack().isEmpty()) {
                        action = InventoryAction.AUTO_CRAFT;
                    }

                    break;
                case QUICK_MOVE:
                    action = (mouseButton == 1) ? InventoryAction.PICKUP_SINGLE : InventoryAction.SHIFT_CLICK;
                    stack = ((SlotME) slot).getAEStack();
                    break;

                case CLONE: // creative dupe:

                    stack = ((SlotME) slot).getAEStack();
                    if (stack != null && stack.isCraftable()) {
                        action = InventoryAction.AUTO_CRAFT;
                    } else if (player.isCreative()) {
                        final IAEItemStack slotItem = ((SlotME) slot).getAEStack();
                        if (slotItem != null) {
                            action = InventoryAction.CREATIVE_DUPLICATE;
                        }
                    }
                    break;

                default:
                case THROW: // drop item:
            }

            if (action != null) {
                this.handler.setTargetStack(stack);
                final InventoryActionPacket p = new InventoryActionPacket(action, this.getInventorySlots().size(), 0);
                NetworkHandler.instance().sendToServer(p);
            }

            return;
        }

        if (!this.disableShiftClick && hasShiftDown() && mouseButton == 0) {
            this.disableShiftClick = true;

            if (this.dbl_whichItem.isEmpty() || this.bl_clicked != slot
                    || this.dbl_clickTimer.elapsed(TimeUnit.MILLISECONDS) > 250) {
                // some simple double click logic.
                this.bl_clicked = slot;
                this.dbl_clickTimer = Stopwatch.createStarted();
                if (slot != null) {
                    this.dbl_whichItem = slot.hasStack() ? slot.getStack().copy() : ItemStack.EMPTY;
                } else {
                    this.dbl_whichItem = ItemStack.EMPTY;
                }
            } else if (!this.dbl_whichItem.isEmpty()) {
                // a replica of the weird broken vanilla feature.

                final List<Slot> slots = this.getInventorySlots();
                for (final Slot inventorySlot : slots) {
                    if (inventorySlot != null && inventorySlot.canTakeItems(getPlayer()) && inventorySlot.hasStack()
                            && inventorySlot.inventory == slot.inventory
                            && ScreenHandler.canInsertItemIntoSlot(inventorySlot, this.dbl_whichItem, true)) {
                        this.onMouseClick(inventorySlot, inventorySlot.id, 0, SlotActionType.QUICK_MOVE);
                    }
                }
                this.dbl_whichItem = ItemStack.EMPTY;
            }

            this.disableShiftClick = false;
        }

        super.onMouseClick(slot, slotIdx, mouseButton, clickType);
    }

    protected ClientPlayerEntity getPlayer() {
        // Our UIs are usually not opened when not in-game, so this should not be a
        // problem
        return Preconditions.checkNotNull(getClient().player);
    }

    protected int getSlotIndex(Slot slot) {
        return ((SlotMixin) slot).getIndex();
    }

    protected boolean checkHotbarKeys(int keyCode, int scanCode) {
        final Slot theSlot = this.focusedSlot;

        if (getPlayer().inventory.getCursorStack().isEmpty() && theSlot != null) {
            for (int j = 0; j < 9; ++j) {
                if (getClient().options.keysHotbar[j].matchesKey(keyCode, scanCode)) {
                    final List<Slot> slots = this.getInventorySlots();
                    for (final Slot s : slots) {
                        if (getSlotIndex(s) == j && s.inventory == this.handler.getPlayerInv()) {
                            if (!s.canTakeItems(this.handler.getPlayerInv().player)) {
                                return false;
                            }
                        }
                    }

                    if (theSlot.getMaxItemCount() == 64) {
                        this.onMouseClick(theSlot, theSlot.id, j, SlotActionType.SWAP);
                        return true;
                    } else {
                        for (final Slot s : slots) {
                            if (getSlotIndex(s) == j && s.inventory == this.handler.getPlayerInv()) {
                                NetworkHandler.instance().sendToServer(new SwapSlotsPacket(s.id, theSlot.id));
                                return true;
                            }
                        }
                    }
                }
            }
        }

        return false;
    }

    @Override
    public void removed() {
        super.removed();
    }

    protected Slot getSlot(final int mouseX, final int mouseY) {
        final List<Slot> slots = this.getInventorySlots();
        for (final Slot slot : slots) {
            // isPointWithinBounds
            if (this.isPointWithinBounds(slot.x, slot.y, 16, 16, mouseX, mouseY)) {
                return slot;
            }
        }

        return null;
    }

    public abstract void drawBG(MatrixStack matrices, int offsetX, int offsetY, int mouseX, int mouseY,
            float partialTicks);

    @Override
    public boolean mouseScrolled(double x, double y, double wheelDelta) {
        if (wheelDelta != 0 && hasShiftDown()) {
            this.mouseWheelEvent(x, y, wheelDelta / Math.abs(wheelDelta));
            return true;
        } else if (wheelDelta != 0 && this.getScrollBar() != null) {
            this.getScrollBar().wheel(wheelDelta);
            return true;
        }
        return false;
    }

    private void mouseWheelEvent(final double x, final double y, final double wheel) {
        final Slot slot = this.getSlot((int) x, (int) y);
        if (slot instanceof SlotME) {
            final IAEItemStack item = ((SlotME) slot).getAEStack();
            if (item != null) {
                this.handler.setTargetStack(item);
                final InventoryAction direction = wheel > 0 ? InventoryAction.ROLL_DOWN : InventoryAction.ROLL_UP;
                final int times = (int) Math.abs(wheel);
                final int inventorySize = this.getInventorySlots().size();
                for (int h = 0; h < times; h++) {
                    final InventoryActionPacket p = new InventoryActionPacket(direction, inventorySize, 0);
                    NetworkHandler.instance().sendToServer(p);
                }
            }
        }
    }

    protected boolean enableSpaceClicking() {
        return true;
    }

    public void bindTexture(final String base, final String file) {
        final Identifier loc = new Identifier(base, "textures/" + file);
        getClient().getTextureManager().bindTexture(loc);
    }

    protected void drawItem(final int x, final int y, final ItemStack is) {
        this.itemRenderer.zOffset = 100.0F;
        this.itemRenderer.renderInGuiWithOverrides(is, x, y);

        this.itemRenderer.zOffset = 0.0F;
    }

<<<<<<< HEAD
    protected Text getGuiDisplayName(final Text in) {
        return this.hasCustomInventoryName() ? new LiteralText(this.getInventoryName()) : in;
    }

    private boolean hasCustomInventoryName() {
        return this.handler.getCustomName() != null;
    }

    private String getInventoryName() {
        return this.handler.getCustomName();
=======
    protected ITextComponent getGuiDisplayName(final ITextComponent in) {
        return title.getString().isEmpty() ? in : title;
>>>>>>> b8f48407
    }

    /**
     * This overrides the base-class method through some access transformer
     * hackery...
     */
    @Override
    public void drawSlot(MatrixStack matrices, Slot s) {
        if (s instanceof SlotME) {

            try {
                if (!this.isPowered()) {
                    fill(matrices, s.x, s.y, 16 + s.x, 16 + s.y, 0x66111111);
                }

                // Annoying but easier than trying to splice into render item
                super.drawSlot(matrices, new Size1Slot((SlotME) s));

                this.stackSizeRenderer.renderStackSize(this.textRenderer, ((SlotME) s).getAEStack(), s.x, s.y);

            } catch (final Exception err) {
                AELog.warn("[AppEng] AE prevented crash while drawing slot: " + err.toString());
            }

            return;
        } else if (s instanceof IMEFluidSlot && ((IMEFluidSlot) s).shouldRenderAsFluid()) {
            final IMEFluidSlot slot = (IMEFluidSlot) s;
            final IAEFluidStack fs = slot.getAEFluidStack();

            if (fs != null && this.isPowered()) {
                List<FluidRenderFace> faces = new ArrayList<>();
                faces.add(FluidRenderFace.createFlatFaceZ(0, 0, 0, 16, 16, 0, 1 / 16., false, false));

                matrices.push();
                matrices.translate(s.x, s.y, 0);

                FluidVolume fluidStack = fs.getFluidStack();
                fluidStack.render(faces, FluidVolumeRenderer.VCPS, matrices);
                RenderSystem.runAsFancy(FluidVolumeRenderer.VCPS::draw);
                matrices.pop();

                this.fluidStackSizeRenderer.renderStackSize(this.textRenderer, fs, s.x, s.y);
            } else if (!this.isPowered()) {
                fill(matrices, s.x, s.y, 16 + s.x, 16 + s.y, 0x66111111);
            }

            return;
        } else {
            try {
                final ItemStack is = s.getStack();
                if (s instanceof AppEngSlot && (((AppEngSlot) s).renderIconWithItem() || is.isEmpty())
                        && (((AppEngSlot) s).shouldDisplay())) {
                    final AppEngSlot aes = (AppEngSlot) s;
                    if (aes.getIcon() >= 0) {
                        this.bindTexture("guis/states.png");

                        try {
                            final int uv_y = aes.getIcon() / 16;
                            final int uv_x = aes.getIcon() - uv_y * 16;

                            RenderSystem.enableBlend();
                            RenderSystem.enableTexture();
                            RenderSystem.blendFunc(GL11.GL_SRC_ALPHA, GL11.GL_ONE_MINUS_SRC_ALPHA);
                            RenderSystem.color4f(1.0f, 1.0f, 1.0f, 1.0f);
                            final float par1 = aes.x;
                            final float par2 = aes.y;
                            final float par3 = uv_x * 16;
                            final float par4 = uv_y * 16;

                            final Tessellator tessellator = Tessellator.getInstance();
                            final BufferBuilder vb = tessellator.getBuffer();

                            vb.begin(GL11.GL_QUADS, VertexFormats.POSITION_COLOR_TEXTURE);

                            final float f1 = 0.00390625F;
                            final float f = 0.00390625F;
                            final float par6 = 16;
                            vb.vertex(par1 + 0, par2 + par6, getZOffset())
                                    .color(1.0f, 1.0f, 1.0f, aes.getOpacityOfIcon())
                                    .texture((par3 + 0) * f, (par4 + par6) * f1).next();
                            final float par5 = 16;
                            vb.vertex(par1 + par5, par2 + par6, getZOffset())
                                    .color(1.0f, 1.0f, 1.0f, aes.getOpacityOfIcon())
                                    .texture((par3 + par5) * f, (par4 + par6) * f1).next();
                            vb.vertex(par1 + par5, par2 + 0, getZOffset())
                                    .color(1.0f, 1.0f, 1.0f, aes.getOpacityOfIcon())
                                    .texture((par3 + par5) * f, (par4 + 0) * f1).next();
                            vb.vertex(par1 + 0, par2 + 0, getZOffset()).color(1.0f, 1.0f, 1.0f, aes.getOpacityOfIcon())
                                    .texture((par3 + 0) * f, (par4 + 0) * f1).next();
                            tessellator.draw();

                        } catch (final Exception err) {
                            err.printStackTrace();
                        }
                    }
                }

                if (!is.isEmpty() && s instanceof AppEngSlot) {
                    AppEngSlot aeSlot = (AppEngSlot) s;
                    if (aeSlot.getIsValid() == CalculatedValidity.NotAvailable) {
                        boolean isValid = s.canInsert(is) || s instanceof OutputSlot || s instanceof AppEngCraftingSlot
                                || s instanceof DisabledSlot || s instanceof InaccessibleSlot || s instanceof FakeSlot
                                || s instanceof RestrictedInputSlot || s instanceof SlotDisconnected;
                        if (isValid && s instanceof RestrictedInputSlot) {
                            try {
                                isValid = ((RestrictedInputSlot) s).isValid(is, getClient().world);
                            } catch (final Exception err) {
                                AELog.debug(err);
                            }
                        }
                        aeSlot.setIsValid(isValid ? CalculatedValidity.Valid : CalculatedValidity.Invalid);
                    }

                    if (aeSlot.getIsValid() == CalculatedValidity.Invalid) {
                        setZOffset(100);
                        this.itemRenderer.zOffset = 100.0F;

                        fill(matrices, s.x, s.y, 16 + s.x, 16 + s.y, 0x66ff6666);

                        setZOffset(0);
                        this.itemRenderer.zOffset = 0.0F;
                    }
                }

                if (s instanceof AppEngSlot) {
                    ((AppEngSlot) s).setDisplay(true);
                    super.drawSlot(matrices, s);
                } else {
                    super.drawSlot(matrices, s);
                }

                return;
            } catch (final Exception err) {
                AELog.warn("[AppEng] AE prevented crash while drawing slot: " + err.toString());
            }
        }
        // do the usual for non-ME Slots.
        super.drawSlot(matrices, s);
    }

    protected boolean isPowered() {
        return true;
    }

    public void bindTexture(final String file) {
        final Identifier loc = new Identifier(AppEng.MOD_ID, "textures/" + file);
        getClient().getTextureManager().bindTexture(loc);
    }

    public void bindTexture(final Identifier loc) {
        getClient().getTextureManager().bindTexture(loc);
    }

    protected Scrollbar getScrollBar() {
        return this.myScrollBar;
    }

    protected void setScrollBar(final Scrollbar myScrollBar) {
        this.myScrollBar = myScrollBar;
    }

    protected List<InternalSlotME> getMeSlots() {
        return this.meSlots;
    }

    public void tick() {
        super.tick();

        if (this.getScrollBar() != null) {
            this.getScrollBar().tick();
        }

        for (Element child : children) {
            if (child instanceof ITickingWidget) {
                ((ITickingWidget) child).tick();
            }
        }
    }

<<<<<<< HEAD
    public List<Rectangle> getExclusionZones() {
        return Lists.newArrayList(new Rectangle(x, y, backgroundWidth, backgroundHeight));
    }
=======
    /**
     * Returns true while the current event being handled is a click of the right
     * mouse button.
     */
    public boolean isHandlingRightClick() {
        return handlingRightClick;
    }

>>>>>>> b8f48407
}<|MERGE_RESOLUTION|>--- conflicted
+++ resolved
@@ -159,11 +159,7 @@
         RenderSystem.popMatrix();
         RenderSystem.enableDepthTest();
 
-<<<<<<< HEAD
         this.drawMouseoverTooltip(matrices, mouseX, mouseY);
-=======
-        this.renderHoveredTooltip(matrixStack, mouseX, mouseY);
->>>>>>> b8f48407
 
         for (final Object c : this.buttons) {
             if (c instanceof ITooltip) {
@@ -291,20 +287,13 @@
 
         // Forward right-clicks as-if they were left-clicks
         if (btn == 1) {
-<<<<<<< HEAD
-            for (final Object o : this.buttons) {
-                final AbstractButtonWidget widget = (AbstractButtonWidget) o;
-                if (widget.isMouseOver(xCoord, yCoord)) {
-                    return super.mouseClicked(xCoord, yCoord, 0);
-=======
             handlingRightClick = true;
             try {
                 for (final Object o : this.buttons) {
-                    final Widget widget = (Widget) o;
+                    final AbstractButtonWidget widget = (AbstractButtonWidget) o;
                     if (widget.isMouseOver(xCoord, yCoord)) {
                         return super.mouseClicked(xCoord, yCoord, 0);
                     }
->>>>>>> b8f48407
                 }
             } finally {
                 handlingRightClick = false;
@@ -653,21 +642,8 @@
         this.itemRenderer.zOffset = 0.0F;
     }
 
-<<<<<<< HEAD
-    protected Text getGuiDisplayName(final Text in) {
-        return this.hasCustomInventoryName() ? new LiteralText(this.getInventoryName()) : in;
-    }
-
-    private boolean hasCustomInventoryName() {
-        return this.handler.getCustomName() != null;
-    }
-
-    private String getInventoryName() {
-        return this.handler.getCustomName();
-=======
-    protected ITextComponent getGuiDisplayName(final ITextComponent in) {
+    protected ITextComponent getGuiDisplayName(final Text in) {
         return title.getString().isEmpty() ? in : title;
->>>>>>> b8f48407
     }
 
     /**
@@ -847,11 +823,6 @@
         }
     }
 
-<<<<<<< HEAD
-    public List<Rectangle> getExclusionZones() {
-        return Lists.newArrayList(new Rectangle(x, y, backgroundWidth, backgroundHeight));
-    }
-=======
     /**
      * Returns true while the current event being handled is a click of the right
      * mouse button.
@@ -860,5 +831,7 @@
         return handlingRightClick;
     }
 
->>>>>>> b8f48407
+    public List<Rectangle> getExclusionZones() {
+        return Lists.newArrayList(new Rectangle(x, y, backgroundWidth, backgroundHeight));
+    }
 }