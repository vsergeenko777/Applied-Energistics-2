/*
 * This file is part of Applied Energistics 2.
 * Copyright (c) 2013 - 2015, AlgorithmX2, All rights reserved.
 *
 * Applied Energistics 2 is free software: you can redistribute it and/or modify
 * it under the terms of the GNU Lesser General Public License as published by
 * the Free Software Foundation, either version 3 of the License, or
 * (at your option) any later version.
 *
 * Applied Energistics 2 is distributed in the hope that it will be useful,
 * but WITHOUT ANY WARRANTY; without even the implied warranty of
 * MERCHANTABILITY or FITNESS FOR A PARTICULAR PURPOSE.  See the
 * GNU Lesser General Public License for more details.
 *
 * You should have received a copy of the GNU Lesser General Public License
 * along with Applied Energistics 2.  If not, see <http://www.gnu.org/licenses/lgpl>.
 */

package appeng.client.gui;

import java.util.ArrayList;
import java.util.Arrays;
import java.util.HashSet;
import java.util.List;
import java.util.Set;
import java.util.concurrent.TimeUnit;
import java.util.stream.Collectors;

import com.google.common.base.Preconditions;
import com.google.common.base.Stopwatch;
import com.google.common.collect.Lists;
import com.mojang.blaze3d.systems.RenderSystem;

import org.lwjgl.glfw.GLFW;
import org.lwjgl.opengl.GL11;

import net.minecraft.client.MinecraftClient;
import net.minecraft.client.gui.Element;
import net.minecraft.client.gui.screen.ingame.HandledScreen;
import net.minecraft.client.gui.widget.AbstractButtonWidget;
import net.minecraft.client.network.ClientPlayerEntity;
import net.minecraft.client.render.BufferBuilder;
import net.minecraft.client.render.Tessellator;
import net.minecraft.client.render.VertexFormats;
import net.minecraft.client.util.InputUtil;
import net.minecraft.client.util.math.MatrixStack;
import net.minecraft.entity.player.PlayerEntity;
import net.minecraft.entity.player.PlayerInventory;
import net.minecraft.item.ItemStack;
import net.minecraft.screen.ScreenHandler;
import net.minecraft.screen.slot.Slot;
import net.minecraft.screen.slot.SlotActionType;
import net.minecraft.text.LiteralText;
import net.minecraft.text.Style;
import net.minecraft.text.Text;
import net.minecraft.util.Formatting;
import net.minecraft.util.Identifier;

import alexiil.mc.lib.attributes.fluid.render.FluidRenderFace;
import alexiil.mc.lib.attributes.fluid.render.FluidVolumeRenderer;
import alexiil.mc.lib.attributes.fluid.volume.FluidVolume;
import me.shedaniel.math.Rectangle;

import appeng.api.storage.data.IAEFluidStack;
import appeng.api.storage.data.IAEItemStack;
import appeng.client.gui.widgets.CustomSlotWidget;
import appeng.client.gui.widgets.ITickingWidget;
import appeng.client.gui.widgets.ITooltip;
import appeng.client.gui.widgets.Scrollbar;
import appeng.client.me.InternalSlotME;
import appeng.client.me.SlotDisconnected;
import appeng.client.me.SlotME;
import appeng.client.render.StackSizeRenderer;
import appeng.container.AEBaseContainer;
import appeng.container.slot.AppEngCraftingSlot;
import appeng.container.slot.AppEngSlot;
import appeng.container.slot.AppEngSlot.CalculatedValidity;
import appeng.container.slot.CraftingTermSlot;
import appeng.container.slot.DisabledSlot;
import appeng.container.slot.FakeSlot;
import appeng.container.slot.IOptionalSlot;
import appeng.container.slot.InaccessibleSlot;
import appeng.container.slot.OutputSlot;
import appeng.container.slot.PatternTermSlot;
import appeng.container.slot.RestrictedInputSlot;
import appeng.core.AELog;
import appeng.core.AppEng;
import appeng.core.sync.network.NetworkHandler;
import appeng.core.sync.packets.InventoryActionPacket;
import appeng.core.sync.packets.SwapSlotsPacket;
import appeng.fluids.client.render.FluidStackSizeRenderer;
import appeng.fluids.container.slots.IMEFluidSlot;
import appeng.helpers.InventoryAction;
import appeng.mixins.SlotMixin;

public abstract class AEBaseScreen<T extends AEBaseContainer> extends HandledScreen<T> {

    public static final int COLOR_DARK_GRAY = 4210752;
    private final List<InternalSlotME> meSlots = new ArrayList<>();
    // drag y
    private final Set<Slot> drag_click = new HashSet<>();
    private final StackSizeRenderer stackSizeRenderer = new StackSizeRenderer();
    private final FluidStackSizeRenderer fluidStackSizeRenderer = new FluidStackSizeRenderer();
    private Scrollbar myScrollBar = null;
    private boolean disableShiftClick = false;
    private Stopwatch dbl_clickTimer = Stopwatch.createStarted();
    private ItemStack dbl_whichItem = ItemStack.EMPTY;
    private Slot bl_clicked;
    protected final List<CustomSlotWidget> guiSlots = new ArrayList<>();

    public AEBaseScreen(T container, PlayerInventory playerInventory, Text title) {
        super(container, playerInventory, title);
    }

    public MinecraftClient getClient() {
        return Preconditions.checkNotNull(client);
    }

    public int getX() {
        return x;
    }

    public int getY() {
        return y;
    }

    @Override
    public void init() {
        super.init();

        final List<Slot> slots = this.getInventorySlots();
        slots.removeIf(slot -> slot instanceof SlotME);

        for (final InternalSlotME me : this.meSlots) {
            slots.add(new SlotME(me));
        }
    }

    private List<Slot> getInventorySlots() {
        return this.handler.slots;
    }

    @Override
    public void render(MatrixStack matrices, final int mouseX, final int mouseY, final float partialTicks) {
        super.renderBackground(matrices);
        super.render(matrices, mouseX, mouseY, partialTicks);

        RenderSystem.pushMatrix();
        RenderSystem.translatef(this.x, this.y, 0.0F);
        RenderSystem.enableDepthTest();
        for (final CustomSlotWidget c : this.guiSlots) {
            this.drawGuiSlot(matrices, c, mouseX, mouseY, partialTicks);
        }
        RenderSystem.disableDepthTest();
        for (final CustomSlotWidget c : this.guiSlots) {
            this.drawTooltip(matrices, c, mouseX - this.x, mouseY - this.y);
        }
        RenderSystem.popMatrix();
        RenderSystem.enableDepthTest();

        this.drawMouseoverTooltip(matrices, mouseX, mouseY);

        for (final Object c : this.buttons) {
            if (c instanceof ITooltip) {
                this.drawTooltip(matrices, (ITooltip) c, mouseX, mouseY);
            }
        }
    }

    protected void drawGuiSlot(MatrixStack matrices, CustomSlotWidget slot, int mouseX, int mouseY,
            float partialTicks) {
        if (slot.isSlotEnabled()) {
            final int left = slot.getTooltipAreaX();
            final int top = slot.getTooltipAreaY();
            final int right = left + slot.getTooltipAreaWidth();
            final int bottom = top + slot.getTooltipAreaHeight();

            slot.drawContent(getClient(), mouseX, mouseY, partialTicks);

            if (this.isPointWithinBounds(left, top, slot.getTooltipAreaWidth(), slot.getTooltipAreaHeight(), mouseX,
                    mouseY) && slot.canClick(getPlayer())) {
                RenderSystem.colorMask(true, true, true, false);
                this.fillGradient(matrices, left, top, right, bottom, -2130706433, -2130706433);
                RenderSystem.colorMask(true, true, true, true);
            }
        }
    }

    private void drawTooltip(MatrixStack matrices, ITooltip tooltip, int mouseX, int mouseY) {
        final int x = tooltip.getTooltipAreaX();
        int y = tooltip.getTooltipAreaY();

        if (x < mouseX && x + tooltip.getTooltipAreaWidth() > mouseX && tooltip.isTooltipAreaVisible()) {
            if (y < mouseY && y + tooltip.getTooltipAreaHeight() > mouseY) {
                if (y < 15) {
                    y = 15;
                }

                final Text msg = tooltip.getTooltipMessage();
                this.drawTooltip(matrices, x + 11, y + 4, msg);
            }
        }
    }

    protected void drawTooltip(MatrixStack matrices, int x, int y, Text message) {
        String tooltipText = message.getString();

        if (!tooltipText.isEmpty()) {
            String[] lines = tooltipText.split("\n"); // FIXME FABRIC
            List<Text> textLines = Arrays.stream(lines).map(LiteralText::new).collect(Collectors.toList());
            this.drawTooltip(matrices, x, y, textLines);
        }
    }

    // FIXME FABRIC: move out to json (?)
    private static final Style TOOLTIP_HEADER = Style.EMPTY.withColor(Formatting.WHITE);
    private static final Style TOOLTIP_BODY = Style.EMPTY.withColor(Formatting.GRAY);

    protected void drawTooltip(MatrixStack matrices, int x, int y, List<Text> lines) {
        if (lines.isEmpty()) {
            return;
        }

        // Make the first line white
        // All lines after the first are colored gray
        List<Text> styledLines = new ArrayList<>(lines.size());
        for (int i = 0; i < lines.size(); i++) {
            Style style = (i == 0) ? TOOLTIP_HEADER : TOOLTIP_BODY;
            styledLines.add(lines.get(i).copy().styled(s -> style));
        }

        this.renderTooltip(matrices, styledLines, x, y);
    }

    @Override
    protected final void drawForeground(MatrixStack matrices, final int x, final int y) {
        final int ox = this.x; // (width - xSize) / 2;
        final int oy = this.y; // (height - ySize) / 2;
        RenderSystem.color4f(1.0F, 1.0F, 1.0F, 1.0F);

        if (this.getScrollBar() != null) {
<<<<<<< HEAD
            this.getScrollBar().draw(matrices, this);
=======
            this.getScrollBar().draw(matrixStack, this);
>>>>>>> 749dd35f
        }

        this.drawFG(matrices, ox, oy, x, y);
    }

    public abstract void drawFG(MatrixStack matrices, int offsetX, int offsetY, int mouseX, int mouseY);

    @Override
    protected final void drawBackground(MatrixStack matrices, final float f, final int x, final int y) {
        final int ox = this.x; // (width - xSize) / 2;
        final int oy = this.y; // (height - ySize) / 2;
        RenderSystem.color4f(1.0F, 1.0F, 1.0F, 1.0F);
        this.drawBG(matrices, ox, oy, x, y, f);

        final List<Slot> slots = this.getInventorySlots();
        for (final Slot slot : slots) {
            if (slot instanceof IOptionalSlot) {
                final IOptionalSlot optionalSlot = (IOptionalSlot) slot;
                if (optionalSlot.isRenderDisabled()) {
                    final AppEngSlot aeSlot = (AppEngSlot) slot;
                    if (aeSlot.isSlotEnabled()) {
                        drawTexture(matrices, ox + aeSlot.x - 1, oy + aeSlot.y - 1, optionalSlot.getSourceX() - 1,
                                optionalSlot.getSourceY() - 1, 18, 18);
                    } else {
                        RenderSystem.color4f(1.0F, 1.0F, 1.0F, 0.4F);
                        RenderSystem.enableBlend();
                        drawTexture(matrices, ox + aeSlot.x - 1, oy + aeSlot.y - 1, optionalSlot.getSourceX() - 1,
                                optionalSlot.getSourceY() - 1, 18, 18);
                        RenderSystem.color4f(1.0F, 1.0F, 1.0F, 1.0F);
                    }
                }
            }
        }

        for (final CustomSlotWidget slot : this.guiSlots) {
            slot.drawBackground(matrices, ox, oy, getZOffset());
        }

    }

    @Override
    public boolean mouseClicked(final double xCoord, final double yCoord, final int btn) {
        this.drag_click.clear();

        if (btn == 1) {
            for (final Object o : this.buttons) {
                final AbstractButtonWidget widget = (AbstractButtonWidget) o;
                if (widget.isMouseOver(xCoord, yCoord)) {
                    return super.mouseClicked(xCoord, yCoord, 0);
                }
            }
        }

        for (CustomSlotWidget slot : this.guiSlots) {
            if (this.isPointWithinBounds(slot.getTooltipAreaX(), slot.getTooltipAreaY(), slot.getTooltipAreaWidth(),
                    slot.getTooltipAreaHeight(), xCoord, yCoord) && slot.canClick(getPlayer())) {
                slot.slotClicked(getPlayer().inventory.getCursorStack(), btn);
            }
        }

<<<<<<< HEAD
        if (this.getScrollBar() != null) {
            this.getScrollBar().click(xCoord - this.x, yCoord - this.y);
=======
        // Forward left mouse button down events to the scrollbar
        if (btn == 0 && this.getScrollBar() != null) {
            if (this.getScrollBar().mouseDown(xCoord - this.guiLeft, yCoord - this.guiTop)) {
                return true;
            }
>>>>>>> 749dd35f
        }

        return super.mouseClicked(xCoord, yCoord, btn);
    }

    @Override
    public boolean mouseReleased(double mouseX, double mouseY, int button) {
        // Forward left mouse button up events to the scrollbar
        if (button == 0 && this.getScrollBar() != null) {
            if (this.getScrollBar().mouseUp(mouseX - this.guiLeft, mouseY - this.guiTop)) {
                return true;
            }
        }

        return super.mouseReleased(mouseX, mouseY, button);
    }

    @Override
    public boolean mouseDragged(double mouseX, double mouseY, int mouseButton, double dragX, double dragY) {
        final Slot slot = this.getSlot((int) mouseX, (int) mouseY);
        final ItemStack itemstack = getPlayer().inventory.getCursorStack();

        if (this.getScrollBar() != null) {
            // FIXME: Coordinate system of mouseX/mouseY is unclear
<<<<<<< HEAD
            this.getScrollBar().click((int) mouseX - this.x, (int) mouseY - this.y);
=======
            this.getScrollBar().mouseDragged((int) mouseX - this.guiLeft, (int) mouseY - this.guiTop);
>>>>>>> 749dd35f
        }

        if (slot instanceof FakeSlot && !itemstack.isEmpty()) {
            this.drag_click.add(slot);
            if (this.drag_click.size() > 1) {
                for (final Slot dr : this.drag_click) {
                    final InventoryActionPacket p = new InventoryActionPacket(
                            mouseButton == 0 ? InventoryAction.PICKUP_OR_SET_DOWN : InventoryAction.PLACE_SINGLE, dr.id,
                            0);
                    NetworkHandler.instance().sendToServer(p);
                }
            }

            return true;
        } else {
            return super.mouseDragged(mouseX, mouseY, mouseButton, dragX, dragY);
        }
    }

    // TODO 1.9.4 aftermath - Whole SlotActionType thing, to be checked.
    @Override
    protected void onMouseClick(final Slot slot, final int slotIdx, final int mouseButton,
            final SlotActionType clickType) {
        final PlayerEntity player = getPlayer();

        if (slot instanceof FakeSlot) {
            final InventoryAction action = mouseButton == 1 ? InventoryAction.SPLIT_OR_PLACE_SINGLE
                    : InventoryAction.PICKUP_OR_SET_DOWN;

            if (this.drag_click.size() > 1) {
                return;
            }

            final InventoryActionPacket p = new InventoryActionPacket(action, slotIdx, 0);
            NetworkHandler.instance().sendToServer(p);

            return;
        }

        if (slot instanceof PatternTermSlot) {
            if (mouseButton == 6) {
                return; // prevent weird double clicks..
            }

            NetworkHandler.instance().sendToServer(((PatternTermSlot) slot).getRequest(hasShiftDown()));
        } else if (slot instanceof CraftingTermSlot) {
            if (mouseButton == 6) {
                return; // prevent weird double clicks..
            }

            InventoryAction action;
            if (hasShiftDown()) {
                action = InventoryAction.CRAFT_SHIFT;
            } else {
                // Craft stack on right-click, craft single on left-click
                action = (mouseButton == 1) ? InventoryAction.CRAFT_STACK : InventoryAction.CRAFT_ITEM;
            }

            final InventoryActionPacket p = new InventoryActionPacket(action, slotIdx, 0);
            NetworkHandler.instance().sendToServer(p);

            return;
        }

        if (InputUtil.isKeyPressed(MinecraftClient.getInstance().getWindow().getHandle(), GLFW.GLFW_KEY_SPACE)) {
            if (this.enableSpaceClicking()) {
                IAEItemStack stack = null;
                if (slot instanceof SlotME) {
                    stack = ((SlotME) slot).getAEStack();
                }

                int slotNum = this.getInventorySlots().size();

                if (!(slot instanceof SlotME) && slot != null) {
                    slotNum = slot.id;
                }

                this.handler.setTargetStack(stack);
                final InventoryActionPacket p = new InventoryActionPacket(InventoryAction.MOVE_REGION, slotNum, 0);
                NetworkHandler.instance().sendToServer(p);
                return;
            }
        }

        if (slot instanceof SlotDisconnected) {
            InventoryAction action = null;

            switch (clickType) {
                case PICKUP: // pickup / set-down.
                    action = (mouseButton == 1) ? InventoryAction.SPLIT_OR_PLACE_SINGLE
                            : InventoryAction.PICKUP_OR_SET_DOWN;
                    break;
                case QUICK_MOVE:
                    action = (mouseButton == 1) ? InventoryAction.PICKUP_SINGLE : InventoryAction.SHIFT_CLICK;
                    break;

                case CLONE: // creative dupe:

                    if (player.isCreative()) {
                        action = InventoryAction.CREATIVE_DUPLICATE;
                    }

                    break;

                default:
                case THROW: // drop item:
            }

            if (action != null) {
                final InventoryActionPacket p = new InventoryActionPacket(action, getSlotIndex(slot),
                        ((SlotDisconnected) slot).getSlot().getId());
                NetworkHandler.instance().sendToServer(p);
            }

            return;
        }

        if (slot instanceof SlotME) {
            InventoryAction action = null;
            IAEItemStack stack = null;

            switch (clickType) {
                case PICKUP: // pickup / set-down.
                    action = (mouseButton == 1) ? InventoryAction.SPLIT_OR_PLACE_SINGLE
                            : InventoryAction.PICKUP_OR_SET_DOWN;
                    stack = ((SlotME) slot).getAEStack();

                    if (stack != null && action == InventoryAction.PICKUP_OR_SET_DOWN && stack.getStackSize() == 0
                            && player.inventory.getCursorStack().isEmpty()) {
                        action = InventoryAction.AUTO_CRAFT;
                    }

                    break;
                case QUICK_MOVE:
                    action = (mouseButton == 1) ? InventoryAction.PICKUP_SINGLE : InventoryAction.SHIFT_CLICK;
                    stack = ((SlotME) slot).getAEStack();
                    break;

                case CLONE: // creative dupe:

                    stack = ((SlotME) slot).getAEStack();
                    if (stack != null && stack.isCraftable()) {
                        action = InventoryAction.AUTO_CRAFT;
                    } else if (player.isCreative()) {
                        final IAEItemStack slotItem = ((SlotME) slot).getAEStack();
                        if (slotItem != null) {
                            action = InventoryAction.CREATIVE_DUPLICATE;
                        }
                    }
                    break;

                default:
                case THROW: // drop item:
            }

            if (action != null) {
                this.handler.setTargetStack(stack);
                final InventoryActionPacket p = new InventoryActionPacket(action, this.getInventorySlots().size(), 0);
                NetworkHandler.instance().sendToServer(p);
            }

            return;
        }

        if (!this.disableShiftClick && hasShiftDown() && mouseButton == 0) {
            this.disableShiftClick = true;

            if (this.dbl_whichItem.isEmpty() || this.bl_clicked != slot
                    || this.dbl_clickTimer.elapsed(TimeUnit.MILLISECONDS) > 250) {
                // some simple double click logic.
                this.bl_clicked = slot;
                this.dbl_clickTimer = Stopwatch.createStarted();
                if (slot != null) {
                    this.dbl_whichItem = slot.hasStack() ? slot.getStack().copy() : ItemStack.EMPTY;
                } else {
                    this.dbl_whichItem = ItemStack.EMPTY;
                }
            } else if (!this.dbl_whichItem.isEmpty()) {
                // a replica of the weird broken vanilla feature.

                final List<Slot> slots = this.getInventorySlots();
                for (final Slot inventorySlot : slots) {
                    if (inventorySlot != null && inventorySlot.canTakeItems(getPlayer()) && inventorySlot.hasStack()
                            && inventorySlot.inventory == slot.inventory
                            && ScreenHandler.canInsertItemIntoSlot(inventorySlot, this.dbl_whichItem, true)) {
                        this.onMouseClick(inventorySlot, inventorySlot.id, 0, SlotActionType.QUICK_MOVE);
                    }
                }
                this.dbl_whichItem = ItemStack.EMPTY;
            }

            this.disableShiftClick = false;
        }

        super.onMouseClick(slot, slotIdx, mouseButton, clickType);
    }

    protected ClientPlayerEntity getPlayer() {
        // Our UIs are usually not opened when not in-game, so this should not be a
        // problem
        return Preconditions.checkNotNull(getClient().player);
    }

    protected int getSlotIndex(Slot slot) {
        return ((SlotMixin) slot).getIndex();
    }

    protected boolean checkHotbarKeys(int keyCode, int scanCode) {
        final Slot theSlot = this.focusedSlot;

        if (getPlayer().inventory.getCursorStack().isEmpty() && theSlot != null) {
            for (int j = 0; j < 9; ++j) {
                if (getClient().options.keysHotbar[j].matchesKey(keyCode, scanCode)) {
                    final List<Slot> slots = this.getInventorySlots();
                    for (final Slot s : slots) {
                        if (getSlotIndex(s) == j && s.inventory == this.handler.getPlayerInv()) {
                            if (!s.canTakeItems(this.handler.getPlayerInv().player)) {
                                return false;
                            }
                        }
                    }

                    if (theSlot.getMaxItemCount() == 64) {
                        this.onMouseClick(theSlot, theSlot.id, j, SlotActionType.SWAP);
                        return true;
                    } else {
                        for (final Slot s : slots) {
                            if (getSlotIndex(s) == j && s.inventory == this.handler.getPlayerInv()) {
                                NetworkHandler.instance().sendToServer(new SwapSlotsPacket(s.id, theSlot.id));
                                return true;
                            }
                        }
                    }
                }
            }
        }

        return false;
    }

    @Override
    public void removed() {
        super.removed();
    }

    protected Slot getSlot(final int mouseX, final int mouseY) {
        final List<Slot> slots = this.getInventorySlots();
        for (final Slot slot : slots) {
            // isPointWithinBounds
            if (this.isPointWithinBounds(slot.x, slot.y, 16, 16, mouseX, mouseY)) {
                return slot;
            }
        }

        return null;
    }

    public abstract void drawBG(MatrixStack matrices, int offsetX, int offsetY, int mouseX, int mouseY,
            float partialTicks);

    @Override
    public boolean mouseScrolled(double x, double y, double wheelDelta) {
        if (wheelDelta != 0 && hasShiftDown()) {
            this.mouseWheelEvent(x, y, wheelDelta / Math.abs(wheelDelta));
            return true;
        } else if (wheelDelta != 0 && this.getScrollBar() != null) {
            this.getScrollBar().wheel(wheelDelta);
            return true;
        }
        return false;
    }

    private void mouseWheelEvent(final double x, final double y, final double wheel) {
        final Slot slot = this.getSlot((int) x, (int) y);
        if (slot instanceof SlotME) {
            final IAEItemStack item = ((SlotME) slot).getAEStack();
            if (item != null) {
<<<<<<< HEAD
                this.handler.setTargetStack(item);
=======
                this.container.setTargetStack(item);
>>>>>>> 749dd35f
                final InventoryAction direction = wheel > 0 ? InventoryAction.ROLL_DOWN : InventoryAction.ROLL_UP;
                final int times = (int) Math.abs(wheel);
                final int inventorySize = this.getInventorySlots().size();
                for (int h = 0; h < times; h++) {
                    final InventoryActionPacket p = new InventoryActionPacket(direction, inventorySize, 0);
                    NetworkHandler.instance().sendToServer(p);
                }
            }
        }
    }

    protected boolean enableSpaceClicking() {
        return true;
    }

    public void bindTexture(final String base, final String file) {
        final Identifier loc = new Identifier(base, "textures/" + file);
        getClient().getTextureManager().bindTexture(loc);
    }

    protected void drawItem(final int x, final int y, final ItemStack is) {
        this.itemRenderer.zOffset = 100.0F;
        this.itemRenderer.renderInGuiWithOverrides(is, x, y);

        this.itemRenderer.zOffset = 0.0F;
    }

    protected Text getGuiDisplayName(final Text in) {
        return this.hasCustomInventoryName() ? new LiteralText(this.getInventoryName()) : in;
    }

    private boolean hasCustomInventoryName() {
        return this.handler.getCustomName() != null;
    }

    private String getInventoryName() {
        return this.handler.getCustomName();
    }

    /**
     * This overrides the base-class method through some access transformer
     * hackery...
     */
    @Override
    public void drawSlot(MatrixStack matrices, Slot s) {
        if (s instanceof SlotME) {

            try {
                if (!this.isPowered()) {
                    fill(matrices, s.x, s.y, 16 + s.x, 16 + s.y, 0x66111111);
                }

                // Annoying but easier than trying to splice into render item
                super.drawSlot(matrices, new Size1Slot((SlotME) s));

                this.stackSizeRenderer.renderStackSize(this.textRenderer, ((SlotME) s).getAEStack(), s.x, s.y);

            } catch (final Exception err) {
                AELog.warn("[AppEng] AE prevented crash while drawing slot: " + err.toString());
            }

            return;
        } else if (s instanceof IMEFluidSlot && ((IMEFluidSlot) s).shouldRenderAsFluid()) {
            final IMEFluidSlot slot = (IMEFluidSlot) s;
            final IAEFluidStack fs = slot.getAEFluidStack();

            if (fs != null && this.isPowered()) {
                List<FluidRenderFace> faces = new ArrayList<>();
                faces.add(FluidRenderFace.createFlatFaceZ(0, 0, 0, 16, 16, 0, 1 / 16., false, false));

                matrices.push();
                matrices.translate(s.x, s.y, 0);

                FluidVolume fluidStack = fs.getFluidStack();
                fluidStack.render(faces, FluidVolumeRenderer.VCPS, matrices);
                RenderSystem.runAsFancy(FluidVolumeRenderer.VCPS::draw);
                matrices.pop();

                this.fluidStackSizeRenderer.renderStackSize(this.textRenderer, fs, s.x, s.y);
            } else if (!this.isPowered()) {
                fill(matrices, s.x, s.y, 16 + s.x, 16 + s.y, 0x66111111);
            }

            return;
        } else {
            try {
                final ItemStack is = s.getStack();
                if (s instanceof AppEngSlot && (((AppEngSlot) s).renderIconWithItem() || is.isEmpty())
                        && (((AppEngSlot) s).shouldDisplay())) {
                    final AppEngSlot aes = (AppEngSlot) s;
                    if (aes.getIcon() >= 0) {
                        this.bindTexture("guis/states.png");

                        try {
                            final int uv_y = aes.getIcon() / 16;
                            final int uv_x = aes.getIcon() - uv_y * 16;

                            RenderSystem.enableBlend();
                            RenderSystem.enableTexture();
                            RenderSystem.blendFunc(GL11.GL_SRC_ALPHA, GL11.GL_ONE_MINUS_SRC_ALPHA);
                            RenderSystem.color4f(1.0f, 1.0f, 1.0f, 1.0f);
                            final float par1 = aes.x;
                            final float par2 = aes.y;
                            final float par3 = uv_x * 16;
                            final float par4 = uv_y * 16;

                            final Tessellator tessellator = Tessellator.getInstance();
                            final BufferBuilder vb = tessellator.getBuffer();

                            vb.begin(GL11.GL_QUADS, VertexFormats.POSITION_COLOR_TEXTURE);

                            final float f1 = 0.00390625F;
                            final float f = 0.00390625F;
                            final float par6 = 16;
                            vb.vertex(par1 + 0, par2 + par6, getZOffset())
                                    .color(1.0f, 1.0f, 1.0f, aes.getOpacityOfIcon())
                                    .texture((par3 + 0) * f, (par4 + par6) * f1).next();
                            final float par5 = 16;
                            vb.vertex(par1 + par5, par2 + par6, getZOffset())
                                    .color(1.0f, 1.0f, 1.0f, aes.getOpacityOfIcon())
                                    .texture((par3 + par5) * f, (par4 + par6) * f1).next();
                            vb.vertex(par1 + par5, par2 + 0, getZOffset())
                                    .color(1.0f, 1.0f, 1.0f, aes.getOpacityOfIcon())
                                    .texture((par3 + par5) * f, (par4 + 0) * f1).next();
                            vb.vertex(par1 + 0, par2 + 0, getZOffset()).color(1.0f, 1.0f, 1.0f, aes.getOpacityOfIcon())
                                    .texture((par3 + 0) * f, (par4 + 0) * f1).next();
                            tessellator.draw();

                        } catch (final Exception err) {
                            err.printStackTrace();
                        }
                    }
                }

                if (!is.isEmpty() && s instanceof AppEngSlot) {
                    AppEngSlot aeSlot = (AppEngSlot) s;
                    if (aeSlot.getIsValid() == CalculatedValidity.NotAvailable) {
                        boolean isValid = s.canInsert(is) || s instanceof OutputSlot || s instanceof AppEngCraftingSlot
                                || s instanceof DisabledSlot || s instanceof InaccessibleSlot || s instanceof FakeSlot
                                || s instanceof RestrictedInputSlot || s instanceof SlotDisconnected;
                        if (isValid && s instanceof RestrictedInputSlot) {
                            try {
                                isValid = ((RestrictedInputSlot) s).isValid(is, getClient().world);
                            } catch (final Exception err) {
                                AELog.debug(err);
                            }
                        }
                        aeSlot.setIsValid(isValid ? CalculatedValidity.Valid : CalculatedValidity.Invalid);
                    }

                    if (aeSlot.getIsValid() == CalculatedValidity.Invalid) {
                        setZOffset(100);
                        this.itemRenderer.zOffset = 100.0F;

                        fill(matrices, s.x, s.y, 16 + s.x, 16 + s.y, 0x66ff6666);

                        setZOffset(0);
                        this.itemRenderer.zOffset = 0.0F;
                    }
                }

                if (s instanceof AppEngSlot) {
                    ((AppEngSlot) s).setDisplay(true);
                    super.drawSlot(matrices, s);
                } else {
                    super.drawSlot(matrices, s);
                }

                return;
            } catch (final Exception err) {
                AELog.warn("[AppEng] AE prevented crash while drawing slot: " + err.toString());
            }
        }
        // do the usual for non-ME Slots.
        super.drawSlot(matrices, s);
    }

    protected boolean isPowered() {
        return true;
    }

    public void bindTexture(final String file) {
        final Identifier loc = new Identifier(AppEng.MOD_ID, "textures/" + file);
        getClient().getTextureManager().bindTexture(loc);
    }

    public void bindTexture(final Identifier loc) {
        getClient().getTextureManager().bindTexture(loc);
    }

    protected Scrollbar getScrollBar() {
        return this.myScrollBar;
    }

    protected void setScrollBar(final Scrollbar myScrollBar) {
        this.myScrollBar = myScrollBar;
    }

    protected List<InternalSlotME> getMeSlots() {
        return this.meSlots;
    }

    public void tick() {
        super.tick();
<<<<<<< HEAD
        for (Element child : children) {
=======

        if (this.getScrollBar() != null) {
            this.getScrollBar().tick();
        }

        for (IGuiEventListener child : children) {
>>>>>>> 749dd35f
            if (child instanceof ITickingWidget) {
                ((ITickingWidget) child).tick();
            }
        }
    }

    public List<Rectangle> getExclusionZones() {
        return Lists.newArrayList(new Rectangle(x, y, backgroundWidth, backgroundHeight));
    }
}<|MERGE_RESOLUTION|>--- conflicted
+++ resolved
@@ -239,11 +239,7 @@
         RenderSystem.color4f(1.0F, 1.0F, 1.0F, 1.0F);
 
         if (this.getScrollBar() != null) {
-<<<<<<< HEAD
             this.getScrollBar().draw(matrices, this);
-=======
-            this.getScrollBar().draw(matrixStack, this);
->>>>>>> 749dd35f
         }
 
         this.drawFG(matrices, ox, oy, x, y);
@@ -304,16 +300,11 @@
             }
         }
 
-<<<<<<< HEAD
-        if (this.getScrollBar() != null) {
-            this.getScrollBar().click(xCoord - this.x, yCoord - this.y);
-=======
         // Forward left mouse button down events to the scrollbar
         if (btn == 0 && this.getScrollBar() != null) {
-            if (this.getScrollBar().mouseDown(xCoord - this.guiLeft, yCoord - this.guiTop)) {
+            if (this.getScrollBar().mouseDown(xCoord - this.x, yCoord - this.y)) {
                 return true;
             }
->>>>>>> 749dd35f
         }
 
         return super.mouseClicked(xCoord, yCoord, btn);
@@ -338,11 +329,7 @@
 
         if (this.getScrollBar() != null) {
             // FIXME: Coordinate system of mouseX/mouseY is unclear
-<<<<<<< HEAD
-            this.getScrollBar().click((int) mouseX - this.x, (int) mouseY - this.y);
-=======
-            this.getScrollBar().mouseDragged((int) mouseX - this.guiLeft, (int) mouseY - this.guiTop);
->>>>>>> 749dd35f
+            this.getScrollBar().mouseDragged((int) mouseX - this.x, (int) mouseY - this.y);
         }
 
         if (slot instanceof FakeSlot && !itemstack.isEmpty()) {
@@ -620,11 +607,7 @@
         if (slot instanceof SlotME) {
             final IAEItemStack item = ((SlotME) slot).getAEStack();
             if (item != null) {
-<<<<<<< HEAD
                 this.handler.setTargetStack(item);
-=======
-                this.container.setTargetStack(item);
->>>>>>> 749dd35f
                 final InventoryAction direction = wheel > 0 ? InventoryAction.ROLL_DOWN : InventoryAction.ROLL_UP;
                 final int times = (int) Math.abs(wheel);
                 final int inventorySize = this.getInventorySlots().size();
@@ -829,16 +812,12 @@
 
     public void tick() {
         super.tick();
-<<<<<<< HEAD
-        for (Element child : children) {
-=======
 
         if (this.getScrollBar() != null) {
             this.getScrollBar().tick();
         }
 
-        for (IGuiEventListener child : children) {
->>>>>>> 749dd35f
+        for (Element child : children) {
             if (child instanceof ITickingWidget) {
                 ((ITickingWidget) child).tick();
             }
