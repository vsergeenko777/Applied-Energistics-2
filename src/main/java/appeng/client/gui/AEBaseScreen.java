--- conflicted
+++ resolved
@@ -47,21 +47,6 @@
 import org.lwjgl.glfw.GLFW;
 import org.lwjgl.opengl.GL11;
 
-<<<<<<< HEAD
-=======
-import net.minecraft.client.Minecraft;
-import net.minecraft.client.entity.player.ClientPlayerEntity;
-import net.minecraft.client.gui.IGuiEventListener;
-import net.minecraft.client.gui.screen.inventory.ContainerScreen;
-import net.minecraft.client.gui.widget.Widget;
-import net.minecraft.client.renderer.BufferBuilder;
-import net.minecraft.client.renderer.RenderHelper;
-import net.minecraft.client.renderer.Tessellator;
-import net.minecraft.client.renderer.texture.AtlasTexture;
-import net.minecraft.client.renderer.texture.TextureAtlasSprite;
-import net.minecraft.client.renderer.vertex.DefaultVertexFormats;
-import net.minecraft.client.util.InputMappings;
->>>>>>> a537bcf0
 import net.minecraft.entity.player.PlayerEntity;
 import net.minecraft.entity.player.PlayerInventory;
 import net.minecraft.screen.slot.SlotActionType;
@@ -101,14 +86,9 @@
 import appeng.fluids.container.slots.IMEFluidSlot;
 import appeng.helpers.InventoryAction;
 
-<<<<<<< HEAD
 public abstract class AEBaseScreen<T extends AEBaseContainer> extends HandledScreen<T> {
-=======
-public abstract class AEBaseScreen<T extends AEBaseContainer> extends ContainerScreen<T> {
 
     public static final int COLOR_DARK_GRAY = 4210752;
-
->>>>>>> a537bcf0
     private final List<InternalSlotME> meSlots = new ArrayList<>();
     // drag y
     private final Set<Slot> drag_click = new HashSet<>();
@@ -208,15 +188,9 @@
                     y = 15;
                 }
 
-<<<<<<< HEAD
                 final Text msg = tooltip.getMessage();
-                if (msg != null) {
+                if (msg != null && !msg.isEmpty()) {
                     this.drawTooltip(matrices, x + 11, y + 4, msg);
-=======
-                final String msg = tooltip.getMessage();
-                if (msg != null && !msg.isEmpty()) {
-                    this.drawTooltip(x + 11, y + 4, msg);
->>>>>>> a537bcf0
                 }
             }
         }
