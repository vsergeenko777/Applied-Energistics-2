/*
 * This file is part of Applied Energistics 2.
 * Copyright (c) 2013 - 2014, AlgorithmX2, All rights reserved.
 *
 * Applied Energistics 2 is free software: you can redistribute it and/or modify
 * it under the terms of the GNU Lesser General Public License as published by
 * the Free Software Foundation, either version 3 of the License, or
 * (at your option) any later version.
 *
 * Applied Energistics 2 is distributed in the hope that it will be useful,
 * but WITHOUT ANY WARRANTY; without even the implied warranty of
 * MERCHANTABILITY or FITNESS FOR A PARTICULAR PURPOSE.  See the
 * GNU Lesser General Public License for more details.
 *
 * You should have received a copy of the GNU Lesser General Public License
 * along with Applied Energistics 2.  If not, see <http://www.gnu.org/licenses/lgpl>.
 */

package appeng.client.gui.widgets;

import java.time.Duration;

<<<<<<< HEAD
import net.minecraft.client.gui.DrawableHelper;
import net.minecraft.client.util.math.MatrixStack;
=======
import com.mojang.blaze3d.matrix.MatrixStack;

import net.minecraft.client.gui.AbstractGui;
import net.minecraft.client.renderer.Rectangle2d;
import net.minecraft.util.ResourceLocation;
import net.minecraft.util.math.MathHelper;
>>>>>>> 749dd35f

import appeng.client.gui.AEBaseScreen;

/**
 * Implements a vertical scrollbar using Vanilla's scrollbar handle texture from
 * the creative tab.
 * <p>
 * It is expected that the background of the UI contains a pre-baked scrollbar
 * track border, and that the exact rectangle of that track is set on this
 * object via {@link #setLeft(int)}, {@link #setTop(int)} and
 * {@link #setHeight(int)}. While the width of the track can also be set, the
 * drawn handle will use vanilla's sprite width (see {@link #HANDLE_WIDTH}.
 */
public class Scrollbar extends AbstractGui implements IScrollSource {

    /**
     * Width of the scrollbar handle sprite in the source texture.
     */
    private static final int HANDLE_WIDTH = 12;

    /**
     * Height of the scrollbar handle sprite in the source texture.
     */
    private static final int HANDLE_HEIGHT = 15;

    /**
     * Texture containing the scrollbar handle sprites.
     */
    private static final ResourceLocation TEXTURE = new ResourceLocation("minecraft",
            "textures/gui/container/creative_inventory/tabs.png");

    /**
     * Rectangle in the source texture that contains the sprite for an enabled
     * handle.
     */
    private static final Rectangle2d ENABLED = new Rectangle2d(232, 0, HANDLE_WIDTH, HANDLE_HEIGHT);

    /**
     * Rectangle in the source texture that contains the sprite for a disabled
     * handle.
     */
    private static final Rectangle2d DISABLED = new Rectangle2d(232 + HANDLE_WIDTH, 0, HANDLE_WIDTH, HANDLE_HEIGHT);

    /**
     * The screen x-coordinate of the scrollbar's inner track.
     */
    private int displayX = 0;

    /**
     * The screen y-coordinate of the scrollbar's inner track.
     */
    private int displayY = 0;

    /**
     * The inner width of the scrollbar track.
     */
    private int width = HANDLE_WIDTH;

    /**
     * The inner height of the scrollbar track.
     */
    private int height = 16;
    private int pageSize = 1;

    private int maxScroll = 0;
    private int minScroll = 0;
    private int currentScroll = 0;

<<<<<<< HEAD
    private final DrawableHelper drawable = new DrawableHelper() {
    };

    public void draw(MatrixStack matrices, final AEBaseScreen<?> g) {
        g.bindTexture("minecraft", "gui/container/creative_inventory/tabs.png");
        RenderSystem.color4f(1.0f, 1.0f, 1.0f, 1.0f);

        drawable.setZOffset(g.getZOffset());
        if (this.getRange() == 0) {
            drawable.drawTexture(matrices, this.displayX, this.displayY, 232 + this.width, 0, this.width, 15);
        } else {
            final int offset = (this.currentScroll - this.minScroll) * (this.height - 15) / this.getRange();
            drawable.drawTexture(matrices, this.displayX, offset + this.displayY, 232, 0, this.width, 15);
=======
    /**
     * True if the scrollbar's handle is currently being dragged.
     */
    private boolean dragging;
    /**
     * The y-coordinate relative to the upper edge of the scrollbar handle, where
     * the user pressed the mouse button to drag. While dragging, this is applied as
     * an offset to the effective scrollbar position.
     */
    private int dragYOffset;

    private final EventRepeater eventRepeater = new EventRepeater(Duration.ofMillis(250), Duration.ofMillis(150));

    /**
     * Draws the handle of the scrollbar.
     * <p>
     * The GUI is assumed to already contain a prebaked scrollbar track in its
     * background.
     */
    public void draw(MatrixStack matrices, final AEBaseScreen<?> g) {
        setBlitOffset(g.getBlitOffset());

        // Draw the track (nice for debugging)
        // fill(matrices, displayX, displayY, this.displayX + width, this.displayY +
        // height, 0xffff0000);

        g.bindTexture(TEXTURE);

        int yOffset;
        Rectangle2d sourceRect;
        if (this.getRange() == 0) {
            yOffset = 0;
            sourceRect = DISABLED;
        } else {
            yOffset = getHandleYOffset();
            sourceRect = ENABLED;
        }

        blit(matrices, this.displayX, this.displayY + yOffset, sourceRect.getX(), sourceRect.getY(),
                sourceRect.getWidth(), sourceRect.getHeight());
    }

    /**
     * Returns the y-position of the scrollbar handle in relation to the upper edge
     * of the scrollbar's track.
     */
    private int getHandleYOffset() {
        if (getRange() == 0) {
            return 0;
>>>>>>> 749dd35f
        }
        int availableHeight = this.height - HANDLE_HEIGHT;
        return (this.currentScroll - this.minScroll) * availableHeight / this.getRange();
    }

    private int getRange() {
        return this.maxScroll - this.minScroll;
    }

    public int getLeft() {
        return this.displayX;
    }

    public Scrollbar setLeft(final int v) {
        this.displayX = v;
        return this;
    }

    public int getTop() {
        return this.displayY;
    }

    public Scrollbar setTop(final int v) {
        this.displayY = v;
        return this;
    }

    public int getWidth() {
        return this.width;
    }

    public Scrollbar setWidth(final int v) {
        this.width = v;
        return this;
    }

    public int getHeight() {
        return this.height;
    }

    public Scrollbar setHeight(final int v) {
        this.height = v;
        return this;
    }

    public void setRange(final int min, final int max, final int pageSize) {
        this.minScroll = min;
        this.maxScroll = max;
        this.pageSize = pageSize;

        if (this.minScroll > this.maxScroll) {
            this.maxScroll = this.minScroll;
        }

        this.applyRange();
    }

    private void applyRange() {
        this.currentScroll = Math.max(Math.min(this.currentScroll, this.maxScroll), this.minScroll);
    }

    @Override
    public int getCurrentScroll() {
        return this.currentScroll;
    }

    public boolean mouseDown(double x, double y) {
        this.dragging = false;

        // Clicks to the left or right of the scrollbar don't do anything
        if (x < displayX || x >= displayX + width) {
            return false;
        }

        // Clicks to the top or bottom don't do anything either
        int relY = (int) Math.round(y - displayY);
        if (relY < 0 || relY >= height) {
            return false;
        }

        // Do nothing when there's no range, but swallow the event
        if (getRange() == 0) {
            return true;
        }

        int handleYOffset = getHandleYOffset();

        if (relY < handleYOffset) {
            // Clicks above the handle will page up, repeatedly
            pageUp();
            eventRepeater.repeat(this::pageUp);

        } else if (relY < handleYOffset + HANDLE_HEIGHT) {
            // Clicks on the handle will initiate dragging it
            this.dragging = true;
            this.dragYOffset = relY - handleYOffset;
        } else {
            // Clicks below the handle will page down, repeatedly
            pageDown();
            eventRepeater.repeat(this::pageDown);
        }

        return true;
    }

    public boolean mouseUp(double x, double y) {
        this.dragging = false;
        this.eventRepeater.stop();
        return false;
    }

    public void mouseDragged(double x, double y) {
        if (this.getRange() == 0 || !this.dragging || this.eventRepeater.isRepeating()) {
            return;
        }

        // Compute the position of the mouse (adjusted for where it grabbed the handle,
        // so as if it grabbed
        // the upper edge of it) within the scrollable area of the track (minus the
        // handle height).
        double handleUpperEdgeY = y - this.displayY - this.dragYOffset;
        double availableHeight = this.height - HANDLE_HEIGHT;
        double position = MathHelper.clamp(handleUpperEdgeY / availableHeight, 0.0, 1.0);

        this.currentScroll = this.minScroll + (int) Math.round(position * this.getRange());
        this.applyRange();
    }

    public void wheel(double delta) {
        // Do nothing when there's no range
        if (getRange() == 0) {
            return;
        }

        delta = Math.max(Math.min(-delta, 1), -1);
        this.currentScroll += delta * this.pageSize;
        this.applyRange();
    }

    /**
     * Ticks the scrollbar for the purposes of input-repeats (since mouse-downs are
     * not repeat-triggered), used to repeatedly page-up or page-down when the mouse
     * is held in the area above or below the scrollbar handle.
     */
    public void tick() {
        this.eventRepeater.tick();
    }

    private void pageUp() {
        this.currentScroll -= this.pageSize;
        this.applyRange();
    }

    private void pageDown() {
        this.currentScroll += this.pageSize;
        this.applyRange();
    }

}<|MERGE_RESOLUTION|>--- conflicted
+++ resolved
@@ -20,17 +20,13 @@
 
 import java.time.Duration;
 
-<<<<<<< HEAD
 import net.minecraft.client.gui.DrawableHelper;
 import net.minecraft.client.util.math.MatrixStack;
-=======
 import com.mojang.blaze3d.matrix.MatrixStack;
 
-import net.minecraft.client.gui.AbstractGui;
 import net.minecraft.client.renderer.Rectangle2d;
 import net.minecraft.util.ResourceLocation;
 import net.minecraft.util.math.MathHelper;
->>>>>>> 749dd35f
 
 import appeng.client.gui.AEBaseScreen;
 
@@ -44,7 +40,7 @@
  * {@link #setHeight(int)}. While the width of the track can also be set, the
  * drawn handle will use vanilla's sprite width (see {@link #HANDLE_WIDTH}.
  */
-public class Scrollbar extends AbstractGui implements IScrollSource {
+public class Scrollbar extends DrawableHelper implements IScrollSource {
 
     /**
      * Width of the scrollbar handle sprite in the source texture.
@@ -99,21 +95,6 @@
     private int minScroll = 0;
     private int currentScroll = 0;
 
-<<<<<<< HEAD
-    private final DrawableHelper drawable = new DrawableHelper() {
-    };
-
-    public void draw(MatrixStack matrices, final AEBaseScreen<?> g) {
-        g.bindTexture("minecraft", "gui/container/creative_inventory/tabs.png");
-        RenderSystem.color4f(1.0f, 1.0f, 1.0f, 1.0f);
-
-        drawable.setZOffset(g.getZOffset());
-        if (this.getRange() == 0) {
-            drawable.drawTexture(matrices, this.displayX, this.displayY, 232 + this.width, 0, this.width, 15);
-        } else {
-            final int offset = (this.currentScroll - this.minScroll) * (this.height - 15) / this.getRange();
-            drawable.drawTexture(matrices, this.displayX, offset + this.displayY, 232, 0, this.width, 15);
-=======
     /**
      * True if the scrollbar's handle is currently being dragged.
      */
@@ -163,7 +144,6 @@
     private int getHandleYOffset() {
         if (getRange() == 0) {
             return 0;
->>>>>>> 749dd35f
         }
         int availableHeight = this.height - HANDLE_HEIGHT;
         return (this.currentScroll - this.minScroll) * availableHeight / this.getRange();
