
package appeng.client.gui.widgets;

import net.minecraft.client.MinecraftClient;
import net.minecraft.client.gui.DrawableHelper;
import net.minecraft.client.util.math.MatrixStack;
import net.minecraft.entity.player.PlayerEntity;
import net.minecraft.item.ItemStack;
<<<<<<< HEAD
import net.minecraft.text.Text;
=======
import net.minecraft.util.text.ITextComponent;
import net.minecraft.util.text.StringTextComponent;
>>>>>>> 822249dd

public abstract class CustomSlotWidget extends DrawableHelper implements ITooltip {
    private final int x;
    private final int y;
    private final int id;

    public CustomSlotWidget(final int id, final int x, final int y) {
        this.x = x;
        this.y = y;
        this.id = id;
    }

    public int getId() {
        return this.id;
    }

    public boolean canClick(final PlayerEntity player) {
        return true;
    }

    public void slotClicked(final ItemStack clickStack, final int mouseButton) {
    }

    public abstract void drawContent(final MinecraftClient mc, final int mouseX, final int mouseY,
            final float partialTicks);

    public void drawBackground(MatrixStack matrices, int guileft, int guitop, int currentZIndex) {
    }

    @Override
<<<<<<< HEAD
    public Text getMessage() {
        return null;
=======
    public ITextComponent getTooltipMessage() {
        return StringTextComponent.EMPTY;
>>>>>>> 822249dd
    }

    @Override
    public int getTooltipAreaX() {
        return this.x;
    }

    @Override
    public int getTooltipAreaY() {
        return this.y;
    }

    @Override
    public int getTooltipAreaWidth() {
        return 16;
    }

    @Override
    public int getTooltipAreaHeight() {
        return 16;
    }

    @Override
    public boolean isTooltipAreaVisible() {
        return false;
    }

    public boolean isSlotEnabled() {
        return true;
    }

}<|MERGE_RESOLUTION|>--- conflicted
+++ resolved
@@ -6,12 +6,8 @@
 import net.minecraft.client.util.math.MatrixStack;
 import net.minecraft.entity.player.PlayerEntity;
 import net.minecraft.item.ItemStack;
-<<<<<<< HEAD
+import net.minecraft.text.LiteralText;
 import net.minecraft.text.Text;
-=======
-import net.minecraft.util.text.ITextComponent;
-import net.minecraft.util.text.StringTextComponent;
->>>>>>> 822249dd
 
 public abstract class CustomSlotWidget extends DrawableHelper implements ITooltip {
     private final int x;
@@ -42,13 +38,8 @@
     }
 
     @Override
-<<<<<<< HEAD
-    public Text getMessage() {
-        return null;
-=======
-    public ITextComponent getTooltipMessage() {
-        return StringTextComponent.EMPTY;
->>>>>>> 822249dd
+    public Text getTooltipMessage() {
+        return LiteralText.EMPTY;
     }
 
     @Override
