--- conflicted
+++ resolved
@@ -20,41 +20,26 @@
 
 import com.mojang.blaze3d.systems.RenderSystem;
 
-<<<<<<< HEAD
 import net.minecraft.client.MinecraftClient;
+import net.minecraft.client.audio.SoundHandler;
 import net.minecraft.client.gui.widget.ButtonWidget;
 import net.minecraft.client.texture.TextureManager;
 import net.minecraft.client.util.math.MatrixStack;
 import net.minecraft.text.LiteralText;
 import net.minecraft.text.Text;
 import net.minecraft.util.Identifier;
-=======
-import net.minecraft.client.Minecraft;
-import net.minecraft.client.audio.SoundHandler;
-import net.minecraft.client.gui.widget.button.Button;
-import net.minecraft.client.renderer.texture.TextureManager;
-import net.minecraft.util.ResourceLocation;
-import net.minecraft.util.text.ITextComponent;
-import net.minecraft.util.text.StringTextComponent;
-import net.minecraftforge.fml.client.gui.GuiUtils;
->>>>>>> b8f48407
 
 public abstract class IconButton extends ButtonWidget implements ITooltip {
     public static final Identifier TEXTURE_STATES = new Identifier("appliedenergistics2", "textures/guis/states.png");
 
     private boolean halfSize = false;
 
-<<<<<<< HEAD
-    public IconButton(final int x, final int y, PressAction onPress) {
-        super(x, y, 16, 16, LiteralText.EMPTY, onPress);
-=======
     private boolean disableClickSound = false;
 
     private boolean disableBackground = false;
 
-    public IconButton(final int x, final int y, IPressable onPress) {
-        super(x, y, 16, 16, StringTextComponent.EMPTY, onPress);
->>>>>>> b8f48407
+    public IconButton(final int x, final int y, PressAction onPress) {
+        super(x, y, 16, 16, LiteralText.EMPTY, onPress);
     }
 
     public void setVisibility(final boolean vis) {
@@ -63,9 +48,6 @@
     }
 
     @Override
-<<<<<<< HEAD
-    public void renderButton(MatrixStack matrices, final int mouseX, final int mouseY, float partial) {
-=======
     public void playDownSound(SoundHandler soundHandler) {
         if (!disableClickSound) {
             super.playDownSound(soundHandler);
@@ -73,8 +55,7 @@
     }
 
     @Override
-    public void renderButton(MatrixStack matrixStack, final int mouseX, final int mouseY, float partial) {
->>>>>>> b8f48407
+    public void renderButton(MatrixStack matrices, final int mouseX, final int mouseY, float partial) {
 
         MinecraftClient minecraft = MinecraftClient.getInstance();
 
@@ -103,15 +84,10 @@
                 final int uv_y = iconIndex / 16;
                 final int uv_x = iconIndex - uv_y * 16;
 
-<<<<<<< HEAD
-                drawTexture(matrices, 0, 0, 256 - 16, 256 - 16, 16, 16);
+                if (!disableBackground) {
+                    drawTexture(matrices, 0, 0, 256 - 16, 256 - 16, 16, 16);
+                }
                 drawTexture(matrices, 0, 0, uv_x * 16, uv_y * 16, 16, 16);
-=======
-                if (!disableBackground) {
-                    GuiUtils.drawTexturedModalRect(0, 0, 256 - 16, 256 - 16, 16, 16, 0);
-                }
-                GuiUtils.drawTexturedModalRect(0, 0, uv_x * 16, uv_y * 16, 16, 16, 0);
->>>>>>> b8f48407
                 RenderSystem.popMatrix();
             } else {
                 if (this.active) {
@@ -123,15 +99,10 @@
                 final int uv_y = iconIndex / 16;
                 final int uv_x = iconIndex - uv_y * 16;
 
-<<<<<<< HEAD
-                drawTexture(matrices, this.x, this.y, 256 - 16, 256 - 16, 16, 16);
+                if (!disableBackground) {
+                    drawTexture(matrices, this.x, this.y, 256 - 16, 256 - 16, 16, 16);
+                }
                 drawTexture(matrices, this.x, this.y, uv_x * 16, uv_y * 16, 16, 16);
-=======
-                if (!disableBackground) {
-                    GuiUtils.drawTexturedModalRect(this.x, this.y, 256 - 16, 256 - 16, 16, 16, 0);
-                }
-                GuiUtils.drawTexturedModalRect(this.x, this.y, uv_x * 16, uv_y * 16, 16, 16, 0);
->>>>>>> b8f48407
             }
             RenderSystem.enableDepthTest();
             RenderSystem.color4f(1.0f, 1.0f, 1.0f, 1.0f);
