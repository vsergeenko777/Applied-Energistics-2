/*
 * This file is part of Applied Energistics 2.
 * Copyright (c) 2013 - 2015, AlgorithmX2, All rights reserved.
 *
 * Applied Energistics 2 is free software: you can redistribute it and/or modify
 * it under the terms of the GNU Lesser General Public License as published by
 * the Free Software Foundation, either version 3 of the License, or
 * (at your option) any later version.
 *
 * Applied Energistics 2 is distributed in the hope that it will be useful,
 * but WITHOUT ANY WARRANTY; without even the implied warranty of
 * MERCHANTABILITY or FITNESS FOR A PARTICULAR PURPOSE.  See the
 * GNU Lesser General Public License for more details.
 *
 * You should have received a copy of the GNU Lesser General Public License
 * along with Applied Energistics 2.  If not, see <http://www.gnu.org/licenses/lgpl>.
 */

package appeng.client.gui.widgets;

<<<<<<< HEAD
import net.minecraft.client.font.TextRenderer;
=======
import java.util.function.LongConsumer;

import net.minecraft.client.gui.FontRenderer;
>>>>>>> a537bcf0
import net.minecraft.client.gui.widget.TextFieldWidget;
import net.minecraft.text.LiteralText;

public class NumberBox extends TextFieldWidget {

<<<<<<< HEAD
    private final Class<?> type;

    public NumberBox(final TextRenderer fontRenderer, final int x, final int y, final int width, final int height,
                     final Class<?> type) {
        super(fontRenderer, x, y, width, height, new LiteralText("0"));
        this.type = type;
    }

    @Override
    public void write(final String selectedText) {
        final String original = this.getText();
        super.write(selectedText);

        try {
            if (this.type == int.class || this.type == Integer.class) {
                Integer.parseInt(this.getText());
            } else if (this.type == long.class || this.type == Long.class) {
                Long.parseLong(this.getText());
            } else if (this.type == double.class || this.type == Double.class) {
                Double.parseDouble(this.getText());
=======
    private final LongConsumer changeListener;

    private long lastValue;

    private long minValue = 0;

    private long maxValue;

    public NumberBox(final FontRenderer fontRenderer, final int x, final int y, final int width, final int height,
            final Class<?> type, LongConsumer changeListener) {
        super(fontRenderer, x, y, width, height, "0");
        this.setText("0");
        setResponder(this::onTextChanged);
        this.lastValue = 0;
        this.changeListener = changeListener;
        if (type == int.class || type == Integer.class) {
            maxValue = Integer.MAX_VALUE;
        } else {
            maxValue = Long.MAX_VALUE;
        }
    }

    private void onTextChanged(String text) {
        if (text.isEmpty()) {
            setText("0"); // Will call onTextChanged recursively
            return;
        }

        boolean canBeNegative = canBeNegative();
        if (canBeNegative && text.equals("-")) {
            // Allow this as a special case to make typing in a negative number easier
            return;
        }

        StringBuilder sanitized = new StringBuilder(text);
        boolean encounteredNonZero = false;
        for (int i = 0; i < sanitized.length(); i++) {
            char ch = sanitized.charAt(i);
            if (canBeNegative && i == 0 && ch == '-') {
                continue; // Allow leading minus sign
            }
            if (ch >= '1' && ch <= '9') {
                encounteredNonZero = true;
                continue;
>>>>>>> a537bcf0
            }
            if (ch != '0' || !encounteredNonZero) {
                sanitized.deleteCharAt(i--);
            }
        }
        if (sanitized.length() == 0) {
            sanitized.append('0');
        }
        String sanitizedStr = sanitized.toString();
        if (!sanitizedStr.equals(text)) {
            setText(sanitizedStr); // Will call onTextChanged recursively
            return;
        }
        if (getValue() < minValue) {
            setText(String.valueOf(minValue)); // Will call onTextChanged recursively
            return;
        }
        if (getValue() > maxValue) {
            setText(String.valueOf(maxValue)); // Will call onTextChanged recursively
            return;
        }

        reportChange();
    }

<<<<<<< HEAD
    @Override
    public void setFocused(boolean focused) {
        super.setFocused(focused);
=======
    private void reportChange() {
        long value = getValue();
        if (value != lastValue) {
            lastValue = value;
            changeListener.accept(value);
        }
    }

    public void setValue(long value, boolean skipNotify) {
        // This check avoid changing the cursor position needlessly
        if (value == this.getValue()) {
            return;
        }

        if (skipNotify) {
            lastValue = value;
        }
        setText(String.valueOf(value));
    }

    public long getValue() {
        if (getText().equals("-") && canBeNegative()) {
            return lastValue; // Allow this as a special case to type in a negative number more easily
        }

        return Long.parseLong(getText());
    }

    @Override
    public boolean keyPressed(int p_keyPressed_1_, int p_keyPressed_2_, int p_keyPressed_3_) {
        if (super.keyPressed(p_keyPressed_1_, p_keyPressed_2_, p_keyPressed_3_)) {
            return true;
        }

        // Swallow key presses for numbers because they would otherwise trigger the
        // hotbar swapping unintentionally
        return isFocused() && p_keyPressed_1_ >= '0' && p_keyPressed_1_ <= '9';
    }

    public void setMinValue(long minValue) {
        this.minValue = minValue;
    }

    public long getMinValue() {
        return minValue;
    }

    private boolean canBeNegative() {
        return minValue < 0;
>>>>>>> a537bcf0
    }

}<|MERGE_RESOLUTION|>--- conflicted
+++ resolved
@@ -18,40 +18,14 @@
 
 package appeng.client.gui.widgets;
 
-<<<<<<< HEAD
-import net.minecraft.client.font.TextRenderer;
-=======
 import java.util.function.LongConsumer;
 
-import net.minecraft.client.gui.FontRenderer;
->>>>>>> a537bcf0
+import net.minecraft.client.font.TextRenderer;
 import net.minecraft.client.gui.widget.TextFieldWidget;
 import net.minecraft.text.LiteralText;
 
 public class NumberBox extends TextFieldWidget {
 
-<<<<<<< HEAD
-    private final Class<?> type;
-
-    public NumberBox(final TextRenderer fontRenderer, final int x, final int y, final int width, final int height,
-                     final Class<?> type) {
-        super(fontRenderer, x, y, width, height, new LiteralText("0"));
-        this.type = type;
-    }
-
-    @Override
-    public void write(final String selectedText) {
-        final String original = this.getText();
-        super.write(selectedText);
-
-        try {
-            if (this.type == int.class || this.type == Integer.class) {
-                Integer.parseInt(this.getText());
-            } else if (this.type == long.class || this.type == Long.class) {
-                Long.parseLong(this.getText());
-            } else if (this.type == double.class || this.type == Double.class) {
-                Double.parseDouble(this.getText());
-=======
     private final LongConsumer changeListener;
 
     private long lastValue;
@@ -60,9 +34,9 @@
 
     private long maxValue;
 
-    public NumberBox(final FontRenderer fontRenderer, final int x, final int y, final int width, final int height,
-            final Class<?> type, LongConsumer changeListener) {
-        super(fontRenderer, x, y, width, height, "0");
+    public NumberBox(final TextRenderer fontRenderer, final int x, final int y, final int width, final int height,
+                     final Class<?> type, LongConsumer changeListener) {
+        super(fontRenderer, x, y, width, height, new LiteralText("0"));
         this.setText("0");
         setResponder(this::onTextChanged);
         this.lastValue = 0;
@@ -96,7 +70,6 @@
             if (ch >= '1' && ch <= '9') {
                 encounteredNonZero = true;
                 continue;
->>>>>>> a537bcf0
             }
             if (ch != '0' || !encounteredNonZero) {
                 sanitized.deleteCharAt(i--);
@@ -122,11 +95,6 @@
         reportChange();
     }
 
-<<<<<<< HEAD
-    @Override
-    public void setFocused(boolean focused) {
-        super.setFocused(focused);
-=======
     private void reportChange() {
         long value = getValue();
         if (value != lastValue) {
@@ -176,7 +144,6 @@
 
     private boolean canBeNegative() {
         return minValue < 0;
->>>>>>> a537bcf0
     }
 
 }