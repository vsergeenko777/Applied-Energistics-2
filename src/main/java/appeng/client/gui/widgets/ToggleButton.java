--- conflicted
+++ resolved
@@ -74,11 +74,7 @@
     }
 
     @Override
-<<<<<<< HEAD
-    public Text getMessage() {
-=======
-    public ITextComponent getTooltipMessage() {
->>>>>>> 822249dd
+    public Text getTooltipMessage() {
         if (this.displayName != null) {
             String name = this.displayName.getString();
             String value = this.displayHint.getString();
