/*
 * This file is part of Applied Energistics 2.
 * Copyright (c) 2013 - 2014, AlgorithmX2, All rights reserved.
 *
 * Applied Energistics 2 is free software: you can redistribute it and/or modify
 * it under the terms of the GNU Lesser General Public License as published by
 * the Free Software Foundation, either version 3 of the License, or
 * (at your option) any later version.
 *
 * Applied Energistics 2 is distributed in the hope that it will be useful,
 * but WITHOUT ANY WARRANTY; without even the implied warranty of
 * MERCHANTABILITY or FITNESS FOR A PARTICULAR PURPOSE.  See the
 * GNU Lesser General Public License for more details.
 *
 * You should have received a copy of the GNU Lesser General Public License
 * along with Applied Energistics 2.  If not, see <http://www.gnu.org/licenses/lgpl>.
 */

package appeng.client.gui.widgets;

import java.util.Collections;
import java.util.List;

import com.mojang.blaze3d.matrix.MatrixStack;

import net.minecraft.client.gui.widget.button.Button;
import net.minecraft.client.renderer.ItemRenderer;
import net.minecraft.item.ItemStack;
import net.minecraft.util.text.ITextComponent;

import appeng.client.gui.Icon;

public class TabButton extends Button implements ITooltip {
    private final ItemRenderer itemRenderer;
    private boolean hideEdge;
    private Icon icon = null;
    private ItemStack item;

    public TabButton(final Icon ico, final ITextComponent message, final ItemRenderer ir,
            IPressable onPress) {
        super(0, 0, 22, 22, message, onPress);

        this.icon = ico;
        this.itemRenderer = ir;
    }

    /**
     * Using itemstack as an icon
     *
     * @param ico     used icon
     * @param message mouse over message
     * @param ir      renderer
     */
    public TabButton(final ItemStack ico, final ITextComponent message, final ItemRenderer ir,
            IPressable onPress) {
        super(0, 0, 22, 22, message, onPress);
        this.item = ico;
        this.itemRenderer = ir;
    }

    @Override
    public void renderWidget(MatrixStack matrixStack, final int x, final int y, float partial) {
        if (this.visible) {
            // Selects the button border from the sprite-sheet, where each type occupies a
            // 2x2 slot
            Icon backdrop;
            if (this.hideEdge) {
                backdrop = this.isFocused() ? Icon.TAB_BUTTON_BACKGROUND_BORDERLESS_FOCUS
                        : Icon.TAB_BUTTON_BACKGROUND_BORDERLESS;
            } else {
                backdrop = this.isFocused() ? Icon.TAB_BUTTON_BACKGROUND_FOCUS : Icon.TAB_BUTTON_BACKGROUND;
            }

            backdrop.getBlitter().dest(this.x, this.y).blit(matrixStack, getBlitOffset());

            final int offsetX = this.hideEdge ? 1 : 0;
            if (this.icon != null) {
                this.icon.getBlitter().dest(offsetX + this.x + 3, this.y + 3).blit(matrixStack, getBlitOffset());
            }

            if (this.item != null) {
                this.itemRenderer.zLevel = 100.0F;
<<<<<<< HEAD
                this.itemRenderer.renderItemAndEffectIntoGUI(this.myItem, offsetX + this.x + 3, this.y + 3);
=======
                this.itemRenderer.renderItemAndEffectIntoGUI(this.item, offsetX + this.x + 3, this.y + 3);
>>>>>>> b098fc32
                this.itemRenderer.zLevel = 0.0F;
            }
        }
    }

    @Override
    public List<ITextComponent> getTooltipMessage() {
        return Collections.singletonList(getMessage());
    }

    @Override
    public int getTooltipAreaX() {
        return this.x;
    }

    @Override
    public int getTooltipAreaY() {
        return this.y;
    }

    @Override
    public int getTooltipAreaWidth() {
        return 22;
    }

    @Override
    public int getTooltipAreaHeight() {
        return 22;
    }

    @Override
    public boolean isTooltipAreaVisible() {
        return this.visible;
    }

    public boolean getHideEdge() {
        return this.hideEdge;
    }

    public void setHideEdge(final boolean hideEdge) {
        this.hideEdge = hideEdge;
    }
}<|MERGE_RESOLUTION|>--- conflicted
+++ resolved
@@ -80,11 +80,7 @@
 
             if (this.item != null) {
                 this.itemRenderer.zLevel = 100.0F;
-<<<<<<< HEAD
-                this.itemRenderer.renderItemAndEffectIntoGUI(this.myItem, offsetX + this.x + 3, this.y + 3);
-=======
                 this.itemRenderer.renderItemAndEffectIntoGUI(this.item, offsetX + this.x + 3, this.y + 3);
->>>>>>> b098fc32
                 this.itemRenderer.zLevel = 0.0F;
             }
         }
