/*
 * This file is part of Applied Energistics 2.
 * Copyright (c) 2013 - 2014, AlgorithmX2, All rights reserved.
 *
 * Applied Energistics 2 is free software: you can redistribute it and/or modify
 * it under the terms of the GNU Lesser General Public License as published by
 * the Free Software Foundation, either version 3 of the License, or
 * (at your option) any later version.
 *
 * Applied Energistics 2 is distributed in the hope that it will be useful,
 * but WITHOUT ANY WARRANTY; without even the implied warranty of
 * MERCHANTABILITY or FITNESS FOR A PARTICULAR PURPOSE.  See the
 * GNU Lesser General Public License for more details.
 *
 * You should have received a copy of the GNU Lesser General Public License
 * along with Applied Energistics 2.  If not, see <http://www.gnu.org/licenses/lgpl>.
 */

package appeng.client.gui.widgets;

import java.util.EnumSet;
import java.util.HashMap;
import java.util.Map;
import java.util.function.Predicate;
import java.util.regex.Pattern;

<<<<<<< HEAD
import net.minecraft.client.MinecraftClient;
import net.minecraft.client.gui.widget.ButtonWidget;
import net.minecraft.text.LiteralText;
import net.minecraft.text.Text;
=======
import net.minecraft.client.Minecraft;
import net.minecraft.client.gui.screen.Screen;
import net.minecraft.client.gui.widget.button.Button;
import net.minecraft.util.text.ITextComponent;
import net.minecraft.util.text.StringTextComponent;
>>>>>>> b8f48407

import appeng.api.config.AccessRestriction;
import appeng.api.config.CondenserOutput;
import appeng.api.config.FullnessMode;
import appeng.api.config.FuzzyMode;
import appeng.api.config.LevelType;
import appeng.api.config.OperationMode;
import appeng.api.config.PowerUnits;
import appeng.api.config.RedstoneMode;
import appeng.api.config.RelativeDirection;
import appeng.api.config.SchedulingMode;
import appeng.api.config.SearchBoxMode;
import appeng.api.config.Settings;
import appeng.api.config.SortDir;
import appeng.api.config.SortOrder;
import appeng.api.config.StorageFilter;
import appeng.api.config.TerminalStyle;
import appeng.api.config.ViewItems;
import appeng.api.config.YesNo;
import appeng.client.gui.AEBaseScreen;
import appeng.core.localization.ButtonToolTips;
import appeng.util.EnumCycler;

public class SettingToggleButton<T extends Enum<T>> extends IconButton {
    private static final Pattern COMPILE = Pattern.compile("%s");
    private static final Pattern PATTERN_NEW_LINE = Pattern.compile("\\n", Pattern.LITERAL);
    private static Map<EnumPair, ButtonAppearance> appearances;
    private final Settings buttonSetting;
    private final IHandler<SettingToggleButton<T>> onPress;
    private final EnumSet<T> validValues;
    private String fillVar;
    private T currentValue;

    @FunctionalInterface
    public interface IHandler<T extends SettingToggleButton<?>> {
        void handle(T button, boolean backwards);
    }

    public SettingToggleButton(final int x, final int y, final Settings setting, final T val,
            IHandler<SettingToggleButton<T>> onPress) {
        this(x, y, setting, val, t -> true, onPress);
    }

    public SettingToggleButton(final int x, final int y, final Settings setting, final T val, Predicate<T> isValidValue,
            IHandler<SettingToggleButton<T>> onPress) {
        super(x, y, SettingToggleButton::onPress);
        this.onPress = onPress;

        // Build a list of values (in order) that are valid w.r.t. the given predicate
        EnumSet<T> validValues = EnumSet.allOf(val.getDeclaringClass());
        validValues.removeIf(isValidValue.negate());
        validValues.removeIf(s -> !setting.getPossibleValues().contains(s));
        this.validValues = validValues;

        this.buttonSetting = setting;
        this.currentValue = val;

        if (appearances == null) {
            appearances = new HashMap<>();
            registerApp(16 * 7, Settings.CONDENSER_OUTPUT, CondenserOutput.TRASH, ButtonToolTips.CondenserOutput,
                    ButtonToolTips.Trash);
            registerApp(16 * 7 + 1, Settings.CONDENSER_OUTPUT, CondenserOutput.MATTER_BALLS,
                    ButtonToolTips.CondenserOutput,
                    ButtonToolTips.MatterBalls.text(CondenserOutput.MATTER_BALLS.requiredPower));
            registerApp(16 * 7 + 2, Settings.CONDENSER_OUTPUT, CondenserOutput.SINGULARITY,
                    ButtonToolTips.CondenserOutput,
                    ButtonToolTips.Singularity.text(CondenserOutput.SINGULARITY.requiredPower));

            registerApp(16 * 9 + 1, Settings.ACCESS, AccessRestriction.READ, ButtonToolTips.IOMode,
                    ButtonToolTips.Read);
            registerApp(16 * 9, Settings.ACCESS, AccessRestriction.WRITE, ButtonToolTips.IOMode, ButtonToolTips.Write);
            registerApp(16 * 9 + 2, Settings.ACCESS, AccessRestriction.READ_WRITE, ButtonToolTips.IOMode,
                    ButtonToolTips.ReadWrite);

            registerApp(16 * 10, Settings.POWER_UNITS, PowerUnits.AE, ButtonToolTips.PowerUnits,
                    PowerUnits.AE.textComponent());
            registerApp(16 * 10 + 1, Settings.POWER_UNITS, PowerUnits.EU, ButtonToolTips.PowerUnits,
                    PowerUnits.EU.textComponent());
            registerApp(16 * 10 + 4, Settings.POWER_UNITS, PowerUnits.TR, ButtonToolTips.PowerUnits,
                    PowerUnits.TR.textComponent());

            registerApp(3, Settings.REDSTONE_CONTROLLED, RedstoneMode.IGNORE, ButtonToolTips.RedstoneMode,
                    ButtonToolTips.AlwaysActive);
            registerApp(0, Settings.REDSTONE_CONTROLLED, RedstoneMode.LOW_SIGNAL, ButtonToolTips.RedstoneMode,
                    ButtonToolTips.ActiveWithoutSignal);
            registerApp(1, Settings.REDSTONE_CONTROLLED, RedstoneMode.HIGH_SIGNAL, ButtonToolTips.RedstoneMode,
                    ButtonToolTips.ActiveWithSignal);
            registerApp(2, Settings.REDSTONE_CONTROLLED, RedstoneMode.SIGNAL_PULSE, ButtonToolTips.RedstoneMode,
                    ButtonToolTips.ActiveOnPulse);

            registerApp(0, Settings.REDSTONE_EMITTER, RedstoneMode.LOW_SIGNAL, ButtonToolTips.RedstoneMode,
                    ButtonToolTips.EmitLevelsBelow);
            registerApp(1, Settings.REDSTONE_EMITTER, RedstoneMode.HIGH_SIGNAL, ButtonToolTips.RedstoneMode,
                    ButtonToolTips.EmitLevelAbove);

            registerApp(51, Settings.OPERATION_MODE, OperationMode.FILL, ButtonToolTips.TransferDirection,
                    ButtonToolTips.TransferToStorageCell);
            registerApp(50, Settings.OPERATION_MODE, OperationMode.EMPTY, ButtonToolTips.TransferDirection,
                    ButtonToolTips.TransferToNetwork);

            registerApp(51, Settings.IO_DIRECTION, RelativeDirection.LEFT, ButtonToolTips.TransferDirection,
                    ButtonToolTips.TransferToStorageCell);
            registerApp(50, Settings.IO_DIRECTION, RelativeDirection.RIGHT, ButtonToolTips.TransferDirection,
                    ButtonToolTips.TransferToNetwork);

            registerApp(48, Settings.SORT_DIRECTION, SortDir.ASCENDING, ButtonToolTips.SortOrder,
                    ButtonToolTips.ToggleSortDirection);
            registerApp(49, Settings.SORT_DIRECTION, SortDir.DESCENDING, ButtonToolTips.SortOrder,
                    ButtonToolTips.ToggleSortDirection);

            registerApp(16 * 2 + 3, Settings.SEARCH_MODE, SearchBoxMode.AUTOSEARCH, ButtonToolTips.SearchMode,
                    ButtonToolTips.SearchMode_Auto);
            registerApp(16 * 2 + 4, Settings.SEARCH_MODE, SearchBoxMode.MANUAL_SEARCH, ButtonToolTips.SearchMode,
                    ButtonToolTips.SearchMode_Standard);
            registerApp(16 * 2 + 5, Settings.SEARCH_MODE, SearchBoxMode.JEI_AUTOSEARCH, ButtonToolTips.SearchMode,
                    ButtonToolTips.SearchMode_JEIAuto);
            registerApp(16 * 2 + 6, Settings.SEARCH_MODE, SearchBoxMode.JEI_MANUAL_SEARCH, ButtonToolTips.SearchMode,
                    ButtonToolTips.SearchMode_JEIStandard);
            registerApp(16 * 2 + 7, Settings.SEARCH_MODE, SearchBoxMode.AUTOSEARCH_KEEP, ButtonToolTips.SearchMode,
                    ButtonToolTips.SearchMode_AutoKeep);
            registerApp(16 * 2 + 8, Settings.SEARCH_MODE, SearchBoxMode.MANUAL_SEARCH_KEEP, ButtonToolTips.SearchMode,
                    ButtonToolTips.SearchMode_StandardKeep);
            registerApp(16 * 2 + 9, Settings.SEARCH_MODE, SearchBoxMode.JEI_AUTOSEARCH_KEEP, ButtonToolTips.SearchMode,
                    ButtonToolTips.SearchMode_JEIAutoKeep);
            registerApp(16 * 2 + 10, Settings.SEARCH_MODE, SearchBoxMode.JEI_MANUAL_SEARCH_KEEP,
                    ButtonToolTips.SearchMode, ButtonToolTips.SearchMode_JEIStandardKeep);

            registerApp(16 * 5 + 3, Settings.LEVEL_TYPE, LevelType.ENERGY_LEVEL, ButtonToolTips.LevelType,
                    ButtonToolTips.LevelType_Energy);
            registerApp(16 * 4 + 3, Settings.LEVEL_TYPE, LevelType.ITEM_LEVEL, ButtonToolTips.LevelType,
                    ButtonToolTips.LevelType_Item);

            registerApp(16 * 13, Settings.TERMINAL_STYLE, TerminalStyle.TALL, ButtonToolTips.TerminalStyle,
                    ButtonToolTips.TerminalStyle_Tall);
            registerApp(16 * 13 + 1, Settings.TERMINAL_STYLE, TerminalStyle.SMALL, ButtonToolTips.TerminalStyle,
                    ButtonToolTips.TerminalStyle_Small);
            registerApp(16 * 13 + 2, Settings.TERMINAL_STYLE, TerminalStyle.FULL, ButtonToolTips.TerminalStyle,
                    ButtonToolTips.TerminalStyle_Full);

            registerApp(64, Settings.SORT_BY, SortOrder.NAME, ButtonToolTips.SortBy, ButtonToolTips.ItemName);
            registerApp(65, Settings.SORT_BY, SortOrder.AMOUNT, ButtonToolTips.SortBy, ButtonToolTips.NumberOfItems);
            // 68: Formerly sort by inventory tweaks
            registerApp(69, Settings.SORT_BY, SortOrder.MOD, ButtonToolTips.SortBy, ButtonToolTips.Mod);

            registerApp(16, Settings.VIEW_MODE, ViewItems.STORED, ButtonToolTips.View, ButtonToolTips.StoredItems);
            registerApp(18, Settings.VIEW_MODE, ViewItems.ALL, ButtonToolTips.View, ButtonToolTips.StoredCraftable);
            registerApp(19, Settings.VIEW_MODE, ViewItems.CRAFTABLE, ButtonToolTips.View, ButtonToolTips.Craftable);

            registerApp(16 * 6, Settings.FUZZY_MODE, FuzzyMode.PERCENT_25, ButtonToolTips.FuzzyMode,
                    ButtonToolTips.FZPercent_25);
            registerApp(16 * 6 + 1, Settings.FUZZY_MODE, FuzzyMode.PERCENT_50, ButtonToolTips.FuzzyMode,
                    ButtonToolTips.FZPercent_50);
            registerApp(16 * 6 + 2, Settings.FUZZY_MODE, FuzzyMode.PERCENT_75, ButtonToolTips.FuzzyMode,
                    ButtonToolTips.FZPercent_75);
            registerApp(16 * 6 + 3, Settings.FUZZY_MODE, FuzzyMode.PERCENT_99, ButtonToolTips.FuzzyMode,
                    ButtonToolTips.FZPercent_99);
            registerApp(16 * 6 + 4, Settings.FUZZY_MODE, FuzzyMode.IGNORE_ALL, ButtonToolTips.FuzzyMode,
                    ButtonToolTips.FZIgnoreAll);

            registerApp(80, Settings.FULLNESS_MODE, FullnessMode.EMPTY, ButtonToolTips.OperationMode,
                    ButtonToolTips.MoveWhenEmpty);
            registerApp(81, Settings.FULLNESS_MODE, FullnessMode.HALF, ButtonToolTips.OperationMode,
                    ButtonToolTips.MoveWhenWorkIsDone);
            registerApp(82, Settings.FULLNESS_MODE, FullnessMode.FULL, ButtonToolTips.OperationMode,
                    ButtonToolTips.MoveWhenFull);

            registerApp(16 + 5, Settings.BLOCK, YesNo.YES, ButtonToolTips.InterfaceBlockingMode,
                    ButtonToolTips.Blocking);
            registerApp(16 + 4, Settings.BLOCK, YesNo.NO, ButtonToolTips.InterfaceBlockingMode,
                    ButtonToolTips.NonBlocking);

            registerApp(16 + 3, Settings.CRAFT_ONLY, YesNo.YES, ButtonToolTips.Craft, ButtonToolTips.CraftOnly);
            registerApp(16 + 2, Settings.CRAFT_ONLY, YesNo.NO, ButtonToolTips.Craft, ButtonToolTips.CraftEither);

            registerApp(16 * 11 + 2, Settings.CRAFT_VIA_REDSTONE, YesNo.YES, ButtonToolTips.EmitterMode,
                    ButtonToolTips.CraftViaRedstone);
            registerApp(16 * 11 + 1, Settings.CRAFT_VIA_REDSTONE, YesNo.NO, ButtonToolTips.EmitterMode,
                    ButtonToolTips.EmitWhenCrafting);

            registerApp(16 * 3 + 5, Settings.STORAGE_FILTER, StorageFilter.EXTRACTABLE_ONLY,
                    ButtonToolTips.ReportInaccessibleItems, ButtonToolTips.ReportInaccessibleItemsNo);
            registerApp(16 * 3 + 6, Settings.STORAGE_FILTER, StorageFilter.NONE, ButtonToolTips.ReportInaccessibleItems,
                    ButtonToolTips.ReportInaccessibleItemsYes);

            registerApp(16 * 14, Settings.PLACE_BLOCK, YesNo.YES, ButtonToolTips.BlockPlacement,
                    ButtonToolTips.BlockPlacementYes);
            registerApp(16 * 14 + 1, Settings.PLACE_BLOCK, YesNo.NO, ButtonToolTips.BlockPlacement,
                    ButtonToolTips.BlockPlacementNo);

            registerApp(16 * 15, Settings.SCHEDULING_MODE, SchedulingMode.DEFAULT, ButtonToolTips.SchedulingMode,
                    ButtonToolTips.SchedulingModeDefault);
            registerApp(16 * 15 + 1, Settings.SCHEDULING_MODE, SchedulingMode.ROUNDROBIN, ButtonToolTips.SchedulingMode,
                    ButtonToolTips.SchedulingModeRoundRobin);
            registerApp(16 * 15 + 2, Settings.SCHEDULING_MODE, SchedulingMode.RANDOM, ButtonToolTips.SchedulingMode,
                    ButtonToolTips.SchedulingModeRandom);
        }
    }

    private static void onPress(ButtonWidget btn) {
        if (btn instanceof SettingToggleButton) {
            ((SettingToggleButton<?>) btn).triggerPress();
        }
    }

    private void triggerPress() {
<<<<<<< HEAD
        boolean backwards = MinecraftClient.getInstance().mouse.wasRightButtonClicked();
=======
        boolean backwards = false;
        // This isn't great, but we don't get any information about right-clicks
        // otherwise
        Screen currentScreen = Minecraft.getInstance().currentScreen;
        if (currentScreen instanceof AEBaseScreen) {
            backwards = ((AEBaseScreen<?>) currentScreen).isHandlingRightClick();
        }
>>>>>>> b8f48407
        onPress.handle(this, backwards);
    }

    private static void registerApp(final int iconIndex, final Settings setting, final Enum<?> val,
            final ButtonToolTips title, final Text hint) {
        final ButtonAppearance a = new ButtonAppearance();
        a.displayName = title.text();
        a.displayValue = hint;
        a.index = iconIndex;
        appearances.put(new EnumPair(setting, val), a);
    }

    private static void registerApp(final int iconIndex, final Settings setting, final Enum<?> val,
            final ButtonToolTips title, final ButtonToolTips hint) {
        registerApp(iconIndex, setting, val, title, hint.text());
    }

    @Override
    protected int getIconIndex() {
        if (this.buttonSetting != null && this.currentValue != null) {
            final ButtonAppearance app = appearances.get(new EnumPair(this.buttonSetting, this.currentValue));
            if (app == null) {
                return 256 - 1;
            }
            return app.index;
        }
        return 256 - 1;
    }

    public Settings getSetting() {
        return this.buttonSetting;
    }

    public T getCurrentValue() {
        return this.currentValue;
    }

    public void set(final T e) {
        if (this.currentValue != e) {
            this.currentValue = e;
        }
    }

    public T getNextValue(boolean backwards) {
        return EnumCycler.rotateEnum(currentValue, backwards, validValues);
    }

    @Override
    public Text getTooltipMessage() {
        Text displayName = null;
        Text displayValue = null;

        if (this.buttonSetting != null && this.currentValue != null) {
            final ButtonAppearance buttonAppearance = appearances
                    .get(new EnumPair(this.buttonSetting, this.currentValue));
            if (buttonAppearance == null) {
                return new LiteralText("No Such Message");
            }

            displayName = buttonAppearance.displayName;
            displayValue = buttonAppearance.displayValue;
        }

        if (displayName != null) {
            String name = displayName.getString();
            String value = displayValue.getString();

            if (this.fillVar != null) {
                value = COMPILE.matcher(value).replaceFirst(this.fillVar);
            }

            value = PATTERN_NEW_LINE.matcher(value).replaceAll("\n");
            final StringBuilder sb = new StringBuilder(value);

            int i = sb.lastIndexOf("\n");
            if (i <= 0) {
                i = 0;
            }
            while (i + 30 < sb.length() && (i = sb.lastIndexOf(" ", i + 30)) != -1) {
                sb.replace(i, i + 1, "\n");
            }

            return new LiteralText(name + '\n' + sb);
        }
        return LiteralText.EMPTY;
    }

    public String getFillVar() {
        return this.fillVar;
    }

    public void setFillVar(final String fillVar) {
        this.fillVar = fillVar;
    }

    private static final class EnumPair {

        final Settings setting;
        final Enum<?> value;

        EnumPair(final Settings a, final Enum<?> b) {
            this.setting = a;
            this.value = b;
        }

        @Override
        public int hashCode() {
            return this.setting.hashCode() ^ this.value.hashCode();
        }

        @Override
        public boolean equals(final Object obj) {
            if (obj == null) {
                return false;
            }
            if (this.getClass() != obj.getClass()) {
                return false;
            }
            final EnumPair other = (EnumPair) obj;
            return other.setting == this.setting && other.value == this.value;
        }
    }

    private static class ButtonAppearance {
        public int index;
        public Text displayName;
        public Text displayValue;
    }
}<|MERGE_RESOLUTION|>--- conflicted
+++ resolved
@@ -24,18 +24,11 @@
 import java.util.function.Predicate;
 import java.util.regex.Pattern;
 
-<<<<<<< HEAD
 import net.minecraft.client.MinecraftClient;
+import net.minecraft.client.gui.screen.Screen;
 import net.minecraft.client.gui.widget.ButtonWidget;
 import net.minecraft.text.LiteralText;
 import net.minecraft.text.Text;
-=======
-import net.minecraft.client.Minecraft;
-import net.minecraft.client.gui.screen.Screen;
-import net.minecraft.client.gui.widget.button.Button;
-import net.minecraft.util.text.ITextComponent;
-import net.minecraft.util.text.StringTextComponent;
->>>>>>> b8f48407
 
 import appeng.api.config.AccessRestriction;
 import appeng.api.config.CondenserOutput;
@@ -241,17 +234,13 @@
     }
 
     private void triggerPress() {
-<<<<<<< HEAD
-        boolean backwards = MinecraftClient.getInstance().mouse.wasRightButtonClicked();
-=======
         boolean backwards = false;
         // This isn't great, but we don't get any information about right-clicks
         // otherwise
-        Screen currentScreen = Minecraft.getInstance().currentScreen;
+        Screen currentScreen = MinecraftClient.getInstance().currentScreen;
         if (currentScreen instanceof AEBaseScreen) {
             backwards = ((AEBaseScreen<?>) currentScreen).isHandlingRightClick();
         }
->>>>>>> b8f48407
         onPress.handle(this, backwards);
     }
 
