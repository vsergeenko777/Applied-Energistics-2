package appeng.client.gui;

import javax.annotation.Nonnull;
import javax.annotation.Nullable;

import com.mojang.datafixers.util.Pair;

import net.fabricmc.api.EnvType;
import net.fabricmc.api.Environment;
import net.minecraft.entity.player.PlayerEntity;
import net.minecraft.item.ItemStack;
<<<<<<< HEAD
import net.minecraft.screen.slot.Slot;
import net.minecraft.util.Identifier;

import appeng.client.me.SlotME;
=======
import net.minecraftforge.api.distmarker.Dist;
import net.minecraftforge.api.distmarker.OnlyIn;
>>>>>>> b756d68b

/**
 * A proxy for a slot that will always return an itemstack with size 1, if there
 * is an item in the slot. Used to prevent the default item count from
 * rendering.
 */
class Size1Slot extends Slot {

<<<<<<< HEAD
    private final SlotME delegate;

    public Size1Slot(SlotME delegate) {
        super(delegate.inventory, -1, delegate.x, delegate.y);
=======
    private final Slot delegate;

    public Size1Slot(Slot delegate) {
        super(delegate.inventory, delegate.getSlotIndex(), delegate.xPos, delegate.yPos);
>>>>>>> b756d68b
        this.delegate = delegate;
    }

    @Override
    @Nonnull
    public ItemStack getStack() {
        ItemStack orgStack = this.delegate.getStack();
        if (!orgStack.isEmpty()) {
            ItemStack modifiedStack = orgStack.copy();
            modifiedStack.setCount(1);
            return modifiedStack;
        }

        return ItemStack.EMPTY;
    }

    @Override
    public boolean hasStack() {
        return this.delegate.hasStack();
    }

    @Override
    public int getMaxItemCount() {
        return this.delegate.getMaxItemCount();
    }

    @Override
    public int getMaxItemCount(ItemStack stack) {
        return this.delegate.getMaxItemCount(stack);
    }

    @Override
    public boolean canTakeItems(PlayerEntity playerIn) {
        return this.delegate.canTakeItems(playerIn);
    }

    @Override
    public void markDirty() {
        delegate.markDirty();
    }

    @Override
    @Environment(EnvType.CLIENT)
    @Nullable
    public Pair<Identifier, Identifier> getBackgroundSprite() {
        return delegate.getBackgroundSprite();
    }

    @Override
    @Environment(EnvType.CLIENT)
    public boolean doDrawHoveringEffect() {
        return delegate.doDrawHoveringEffect();
    }

}<|MERGE_RESOLUTION|>--- conflicted
+++ resolved
@@ -9,15 +9,10 @@
 import net.fabricmc.api.Environment;
 import net.minecraft.entity.player.PlayerEntity;
 import net.minecraft.item.ItemStack;
-<<<<<<< HEAD
 import net.minecraft.screen.slot.Slot;
 import net.minecraft.util.Identifier;
 
 import appeng.client.me.SlotME;
-=======
-import net.minecraftforge.api.distmarker.Dist;
-import net.minecraftforge.api.distmarker.OnlyIn;
->>>>>>> b756d68b
 
 /**
  * A proxy for a slot that will always return an itemstack with size 1, if there
@@ -26,17 +21,10 @@
  */
 class Size1Slot extends Slot {
 
-<<<<<<< HEAD
-    private final SlotME delegate;
-
-    public Size1Slot(SlotME delegate) {
-        super(delegate.inventory, -1, delegate.x, delegate.y);
-=======
     private final Slot delegate;
 
     public Size1Slot(Slot delegate) {
-        super(delegate.inventory, delegate.getSlotIndex(), delegate.xPos, delegate.yPos);
->>>>>>> b756d68b
+        super(delegate.inventory, -1, delegate.xPos, delegate.yPos);
         this.delegate = delegate;
     }
 
