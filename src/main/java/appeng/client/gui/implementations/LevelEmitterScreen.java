/*
 * This file is part of Applied Energistics 2.
 * Copyright (c) 2013 - 2014, AlgorithmX2, All rights reserved.
 *
 * Applied Energistics 2 is free software: you can redistribute it and/or modify
 * it under the terms of the GNU Lesser General Public License as published by
 * the Free Software Foundation, either version 3 of the License, or
 * (at your option) any later version.
 *
 * Applied Energistics 2 is distributed in the hope that it will be useful,
 * but WITHOUT ANY WARRANTY; without even the implied warranty of
 * MERCHANTABILITY or FITNESS FOR A PARTICULAR PURPOSE.  See the
 * GNU Lesser General Public License for more details.
 *
 * You should have received a copy of the GNU Lesser General Public License
 * along with Applied Energistics 2.  If not, see <http://www.gnu.org/licenses/lgpl>.
 */

package appeng.client.gui.implementations;

import net.minecraft.client.util.math.MatrixStack;
import net.minecraft.entity.player.PlayerInventory;
import net.minecraft.text.Text;

import appeng.api.config.FuzzyMode;
import appeng.api.config.LevelType;
import appeng.api.config.PowerUnits;
import appeng.api.config.RedstoneMode;
import appeng.api.config.Settings;
import appeng.api.config.Upgrades;
import appeng.api.config.YesNo;
import appeng.client.gui.NumberEntryType;
import appeng.client.gui.widgets.ServerSettingToggleButton;
import appeng.client.gui.widgets.SettingToggleButton;
import appeng.container.implementations.LevelEmitterContainer;
import appeng.core.localization.GuiText;

public class LevelEmitterScreen extends UpgradeableScreen<LevelEmitterContainer> {

    private NumberEntryWidget level;
    private SettingToggleButton<LevelType> levelMode;
    private SettingToggleButton<YesNo> craftingMode;

    public LevelEmitterScreen(LevelEmitterContainer container, PlayerInventory playerInventory, Text title) {
        super(container, playerInventory, title);
    }

    @Override
    public void init() {
        super.init();

        this.level = new NumberEntryWidget(this, 20, 17, 138, 62, NumberEntryType.LEVEL_ITEM_COUNT);
        this.level.setTextFieldBounds(25, 44, 75);
        this.level.addButtons(children::add, this::addButton);
<<<<<<< HEAD
        handler.setTextField(this.level);
=======
        this.level.setValue(container.getReportingValue());
        this.level.setOnChange(this::saveReportingValue);
        this.level.setOnConfirm(this::closeScreen);

        this.changeFocus(true);
>>>>>>> b8f48407
    }

    private void saveReportingValue() {
        this.level.getLongValue().ifPresent(container::setReportingValue);
    }

    @Override
    protected void addButtons() {
        this.levelMode = new ServerSettingToggleButton<>(this.x - 18, this.y + 8, Settings.LEVEL_TYPE,
                LevelType.ITEM_LEVEL);
        this.redstoneMode = new ServerSettingToggleButton<>(this.x - 18, this.y + 28, Settings.REDSTONE_EMITTER,
                RedstoneMode.LOW_SIGNAL);
        this.fuzzyMode = new ServerSettingToggleButton<>(this.x - 18, this.y + 48, Settings.FUZZY_MODE,
                FuzzyMode.IGNORE_ALL);
        this.craftingMode = new ServerSettingToggleButton<>(this.x - 18, this.y + 48, Settings.CRAFT_VIA_REDSTONE,
                YesNo.NO);
        this.addButton(this.levelMode);
        this.addButton(this.redstoneMode);
        this.addButton(this.craftingMode);
    }

    @Override
    public void drawFG(MatrixStack matrices, final int offsetX, final int offsetY, final int mouseX, final int mouseY) {
        final boolean notCraftingMode = this.bc.getInstalledUpgrades(Upgrades.CRAFTING) == 0;

        // configure enabled status...
        this.level.setActive(notCraftingMode);
        this.levelMode.active = notCraftingMode;
        this.redstoneMode.active = notCraftingMode;

        super.drawFG(matrices, offsetX, offsetY, mouseX, mouseY);

        if (this.craftingMode != null) {
            this.craftingMode.set(this.cvb.getCraftingMode());
        }

        if (this.levelMode != null) {
            LevelType currentLevelMode = ((LevelEmitterContainer) this.cvb).getLevelMode();
            this.levelMode.set(currentLevelMode);

            if (notCraftingMode) {
                if (currentLevelMode == LevelType.ENERGY_LEVEL) {
                    this.textRenderer.draw(matrices, PowerUnits.AE.textComponent().getString(), 110, 44,
                            COLOR_DARK_GRAY);
                }
            }
        }
    }

    @Override
    public void drawBG(MatrixStack matrices, final int offsetX, final int offsetY, final int mouseX, final int mouseY,
            float partialTicks) {
        super.drawBG(matrices, offsetX, offsetY, mouseX, mouseY, partialTicks);
        this.level.render(matrices, mouseX, mouseY, partialTicks);
    }

    @Override
    protected void handleButtonVisibility() {
        this.craftingMode.setVisibility(this.bc.getInstalledUpgrades(Upgrades.CRAFTING) > 0);
        this.fuzzyMode.setVisibility(this.bc.getInstalledUpgrades(Upgrades.FUZZY) > 0);
    }

    @Override
    protected String getBackground() {
        return "guis/lvlemitter.png";
    }

    @Override
    protected GuiText getName() {
        return GuiText.LevelEmitter;
    }

}<|MERGE_RESOLUTION|>--- conflicted
+++ resolved
@@ -52,15 +52,11 @@
         this.level = new NumberEntryWidget(this, 20, 17, 138, 62, NumberEntryType.LEVEL_ITEM_COUNT);
         this.level.setTextFieldBounds(25, 44, 75);
         this.level.addButtons(children::add, this::addButton);
-<<<<<<< HEAD
-        handler.setTextField(this.level);
-=======
         this.level.setValue(container.getReportingValue());
         this.level.setOnChange(this::saveReportingValue);
         this.level.setOnConfirm(this::closeScreen);
 
         this.changeFocus(true);
->>>>>>> b8f48407
     }
 
     private void saveReportingValue() {
