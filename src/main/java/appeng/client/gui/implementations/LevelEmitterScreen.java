--- conflicted
+++ resolved
@@ -18,11 +18,8 @@
 
 package appeng.client.gui.implementations;
 
-<<<<<<< HEAD
 import net.minecraft.client.gui.widget.ButtonWidget;
 import net.minecraft.client.util.math.MatrixStack;
-=======
->>>>>>> a537bcf0
 import net.minecraft.entity.player.PlayerInventory;
 import net.minecraft.text.LiteralText;
 import net.minecraft.text.Text;
@@ -44,21 +41,7 @@
 
 public class LevelEmitterScreen extends UpgradeableScreen<LevelEmitterContainer> {
 
-<<<<<<< HEAD
-    private NumberBox level;
-
-    private ButtonWidget plus1;
-    private ButtonWidget plus10;
-    private ButtonWidget plus100;
-    private ButtonWidget plus1000;
-    private ButtonWidget minus1;
-    private ButtonWidget minus10;
-    private ButtonWidget minus100;
-    private ButtonWidget minus1000;
-
-=======
     private NumberEntryWidget level;
->>>>>>> a537bcf0
     private SettingToggleButton<LevelType> levelMode;
     private SettingToggleButton<YesNo> craftingMode;
 
@@ -70,22 +53,11 @@
     public void init() {
         super.init();
 
-<<<<<<< HEAD
-        this.level = new NumberBox(this.textRenderer, this.x + 24, this.y + 43, 79, this.textRenderer.fontHeight,
-                Long.class);
-        this.level.setHasBorder(false);
-        this.level.setMaxLength(16);
-        this.level.setEditableColor(0xFFFFFF);
-        this.level.setVisible(true);
-        this.level.setFocused(true);
-        handler.setTextField(this.level);
-=======
         this.level = new NumberEntryWidget(this, 20, 17, 138, 62, NumberEntryType.LEVEL_ITEM_COUNT,
                 this::onLevelChange);
         this.level.setTextFieldBounds(25, 44, 75);
         this.level.addButtons(children::add, this::addButton);
         container.setTextField(this.level);
->>>>>>> a537bcf0
     }
 
     private void onLevelChange(long level) {
@@ -102,32 +74,6 @@
                 FuzzyMode.IGNORE_ALL);
         this.craftingMode = new ServerSettingToggleButton<>(this.x - 18, this.y + 48,
                 Settings.CRAFT_VIA_REDSTONE, YesNo.NO);
-<<<<<<< HEAD
-
-        final int a = AEConfig.instance().levelByStackAmounts(0);
-        final int b = AEConfig.instance().levelByStackAmounts(1);
-        final int c = AEConfig.instance().levelByStackAmounts(2);
-        final int d = AEConfig.instance().levelByStackAmounts(3);
-
-        this.addButton(this.plus1 = new ButtonWidget(this.x + 20, this.y + 17, 22, 20, new LiteralText("+" + a), btn -> addQty(a)));
-        this.addButton(
-                this.plus10 = new ButtonWidget(this.x + 48, this.y + 17, 28, 20, new LiteralText("+" + b), btn -> addQty(b)));
-        this.addButton(
-                this.plus100 = new ButtonWidget(this.x + 82, this.y + 17, 32, 20, new LiteralText("+" + c), btn -> addQty(c)));
-        this.addButton(
-                this.plus1000 = new ButtonWidget(this.x + 120, this.y + 17, 38, 20, new LiteralText("+" + d), btn -> addQty(d)));
-
-        this.addButton(
-                this.minus1 = new ButtonWidget(this.x + 20, this.y + 59, 22, 20, new LiteralText("-" + a), btn -> addQty(-a)));
-        this.addButton(
-                this.minus10 = new ButtonWidget(this.x + 48, this.y + 59, 28, 20, new LiteralText("-" + b), btn -> addQty(-b)));
-        this.addButton(
-                this.minus100 = new ButtonWidget(this.x + 82, this.y + 59, 32, 20, new LiteralText("-" + c), btn -> addQty(-c)));
-        this.addButton(
-                this.minus1000 = new ButtonWidget(this.x + 120, this.y + 59, 38, 20, new LiteralText("-" + d), btn -> addQty(-d)));
-
-=======
->>>>>>> a537bcf0
         this.addButton(this.levelMode);
         this.addButton(this.redstoneMode);
         this.addButton(this.craftingMode);
@@ -138,19 +84,7 @@
         final boolean notCraftingMode = this.bc.getInstalledUpgrades(Upgrades.CRAFTING) == 0;
 
         // configure enabled status...
-<<<<<<< HEAD
-        this.level.active = notCraftingMode;
-        this.plus1.active = notCraftingMode;
-        this.plus10.active = notCraftingMode;
-        this.plus100.active = notCraftingMode;
-        this.plus1000.active = notCraftingMode;
-        this.minus1.active = notCraftingMode;
-        this.minus10.active = notCraftingMode;
-        this.minus100.active = notCraftingMode;
-        this.minus1000.active = notCraftingMode;
-=======
         this.level.setActive(notCraftingMode);
->>>>>>> a537bcf0
         this.levelMode.active = notCraftingMode;
         this.redstoneMode.active = notCraftingMode;
 
@@ -194,73 +128,4 @@
         return GuiText.LevelEmitter;
     }
 
-<<<<<<< HEAD
-    private void addQty(final long i) {
-        try {
-            String Out = this.level.getText();
-
-            boolean Fixed = false;
-            while (Out.startsWith("0") && Out.length() > 1) {
-                Out = Out.substring(1);
-                Fixed = true;
-            }
-
-            if (Fixed) {
-                this.level.setText(Out);
-            }
-
-            if (Out.isEmpty()) {
-                Out = "0";
-            }
-
-            long result = Long.parseLong(Out);
-            result += i;
-            if (result < 0) {
-                result = 0;
-            }
-
-            this.level.setText(Out = Long.toString(result));
-
-            NetworkHandler.instance().sendToServer(new ConfigValuePacket("LevelEmitter.Value", Out));
-        } catch (final NumberFormatException e) {
-            // nope..
-            this.level.setText("0");
-        }
-    }
-
-    @Override
-    public boolean charTyped(char character, int key) {
-        // Forward entered characters to the number-text-field
-        return level.charTyped(character, key);
-    }
-
-    @Override
-    public boolean keyPressed(int keyCode, int scanCode, int p_keyPressed_3_) {
-        if (!this.checkHotbarKeys(keyCode, scanCode)) {
-            if (keyCode == 211 || keyCode == 205 || keyCode == 203 || keyCode == 14) {
-                String Out = this.level.getText();
-
-                boolean Fixed = false;
-                while (Out.startsWith("0") && Out.length() > 1) {
-                    Out = Out.substring(1);
-                    Fixed = true;
-                }
-
-                if (Fixed) {
-                    this.level.setText(Out);
-                }
-
-                if (Out.isEmpty()) {
-                    Out = "0";
-                }
-
-                NetworkHandler.instance().sendToServer(new ConfigValuePacket("LevelEmitter.Value", Out));
-                return true;
-            }
-        }
-
-        return super.keyPressed(keyCode, scanCode, p_keyPressed_3_);
-    }
-=======
->>>>>>> a537bcf0
 }