--- conflicted
+++ resolved
@@ -18,15 +18,9 @@
 
 package appeng.client.gui.implementations;
 
-<<<<<<< HEAD
-import java.util.List;
-
-import com.mojang.blaze3d.matrix.MatrixStack;
-=======
 import java.util.ArrayList;
 import java.util.Collections;
 import java.util.List;
->>>>>>> b098fc32
 
 import net.minecraft.entity.player.PlayerInventory;
 import net.minecraft.item.Item;
@@ -34,15 +28,6 @@
 import net.minecraft.util.text.ITextComponent;
 import net.minecraft.util.text.TextFormatting;
 
-<<<<<<< HEAD
-import me.shedaniel.math.Rectangle;
-
-import appeng.api.config.FuzzyMode;
-import appeng.api.config.RedstoneMode;
-import appeng.api.config.SchedulingMode;
-import appeng.api.config.Settings;
-=======
->>>>>>> b098fc32
 import appeng.api.config.Upgrades;
 import appeng.api.implementations.IUpgradeableHost;
 import appeng.api.parts.IPart;
@@ -109,11 +94,4 @@
         return list;
     }
 
-    @Override
-    public List<Rectangle> getExclusionZones() {
-        List<Rectangle> zones = super.getExclusionZones();
-        zones.add(new Rectangle(guiLeft - 18, guiTop + 8, 18, 60));
-        return zones;
-    }
-
 }