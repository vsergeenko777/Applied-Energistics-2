/*
 * This file is part of Applied Energistics 2.
 * Copyright (c) 2013 - 2014, AlgorithmX2, All rights reserved.
 *
 * Applied Energistics 2 is free software: you can redistribute it and/or modify
 * it under the terms of the GNU Lesser General Public License as published by
 * the Free Software Foundation, either version 3 of the License, or
 * (at your option) any later version.
 *
 * Applied Energistics 2 is distributed in the hope that it will be useful,
 * but WITHOUT ANY WARRANTY; without even the implied warranty of
 * MERCHANTABILITY or FITNESS FOR A PARTICULAR PURPOSE.  See the
 * GNU Lesser General Public License for more details.
 *
 * You should have received a copy of the GNU Lesser General Public License
 * along with Applied Energistics 2.  If not, see <http://www.gnu.org/licenses/lgpl>.
 */

package appeng.client.gui.implementations;

import java.text.NumberFormat;
import java.util.ArrayList;
import java.util.Iterator;
import java.util.List;

import com.mojang.blaze3d.systems.RenderSystem;

<<<<<<< HEAD
import net.minecraft.client.gui.widget.ButtonWidget;
import net.minecraft.client.util.math.MatrixStack;
=======
import org.lwjgl.glfw.GLFW;

import net.minecraft.client.gui.widget.button.Button;
import net.minecraft.client.util.InputMappings;
>>>>>>> b8f48407
import net.minecraft.entity.player.PlayerInventory;
import net.minecraft.item.ItemStack;
import net.minecraft.text.LiteralText;
import net.minecraft.text.Text;

import appeng.api.storage.channels.IItemStorageChannel;
import appeng.api.storage.data.IAEItemStack;
import appeng.api.storage.data.IItemList;
import appeng.client.gui.AEBaseScreen;
import appeng.client.gui.widgets.Scrollbar;
import appeng.container.implementations.CraftConfirmContainer;
import appeng.core.Api;
import appeng.core.localization.GuiText;
import appeng.core.sync.network.NetworkHandler;
import appeng.core.sync.packets.ConfigValuePacket;
import appeng.util.Platform;

public class CraftConfirmScreen extends AEBaseScreen<CraftConfirmContainer> {

    private final AESubScreen subGui;

    private final int rows = 5;

    private final IItemList<IAEItemStack> storage = Api.instance().storage()
            .getStorageChannel(IItemStorageChannel.class).createList();
    private final IItemList<IAEItemStack> pending = Api.instance().storage()
            .getStorageChannel(IItemStorageChannel.class).createList();
    private final IItemList<IAEItemStack> missing = Api.instance().storage()
            .getStorageChannel(IItemStorageChannel.class).createList();

    private final List<IAEItemStack> visual = new ArrayList<>();

    private ButtonWidget start;
    private ButtonWidget selectCPU;
    private int tooltip = -1;

    public CraftConfirmScreen(CraftConfirmContainer container, PlayerInventory playerInventory, Text title) {
        super(container, playerInventory, title);
        this.subGui = new AESubScreen(this, container.getTarget());
        this.backgroundWidth = 238;
        this.backgroundHeight = 206;

        final Scrollbar scrollbar = new Scrollbar();
        this.setScrollBar(scrollbar);
    }

<<<<<<< HEAD
    boolean isAutoStart() {
        return this.handler.isAutoStart();
    }

=======
>>>>>>> b8f48407
    @Override
    public void init() {
        super.init();

        this.start = new ButtonWidget(this.x + 162, this.y + this.backgroundHeight - 25, 50, 20, GuiText.Start.text(),
                btn -> start());
        this.start.active = false;
        this.addButton(this.start);

<<<<<<< HEAD
        this.selectCPU = new ButtonWidget(this.x + (219 - 180) / 2, this.y + this.backgroundHeight - 68, 180, 20,
                GuiText.CraftingCPU.withSuffix(": ").append(GuiText.Automatic.text()), btn -> selectNextCpu());
=======
        this.selectCPU = new Button(this.guiLeft + (219 - 180) / 2, this.guiTop + this.ySize - 68, 180, 20,
                getNextCpuButtonLabel(), btn -> selectNextCpu());
>>>>>>> b8f48407
        this.selectCPU.active = false;
        this.addButton(this.selectCPU);

        addButton(new ButtonWidget(this.x + 6, this.y + this.backgroundHeight - 25, 50, 20, GuiText.Cancel.text(),
                btn -> subGui.goBack()));

        this.setScrollBar();
    }

    @Override
    public void render(MatrixStack matrices, final int mouseX, final int mouseY, final float btn) {
        this.updateCPUButtonText();

        this.start.active = !(this.handler.hasNoCPU() || this.isSimulation());
        this.selectCPU.active = !this.isSimulation();

        final int gx = (this.width - this.backgroundWidth) / 2;
        final int gy = (this.height - this.backgroundHeight) / 2;

        this.tooltip = -1;

        final int offY = 23;
        int y = 0;
        int x = 0;
        for (int z = 0; z <= 4 * 5; z++) {
            final int minX = gx + 9 + x * 67;
            final int minY = gy + 22 + y * offY;

            if (minX < mouseX && minX + 67 > mouseX) {
                if (minY < mouseY && minY + offY - 2 > mouseY) {
                    this.tooltip = z;
                    break;
                }
            }

            x++;

            if (x > 2) {
                y++;
                x = 0;
            }
        }

        super.render(matrices, mouseX, mouseY, btn);
    }

    private void updateCPUButtonText() {
<<<<<<< HEAD
        Text btnTextText = GuiText.CraftingCPU.withSuffix(": ").append(GuiText.Automatic.text());
        if (this.handler.getSelectedCpu() >= 0)// && status.selectedCpu < status.cpus.size() )
        {
            if (this.handler.getName() != null) {
                final String name = this.handler.getName().asTruncatedString(20);
                btnTextText = GuiText.CraftingCPU.withSuffix(": " + name);
            } else {
                btnTextText = GuiText.CraftingCPU.withSuffix(": #" + this.handler.getSelectedCpu());
            }
        }

        if (this.handler.hasNoCPU()) {
            btnTextText = GuiText.NoCraftingCPUs.text();
        }

        this.selectCPU.setMessage(btnTextText);
=======
        this.selectCPU.setMessage(getNextCpuButtonLabel());
    }

    private ITextComponent getNextCpuButtonLabel() {
        if (this.container.hasNoCPU()) {
            return GuiText.NoCraftingCPUs.text();
        }

        ITextComponent cpuName;
        if (this.container.cpuName == null) {
            cpuName = GuiText.Automatic.text();
        } else {
            cpuName = this.container.cpuName;
        }

        return GuiText.CraftingCPU.withSuffix(": ").append(cpuName);
>>>>>>> b8f48407
    }

    private boolean isSimulation() {
        return this.handler.isSimulation();
    }

    @Override
    public void drawFG(MatrixStack matrices, final int offsetX, final int offsetY, final int mouseX, final int mouseY) {
        final long BytesUsed = this.handler.getUsedBytes();
        final String byteUsed = NumberFormat.getInstance().format(BytesUsed);
        final Text Add = BytesUsed > 0 ? new LiteralText(byteUsed + " ").append(GuiText.BytesUsed.text())
                : GuiText.CalculatingWait.text();
        this.textRenderer.draw(matrices, GuiText.CraftingPlan.withSuffix(" - ").append(Add), 8, 7, 4210752);

        Text dsp;

        if (this.isSimulation()) {
            dsp = GuiText.Simulation.text();
        } else {
            dsp = this.handler.getCpuAvailableBytes() > 0
                    ? (GuiText.Bytes.withSuffix(": " + this.handler.getCpuAvailableBytes() + " : ")
                            .append(GuiText.CoProcessors.text()).append(": " + this.handler.getCpuCoProcessors()))
                    : GuiText.Bytes.withSuffix(": N/A : ").append(GuiText.CoProcessors.text()).append(": N/A");
        }

        final int offset = (219 - this.textRenderer.getWidth(dsp)) / 2;
        this.textRenderer.draw(matrices, dsp, offset, 165, 4210752);

        final int sectionLength = 67;

        int x = 0;
        int y = 0;
        final int xo = 9;
        final int yo = 22;
        final int viewStart = this.getScrollBar().getCurrentScroll() * 3;
        final int viewEnd = viewStart + 3 * this.rows;

        List<Text> dspToolTip = new ArrayList<>();
        final List<Text> lineList = new ArrayList<>();
        int toolPosX = 0;
        int toolPosY = 0;

        final int offY = 23;

        for (int z = viewStart; z < Math.min(viewEnd, this.visual.size()); z++) {
            final IAEItemStack refStack = this.visual.get(z);// repo.getReferenceItem( z );
            if (refStack != null) {
                RenderSystem.pushMatrix();
                RenderSystem.scalef(0.5f, 0.5f, 0.5f);

                final IAEItemStack stored = this.storage.findPrecise(refStack);
                final IAEItemStack pendingStack = this.pending.findPrecise(refStack);
                final IAEItemStack missingStack = this.missing.findPrecise(refStack);

                int lines = 0;

                if (stored != null && stored.getStackSize() > 0) {
                    lines++;
                }
                if (missingStack != null && missingStack.getStackSize() > 0) {
                    lines++;
                }
                if (pendingStack != null && pendingStack.getStackSize() > 0) {
                    lines++;
                }

                final int negY = ((lines - 1) * 5) / 2;
                int downY = 0;

                if (stored != null && stored.getStackSize() > 0) {
                    String str = Long.toString(stored.getStackSize());
                    if (stored.getStackSize() >= 10000) {
                        str = Long.toString(stored.getStackSize() / 1000) + 'k';
                    }
                    if (stored.getStackSize() >= 10000000) {
                        str = Long.toString(stored.getStackSize() / 1000000) + 'm';
                    }

                    str = GuiText.FromStorage.getLocal() + ": " + str;
                    final int w = 4 + this.textRenderer.getWidth(str);
                    this.textRenderer.draw(matrices, str,
                            (int) ((x * (1 + sectionLength) + xo + sectionLength - 19 - (w * 0.5)) * 2),
                            (y * offY + yo + 6 - negY + downY) * 2, 4210752);

                    if (this.tooltip == z - viewStart) {
                        lineList.add(GuiText.FromStorage.withSuffix(": " + stored.getStackSize()));
                    }

                    downY += 5;
                }

                boolean red = false;
                if (missingStack != null && missingStack.getStackSize() > 0) {
                    String str = Long.toString(missingStack.getStackSize());
                    if (missingStack.getStackSize() >= 10000) {
                        str = Long.toString(missingStack.getStackSize() / 1000) + 'k';
                    }
                    if (missingStack.getStackSize() >= 10000000) {
                        str = Long.toString(missingStack.getStackSize() / 1000000) + 'm';
                    }

                    str = GuiText.Missing.getLocal() + ": " + str;
                    final int w = 4 + this.textRenderer.getWidth(str);
                    this.textRenderer.draw(matrices, str,
                            (int) ((x * (1 + sectionLength) + xo + sectionLength - 19 - (w * 0.5)) * 2),
                            (y * offY + yo + 6 - negY + downY) * 2, 4210752);

                    if (this.tooltip == z - viewStart) {
                        lineList.add(GuiText.Missing.withSuffix(": " + missingStack.getStackSize()));
                    }

                    red = true;
                    downY += 5;
                }

                if (pendingStack != null && pendingStack.getStackSize() > 0) {
                    String str = Long.toString(pendingStack.getStackSize());
                    if (pendingStack.getStackSize() >= 10000) {
                        str = Long.toString(pendingStack.getStackSize() / 1000) + 'k';
                    }
                    if (pendingStack.getStackSize() >= 10000000) {
                        str = Long.toString(pendingStack.getStackSize() / 1000000) + 'm';
                    }

                    str = GuiText.ToCraft.getLocal() + ": " + str;
                    final int w = 4 + this.textRenderer.getWidth(str);
                    this.textRenderer.draw(matrices, str,
                            (int) ((x * (1 + sectionLength) + xo + sectionLength - 19 - (w * 0.5)) * 2),
                            (y * offY + yo + 6 - negY + downY) * 2, 4210752);

                    if (this.tooltip == z - viewStart) {
                        lineList.add(GuiText.ToCraft.withSuffix(": " + pendingStack.getStackSize()));
                    }
                }

                RenderSystem.popMatrix();
                final int posX = x * (1 + sectionLength) + xo + sectionLength - 19;
                final int posY = y * offY + yo;

                final ItemStack is = refStack.asItemStackRepresentation();

                if (this.tooltip == z - viewStart) {
                    dspToolTip.add(Platform.getItemDisplayName(refStack));

                    if (lineList.size() > 0) {
                        dspToolTip.addAll(lineList);
                    }

                    toolPosX = x * (1 + sectionLength) + xo + sectionLength - 8;
                    toolPosY = y * offY + yo;
                }

                this.drawItem(posX, posY, is);

                if (red) {
                    final int startX = x * (1 + sectionLength) + xo;
                    final int startY = posY - 4;
                    fill(matrices, startX, startY, startX + sectionLength, startY + offY, 0x1AFF0000);
                }

                x++;

                if (x > 2) {
                    y++;
                    x = 0;
                }
            }
        }

        if (this.tooltip >= 0 && !dspToolTip.isEmpty()) {
            this.drawTooltip(matrices, toolPosX, toolPosY + 10, dspToolTip);
        }
    }

    @Override
    public void drawBG(MatrixStack matrices, final int offsetX, final int offsetY, final int mouseX, final int mouseY,
            float partialTicks) {
        this.setScrollBar();
        this.bindTexture("guis/craftingreport.png");
        drawTexture(matrices, offsetX, offsetY, 0, 0, this.backgroundWidth, this.backgroundHeight);
    }

    private void setScrollBar() {
        final int size = this.visual.size();

        this.getScrollBar().setTop(19).setLeft(218).setHeight(114);
        this.getScrollBar().setRange(0, (size + 2) / 3 - this.rows, 1);
    }

    public void postUpdate(final List<IAEItemStack> list, final byte ref) {
        switch (ref) {
            case 0:
                for (final IAEItemStack l : list) {
                    this.handleInput(this.storage, l);
                }
                break;

            case 1:
                for (final IAEItemStack l : list) {
                    this.handleInput(this.pending, l);
                }
                break;

            case 2:
                for (final IAEItemStack l : list) {
                    this.handleInput(this.missing, l);
                }
                break;
        }

        for (final IAEItemStack l : list) {
            final long amt = this.getTotal(l);

            if (amt <= 0) {
                this.deleteVisualStack(l);
            } else {
                final IAEItemStack is = this.findVisualStack(l);
                is.setStackSize(amt);
            }
        }

        this.setScrollBar();
    }

    private void handleInput(final IItemList<IAEItemStack> s, final IAEItemStack l) {
        IAEItemStack a = s.findPrecise(l);

        if (l.getStackSize() <= 0) {
            if (a != null) {
                a.reset();
            }
        } else {
            if (a == null) {
                s.add(l.copy());
                a = s.findPrecise(l);
            }

            if (a != null) {
                a.setStackSize(l.getStackSize());
            }
        }
    }

    private long getTotal(final IAEItemStack is) {
        final IAEItemStack a = this.storage.findPrecise(is);
        final IAEItemStack c = this.pending.findPrecise(is);
        final IAEItemStack m = this.missing.findPrecise(is);

        long total = 0;

        if (a != null) {
            total += a.getStackSize();
        }

        if (c != null) {
            total += c.getStackSize();
        }

        if (m != null) {
            total += m.getStackSize();
        }

        return total;
    }

    private void deleteVisualStack(final IAEItemStack l) {
        final Iterator<IAEItemStack> i = this.visual.iterator();
        while (i.hasNext()) {
            final IAEItemStack o = i.next();
            if (o.equals(l)) {
                i.remove();
                return;
            }
        }
    }

    private IAEItemStack findVisualStack(final IAEItemStack l) {
        for (final IAEItemStack o : this.visual) {
            if (o.equals(l)) {
                return o;
            }
        }

        final IAEItemStack stack = l.copy();
        this.visual.add(stack);
        return stack;
    }

    @Override
    public boolean keyPressed(int keyCode, int scanCode, int p_keyPressed_3_) {
<<<<<<< HEAD
        if (!this.checkHotbarKeys(keyCode, scanCode)) {
            if (keyCode == 28) {
=======
        if (!this.checkHotbarKeys(InputMappings.getInputByCode(keyCode, scanCode))) {
            if (keyCode == GLFW.GLFW_KEY_ENTER || keyCode == GLFW.GLFW_KEY_KP_ENTER) {
>>>>>>> b8f48407
                this.start();
                return true;
            }
        }
        return super.keyPressed(keyCode, scanCode, p_keyPressed_3_);
    }

    private void selectNextCpu() {
<<<<<<< HEAD
        final boolean backwards = getClient().mouse.wasRightButtonClicked();
=======
        final boolean backwards = isHandlingRightClick();
>>>>>>> b8f48407
        NetworkHandler.instance().sendToServer(new ConfigValuePacket("Terminal.Cpu", backwards ? "Prev" : "Next"));
    }

    private void start() {
        NetworkHandler.instance().sendToServer(new ConfigValuePacket("Terminal.Start", "Start"));
    }

}<|MERGE_RESOLUTION|>--- conflicted
+++ resolved
@@ -25,15 +25,10 @@
 
 import com.mojang.blaze3d.systems.RenderSystem;
 
-<<<<<<< HEAD
+import org.lwjgl.glfw.GLFW;
+
 import net.minecraft.client.gui.widget.ButtonWidget;
 import net.minecraft.client.util.math.MatrixStack;
-=======
-import org.lwjgl.glfw.GLFW;
-
-import net.minecraft.client.gui.widget.button.Button;
-import net.minecraft.client.util.InputMappings;
->>>>>>> b8f48407
 import net.minecraft.entity.player.PlayerInventory;
 import net.minecraft.item.ItemStack;
 import net.minecraft.text.LiteralText;
@@ -80,13 +75,6 @@
         this.setScrollBar(scrollbar);
     }
 
-<<<<<<< HEAD
-    boolean isAutoStart() {
-        return this.handler.isAutoStart();
-    }
-
-=======
->>>>>>> b8f48407
     @Override
     public void init() {
         super.init();
@@ -96,13 +84,8 @@
         this.start.active = false;
         this.addButton(this.start);
 
-<<<<<<< HEAD
         this.selectCPU = new ButtonWidget(this.x + (219 - 180) / 2, this.y + this.backgroundHeight - 68, 180, 20,
-                GuiText.CraftingCPU.withSuffix(": ").append(GuiText.Automatic.text()), btn -> selectNextCpu());
-=======
-        this.selectCPU = new Button(this.guiLeft + (219 - 180) / 2, this.guiTop + this.ySize - 68, 180, 20,
                 getNextCpuButtonLabel(), btn -> selectNextCpu());
->>>>>>> b8f48407
         this.selectCPU.active = false;
         this.addButton(this.selectCPU);
 
@@ -150,24 +133,6 @@
     }
 
     private void updateCPUButtonText() {
-<<<<<<< HEAD
-        Text btnTextText = GuiText.CraftingCPU.withSuffix(": ").append(GuiText.Automatic.text());
-        if (this.handler.getSelectedCpu() >= 0)// && status.selectedCpu < status.cpus.size() )
-        {
-            if (this.handler.getName() != null) {
-                final String name = this.handler.getName().asTruncatedString(20);
-                btnTextText = GuiText.CraftingCPU.withSuffix(": " + name);
-            } else {
-                btnTextText = GuiText.CraftingCPU.withSuffix(": #" + this.handler.getSelectedCpu());
-            }
-        }
-
-        if (this.handler.hasNoCPU()) {
-            btnTextText = GuiText.NoCraftingCPUs.text();
-        }
-
-        this.selectCPU.setMessage(btnTextText);
-=======
         this.selectCPU.setMessage(getNextCpuButtonLabel());
     }
 
@@ -184,7 +149,6 @@
         }
 
         return GuiText.CraftingCPU.withSuffix(": ").append(cpuName);
->>>>>>> b8f48407
     }
 
     private boolean isSimulation() {
@@ -475,13 +439,8 @@
 
     @Override
     public boolean keyPressed(int keyCode, int scanCode, int p_keyPressed_3_) {
-<<<<<<< HEAD
         if (!this.checkHotbarKeys(keyCode, scanCode)) {
-            if (keyCode == 28) {
-=======
-        if (!this.checkHotbarKeys(InputMappings.getInputByCode(keyCode, scanCode))) {
             if (keyCode == GLFW.GLFW_KEY_ENTER || keyCode == GLFW.GLFW_KEY_KP_ENTER) {
->>>>>>> b8f48407
                 this.start();
                 return true;
             }
@@ -490,11 +449,7 @@
     }
 
     private void selectNextCpu() {
-<<<<<<< HEAD
-        final boolean backwards = getClient().mouse.wasRightButtonClicked();
-=======
         final boolean backwards = isHandlingRightClick();
->>>>>>> b8f48407
         NetworkHandler.instance().sendToServer(new ConfigValuePacket("Terminal.Cpu", backwards ? "Prev" : "Next"));
     }
 
