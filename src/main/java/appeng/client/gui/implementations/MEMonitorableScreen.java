/*
 * This file is part of Applied Energistics 2.
 * Copyright (c) 2013 - 2015, AlgorithmX2, All rights reserved.
 *
 * Applied Energistics 2 is free software: you can redistribute it and/or modify
 * it under the terms of the GNU Lesser General Public License as published by
 * the Free Software Foundation, either version 3 of the License, or
 * (at your option) any later version.
 *
 * Applied Energistics 2 is distributed in the hope that it will be useful,
 * but WITHOUT ANY WARRANTY; without even the implied warranty of
 * MERCHANTABILITY or FITNESS FOR A PARTICULAR PURPOSE.  See the
 * GNU Lesser General Public License for more details.
 *
 * You should have received a copy of the GNU Lesser General Public License
 * along with Applied Energistics 2.  If not, see <http://www.gnu.org/licenses/lgpl>.
 */

package appeng.client.gui.implementations;

import java.util.List;

<<<<<<< HEAD
import appeng.mixins.SlotMixin;
import net.minecraft.client.util.math.MatrixStack;
=======
import com.mojang.blaze3d.matrix.MatrixStack;

>>>>>>> 56ecda51
import org.lwjgl.glfw.GLFW;

import net.minecraft.entity.player.PlayerInventory;
import net.minecraft.screen.slot.Slot;
import net.minecraft.item.ItemStack;
import net.minecraft.text.Text;

import appeng.api.config.SearchBoxMode;
import appeng.api.config.Settings;
import appeng.api.config.SortDir;
import appeng.api.config.SortOrder;
import appeng.api.config.TerminalStyle;
import appeng.api.config.ViewItems;
import appeng.api.implementations.guiobjects.IPortableCell;
import appeng.api.implementations.tiles.IMEChest;
import appeng.api.implementations.tiles.IViewCellStorage;
import appeng.api.storage.data.IAEItemStack;
import appeng.api.util.IConfigManager;
import appeng.api.util.IConfigurableObject;
import appeng.client.ActionKey;
import appeng.client.gui.AEBaseMEScreen;
import appeng.client.gui.widgets.AETextField;
import appeng.client.gui.widgets.ISortSource;
import appeng.client.gui.widgets.Scrollbar;
import appeng.client.gui.widgets.SettingToggleButton;
import appeng.client.gui.widgets.TabButton;
import appeng.client.me.InternalSlotME;
import appeng.client.me.ItemRepo;
import appeng.container.implementations.CraftingStatusContainer;
import appeng.container.implementations.MEMonitorableContainer;
import appeng.container.slot.AppEngSlot;
import appeng.container.slot.CraftingMatrixSlot;
import appeng.container.slot.FakeCraftingMatrixSlot;
import appeng.core.AEConfig;
import appeng.core.AppEng;
import appeng.core.localization.GuiText;
import appeng.core.sync.network.NetworkHandler;
import appeng.core.sync.packets.ConfigValuePacket;
import appeng.core.sync.packets.SwitchGuisPacket;
import appeng.helpers.WirelessTerminalGuiObject;
import appeng.integration.abstraction.ReiFacade;
import appeng.parts.reporting.AbstractTerminalPart;
import appeng.tile.misc.SecurityStationBlockEntity;
import appeng.util.IConfigManagerHost;
import appeng.util.Platform;

public class MEMonitorableScreen<T extends MEMonitorableContainer> extends AEBaseMEScreen<T>
        implements ISortSource, IConfigManagerHost {

    private static int craftingGridOffsetX;
    private static int craftingGridOffsetY;

    private static String memoryText = "";
    private final ItemRepo repo;
    private final int offsetX = 9;
    private final int lowerTextureOffset = 0;
    private final IConfigManager configSrc;
    private final boolean viewCell;
    private final ItemStack[] myCurrentViewCells = new ItemStack[5];
    private TabButton craftingStatusBtn;
    private AETextField searchField;
    private GuiText myName;
    private int perRow = 9;
    private int reservedSpace = 0;
    private boolean customSortOrder = true;
    private int rows = 0;
    private int maxRows = Integer.MAX_VALUE;
    private int standardSize;
    private SettingToggleButton<ViewItems> viewModeToggle;
    private SettingToggleButton<SortOrder> sortByToggle;
    private SettingToggleButton<SortDir> sortDirToggle;
    private boolean isAutoFocus = false;
    private int currentMouseX = 0;
    private int currentMouseY = 0;

    public MEMonitorableScreen(T container, PlayerInventory playerInventory, Text title) {
        super(container, playerInventory, title);

        final Scrollbar scrollbar = new Scrollbar();
        this.setScrollBar(scrollbar);
        this.repo = new ItemRepo(scrollbar, this);
        setScrollBar();

        this.backgroundWidth = 185;
        this.backgroundHeight = 204;

        Object te = container.getTarget();
        if (te instanceof IViewCellStorage) {
            this.backgroundWidth += 33;
        }

        this.standardSize = this.backgroundWidth;

        this.configSrc = ((IConfigurableObject) this.handler).getConfigManager();
        this.handler.setGui(this);

        this.viewCell = te instanceof IViewCellStorage;

        if (te instanceof SecurityStationBlockEntity) {
            this.myName = GuiText.Security;
        } else if (te instanceof WirelessTerminalGuiObject) {
            this.myName = GuiText.WirelessTerminal;
        } else if (te instanceof IPortableCell) {
            this.myName = GuiText.PortableCell;
        } else if (te instanceof IMEChest) {
            this.myName = GuiText.Chest;
        } else if (te instanceof AbstractTerminalPart) {
            this.myName = GuiText.Terminal;
        } else {
            throw new IllegalArgumentException("Invalid GUI target given: " + te);
        }
    }

    public void postUpdate(final List<IAEItemStack> list) {
        for (final IAEItemStack is : list) {
            this.repo.postUpdate(is);
        }

        this.repo.updateView();
        this.setScrollBar();
    }

    private void setScrollBar() {
        this.getScrollBar().setTop(18).setLeft(175).setHeight(this.rows * 18 - 2);
        this.getScrollBar().setRange(0, (this.repo.size() + this.perRow - 1) / this.perRow - this.rows,
                Math.max(1, this.rows / 6));
    }

    private void showCraftingStatus() {
        NetworkHandler.instance().sendToServer(new SwitchGuisPacket(CraftingStatusContainer.TYPE));
    }

    @Override
    public void init() {
        getClient().keyboard.enableRepeatEvents(true);

        this.maxRows = this.getMaxRows();
        TerminalStyle terminalStyle = AEConfig.instance().getTerminalStyle();

        if (terminalStyle != TerminalStyle.FULL) {
            this.perRow = 9;
        } else {
            this.perRow = 9 + ((this.width - this.standardSize) / 18);
        }
        this.backgroundWidth = this.standardSize + ((this.perRow - 9) * 18);

        final int magicNumber = 114 + 1;
        final int extraSpace = this.height - magicNumber - this.reservedSpace;

        this.rows = extraSpace / 18;
        if (this.rows > this.maxRows) {
            this.rows = this.maxRows;
        }

        if (this.rows < 3) {
            this.rows = 3;
        }

        // Size the container according to the number of rows we decided to have
        this.backgroundHeight = magicNumber + this.rows * 18 + this.reservedSpace;

        this.getMeSlots().clear();
        for (int y = 0; y < this.rows; y++) {
            for (int x = 0; x < this.perRow; x++) {
                this.getMeSlots()
                        .add(new InternalSlotME(this.repo, x + y * this.perRow, this.offsetX + x * 18, 18 + y * 18));
            }
        }

        super.init();
        // full size : 204
        // extra slots : 72
        // slot 18

        int offset = this.y + 8;

        if (this.customSortOrder) {
            this.sortByToggle = this.addButton(new SettingToggleButton<>(this.x - 18, offset, Settings.SORT_BY,
                    getSortBy(), Platform::isSortOrderAvailable, this::toggleServerSetting));
            offset += 20;
        }

        if (this.viewCell || this instanceof WirelessTermScreen) {
            this.viewModeToggle = this.addButton(new SettingToggleButton<>(this.x - 18, offset,
                    Settings.VIEW_MODE, getSortDisplay(), this::toggleServerSetting));
            offset += 20;
        }

        this.addButton(this.sortDirToggle = new SettingToggleButton<>(this.x - 18, offset,
                Settings.SORT_DIRECTION, getSortDir(), this::toggleServerSetting));
        offset += 20;

        SearchBoxMode searchMode = AEConfig.instance().getTerminalSearchMode();
        this.addButton(new SettingToggleButton<>(this.x - 18, offset, Settings.SEARCH_MODE, searchMode,
                Platform::isSearchModeAvailable, this::toggleTerminalSearchMode));

        offset += 20;

        if (!(this instanceof MEPortableCellScreen) || this instanceof WirelessTermScreen) {
            this.addButton(new SettingToggleButton<>(this.x - 18, offset, Settings.TERMINAL_STYLE, terminalStyle,
                    this::toggleTerminalStyle));
        }

        this.searchField = new AETextField(this.textRenderer, this.x + Math.max(80, this.offsetX), this.y + 4, 90,
                12);
        this.searchField.setHasBorder(false);
        this.searchField.setMaxLength(25);
        this.searchField.setEditableColor(0xFFFFFF);
        this.searchField.setSelectionColor(0xFF008000);
        this.searchField.setVisible(true);

        if (this.viewCell || this instanceof WirelessTermScreen) {
<<<<<<< HEAD
            this.craftingStatusBtn = this.addButton(new TabButton(this.x + 170, this.y - 4, 2 + 11 * 16,
                    GuiText.CraftingStatus.text(), this.itemRenderer, btn -> showCraftingStatus()));
=======
            this.craftingStatusBtn = this.addButton(new TabButton(this.guiLeft + 170, this.guiTop - 4, 2 + 11 * 16,
                    GuiText.CraftingStatus.textComponent(), this.itemRenderer, btn -> showCraftingStatus()));
>>>>>>> 56ecda51
            this.craftingStatusBtn.setHideEdge(13);
        }

        this.isAutoFocus = SearchBoxMode.AUTOSEARCH == searchMode || SearchBoxMode.JEI_AUTOSEARCH == searchMode
                || SearchBoxMode.AUTOSEARCH_KEEP == searchMode || SearchBoxMode.JEI_AUTOSEARCH_KEEP == searchMode;
        final boolean isKeepFilter = SearchBoxMode.AUTOSEARCH_KEEP == searchMode
                || SearchBoxMode.JEI_AUTOSEARCH_KEEP == searchMode || SearchBoxMode.MANUAL_SEARCH_KEEP == searchMode
                || SearchBoxMode.JEI_MANUAL_SEARCH_KEEP == searchMode;
        final boolean isJEIEnabled = SearchBoxMode.JEI_AUTOSEARCH == searchMode
                || SearchBoxMode.JEI_MANUAL_SEARCH == searchMode;

        this.searchField.setFocused(this.isAutoFocus);

        if (isJEIEnabled) {
            memoryText = ReiFacade.instance().getSearchText();
        }

        if (isKeepFilter && memoryText != null && !memoryText.isEmpty()) {
            this.searchField.setText(memoryText);
            this.searchField.selectAll();
            this.repo.setSearchString(memoryText);
            this.repo.updateView();
            this.setScrollBar();
        }

        craftingGridOffsetX = Integer.MAX_VALUE;
        craftingGridOffsetY = Integer.MAX_VALUE;

        for (final Slot s : this.handler.slots) {
            if (s instanceof AppEngSlot) {
                if (s.x < 197) {
                    this.repositionSlot((AppEngSlot) s);
                }
            }

            if (s instanceof CraftingMatrixSlot || s instanceof FakeCraftingMatrixSlot) {
                if (s.x > 0 && s.y > 0) {
                    craftingGridOffsetX = Math.min(craftingGridOffsetX, s.x);
                    craftingGridOffsetY = Math.min(craftingGridOffsetY, s.y);
                }
            }
        }

        craftingGridOffsetX -= 25;
        craftingGridOffsetY -= 6;

    }

    @Override
<<<<<<< HEAD
    public void drawFG(MatrixStack matrices, final int offsetX, final int offsetY, final int mouseX, final int mouseY) {
        this.textRenderer.draw(matrices, this.getGuiDisplayName(this.myName.text()), 8, 6, 4210752);
        this.textRenderer.draw(matrices, GuiText.inventory.text(), 8, this.backgroundHeight - 96 + 3, 4210752);
=======
    public void drawFG(MatrixStack matrixStack, final int offsetX, final int offsetY, final int mouseX, final int mouseY) {
        this.font.drawString(matrixStack, this.getGuiDisplayName(this.myName.textComponent()).getString(), 8, 6, 4210752);
        this.font.drawString(matrixStack, GuiText.inventory.textComponent().getString(), 8, this.ySize - 96 + 3, 4210752);
>>>>>>> 56ecda51

        this.currentMouseX = mouseX;
        this.currentMouseY = mouseY;
    }

    @Override
    public boolean mouseClicked(final double xCoord, final double yCoord, final int btn) {
        if (this.searchField.mouseClicked(xCoord, yCoord, btn)) {
            return true;
        }

        // Right-clicking on the search field should clear it
        if (this.searchField.isMouseOver(xCoord, yCoord) && btn == 1) {
            this.searchField.setText("");
            this.repo.setSearchString("");
            this.repo.updateView();
            this.setScrollBar();
            return true;
        }

        return super.mouseClicked(xCoord, yCoord, btn);
    }

    @Override
    public void removed() {
        super.removed();
        getClient().keyboard.enableRepeatEvents(false);
        memoryText = this.searchField.getText();
    }

    @Override
<<<<<<< HEAD
    public void drawBG(MatrixStack matrices, final int offsetX, final int offsetY, final int mouseX, final int mouseY, float partialTicks) {

        this.bindTexture(this.getBackground());
        final int x_width = 197;
        drawTexture(matrices, offsetX, offsetY, 0, 0, x_width, 18);

        if (this.viewCell || (this instanceof SecurityStationScreen)) {
            drawTexture(matrices, offsetX + x_width, offsetY, x_width, 0, 46, 128);
        }

        for (int x = 0; x < this.rows; x++) {
            drawTexture(matrices, offsetX, offsetY + 18 + x * 18, 0, 18, x_width, 18);
        }

        drawTexture(matrices, offsetX, offsetY + 16 + this.rows * 18 + this.lowerTextureOffset, 0, 106 - 18 - 18, x_width,
=======
    public void drawBG(MatrixStack matrixStack, final int offsetX, final int offsetY, final int mouseX, final int mouseY, float partialTicks) {

        this.bindTexture(this.getBackground());
        final int x_width = 197;
        blit(matrixStack, offsetX, offsetY, 0, 0, x_width, 18);

        if (this.viewCell || (this instanceof SecurityStationScreen)) {
            blit(matrixStack, offsetX + x_width, offsetY, x_width, 0, 46, 128);
        }

        for (int x = 0; x < this.rows; x++) {
            blit(matrixStack, offsetX, offsetY + 18 + x * 18, 0, 18, x_width, 18);
        }

        blit(matrixStack, offsetX, offsetY + 16 + this.rows * 18 + this.lowerTextureOffset, 0, 106 - 18 - 18, x_width,
>>>>>>> 56ecda51
                99 + this.reservedSpace - this.lowerTextureOffset);

        if (this.viewCell) {
            boolean update = false;

            for (int i = 0; i < 5; i++) {
                if (this.myCurrentViewCells[i] != this.handler.getCellViewSlot(i).getStack()) {
                    update = true;
                    this.myCurrentViewCells[i] = this.handler.getCellViewSlot(i).getStack();
                }
            }

            if (update) {
                this.repo.setViewCell(this.myCurrentViewCells);
            }
        }

        if (this.searchField != null) {
<<<<<<< HEAD
            this.searchField.render(matrices, mouseX, mouseY, partialTicks);
=======
            this.searchField.render(matrixStack, mouseX, mouseY, partialTicks);
>>>>>>> 56ecda51
        }
    }

    protected String getBackground() {
        return "guis/terminal.png";
    }

    @Override
    protected boolean isPowered() {
        return this.repo.hasPower();
    }

    int getMaxRows() {
        return AEConfig.instance().getTerminalStyle() == TerminalStyle.SMALL ? 6 : Integer.MAX_VALUE;
    }

    protected void repositionSlot(final AppEngSlot s) {
        ((SlotMixin) s).setY(s.getY() + this.backgroundHeight - 78 - 5);
    }

    @Override
    public boolean charTyped(char character, int p_charTyped_2_) {
        if (character == ' ' && this.searchField.getText().isEmpty()) {
            return true;
        }

        if (this.isAutoFocus && !this.searchField.isFocused() && isHovered()) {
            this.searchField.setFocused(true);
        }

        if (this.searchField.isFocused() && this.searchField.charTyped(character, p_charTyped_2_)) {
            this.repo.setSearchString(this.searchField.getText());
            this.repo.updateView();
            this.setScrollBar();
            return true;
        }

        return false;
    }

    @Override
    public boolean keyPressed(int keyCode, int scanCode, int p_keyPressed_3_) {

        if (keyCode != GLFW.GLFW_KEY_ESCAPE && !this.checkHotbarKeys(keyCode, scanCode)) {
            if (AppEng.instance().isActionKey(ActionKey.TOGGLE_FOCUS, keyCode, scanCode)) {
                this.searchField.setFocused(!this.searchField.isFocused());
                return true;
            }
            if (!this.searchField.isFocused() && this.isAutoFocus && isHovered()) {
                this.searchField.setFocused(true);
            }

            if (this.searchField.isFocused()) {
                if (keyCode == GLFW.GLFW_KEY_ENTER) {
                    this.searchField.setFocused(false);
                    return true;
                }

                if (this.searchField.keyPressed(keyCode, scanCode, p_keyPressed_3_)) {
                    this.repo.setSearchString(this.searchField.getText());
                    this.repo.updateView();
                    this.setScrollBar();
                }

                // We need to swallow key presses if the field is focused because typing 'e'
                // would otherwise close
                // the screen
                return true;
            }
        }

        return super.keyPressed(keyCode, scanCode, p_keyPressed_3_);
    }

    private boolean isHovered() {
        return isPointWithinBounds(0, 0, this.backgroundWidth, this.backgroundHeight, currentMouseX, currentMouseY);
    }

    @Override
    public void tick() {
        this.repo.setPower(this.handler.isPowered());
        super.tick();
    }

    @Override
    public SortOrder getSortBy() {
        return (SortOrder) this.configSrc.getSetting(Settings.SORT_BY);
    }

    @Override
    public SortDir getSortDir() {
        return (SortDir) this.configSrc.getSetting(Settings.SORT_DIRECTION);
    }

    @Override
    public ViewItems getSortDisplay() {
        return (ViewItems) this.configSrc.getSetting(Settings.VIEW_MODE);
    }

    @Override
    public void updateSetting(final IConfigManager manager, final Settings settingName, final Enum<?> newValue) {
        if (this.sortByToggle != null) {
            this.sortByToggle.set(getSortBy());
        }

        if (this.sortDirToggle != null) {
            this.sortDirToggle.set(getSortDir());
        }

        if (this.viewModeToggle != null) {
            this.viewModeToggle.set(getSortDisplay());
        }

        this.repo.updateView();
    }

    int getReservedSpace() {
        return this.reservedSpace;
    }

    void setReservedSpace(final int reservedSpace) {
        this.reservedSpace = reservedSpace;
    }

    public boolean isCustomSortOrder() {
        return this.customSortOrder;
    }

    void setCustomSortOrder(final boolean customSortOrder) {
        this.customSortOrder = customSortOrder;
    }

    public int getStandardSize() {
        return this.standardSize;
    }

    void setStandardSize(final int standardSize) {
        this.standardSize = standardSize;
    }

    private void toggleTerminalSearchMode(SettingToggleButton<SearchBoxMode> btn, boolean backwards) {
        SearchBoxMode next = btn.getNextValue(backwards);
        AEConfig.instance().setTerminalSearchMode(next);
        btn.set(next);
        this.reinitalize();
    }

    private void toggleTerminalStyle(SettingToggleButton<TerminalStyle> btn, boolean backwards) {
        TerminalStyle next = btn.getNextValue(backwards);
        AEConfig.instance().setTerminalStyle(next);
        btn.set(next);
        this.reinitalize();
    }

    private <S extends Enum<S>> void toggleServerSetting(SettingToggleButton<S> btn, boolean backwards) {
        S next = btn.getNextValue(backwards);
        NetworkHandler.instance().sendToServer(new ConfigValuePacket(btn.getSetting().name(), next.name()));
        btn.set(next);
    }

    private void reinitalize() {
        this.children.removeAll(this.buttons);
        this.buttons.clear();
        this.init();
    }

}<|MERGE_RESOLUTION|>--- conflicted
+++ resolved
@@ -20,13 +20,8 @@
 
 import java.util.List;
 
-<<<<<<< HEAD
 import appeng.mixins.SlotMixin;
 import net.minecraft.client.util.math.MatrixStack;
-=======
-import com.mojang.blaze3d.matrix.MatrixStack;
-
->>>>>>> 56ecda51
 import org.lwjgl.glfw.GLFW;
 
 import net.minecraft.entity.player.PlayerInventory;
@@ -239,13 +234,8 @@
         this.searchField.setVisible(true);
 
         if (this.viewCell || this instanceof WirelessTermScreen) {
-<<<<<<< HEAD
             this.craftingStatusBtn = this.addButton(new TabButton(this.x + 170, this.y - 4, 2 + 11 * 16,
                     GuiText.CraftingStatus.text(), this.itemRenderer, btn -> showCraftingStatus()));
-=======
-            this.craftingStatusBtn = this.addButton(new TabButton(this.guiLeft + 170, this.guiTop - 4, 2 + 11 * 16,
-                    GuiText.CraftingStatus.textComponent(), this.itemRenderer, btn -> showCraftingStatus()));
->>>>>>> 56ecda51
             this.craftingStatusBtn.setHideEdge(13);
         }
 
@@ -295,15 +285,9 @@
     }
 
     @Override
-<<<<<<< HEAD
     public void drawFG(MatrixStack matrices, final int offsetX, final int offsetY, final int mouseX, final int mouseY) {
         this.textRenderer.draw(matrices, this.getGuiDisplayName(this.myName.text()), 8, 6, 4210752);
         this.textRenderer.draw(matrices, GuiText.inventory.text(), 8, this.backgroundHeight - 96 + 3, 4210752);
-=======
-    public void drawFG(MatrixStack matrixStack, final int offsetX, final int offsetY, final int mouseX, final int mouseY) {
-        this.font.drawString(matrixStack, this.getGuiDisplayName(this.myName.textComponent()).getString(), 8, 6, 4210752);
-        this.font.drawString(matrixStack, GuiText.inventory.textComponent().getString(), 8, this.ySize - 96 + 3, 4210752);
->>>>>>> 56ecda51
 
         this.currentMouseX = mouseX;
         this.currentMouseY = mouseY;
@@ -335,7 +319,6 @@
     }
 
     @Override
-<<<<<<< HEAD
     public void drawBG(MatrixStack matrices, final int offsetX, final int offsetY, final int mouseX, final int mouseY, float partialTicks) {
 
         this.bindTexture(this.getBackground());
@@ -351,23 +334,6 @@
         }
 
         drawTexture(matrices, offsetX, offsetY + 16 + this.rows * 18 + this.lowerTextureOffset, 0, 106 - 18 - 18, x_width,
-=======
-    public void drawBG(MatrixStack matrixStack, final int offsetX, final int offsetY, final int mouseX, final int mouseY, float partialTicks) {
-
-        this.bindTexture(this.getBackground());
-        final int x_width = 197;
-        blit(matrixStack, offsetX, offsetY, 0, 0, x_width, 18);
-
-        if (this.viewCell || (this instanceof SecurityStationScreen)) {
-            blit(matrixStack, offsetX + x_width, offsetY, x_width, 0, 46, 128);
-        }
-
-        for (int x = 0; x < this.rows; x++) {
-            blit(matrixStack, offsetX, offsetY + 18 + x * 18, 0, 18, x_width, 18);
-        }
-
-        blit(matrixStack, offsetX, offsetY + 16 + this.rows * 18 + this.lowerTextureOffset, 0, 106 - 18 - 18, x_width,
->>>>>>> 56ecda51
                 99 + this.reservedSpace - this.lowerTextureOffset);
 
         if (this.viewCell) {
@@ -386,11 +352,7 @@
         }
 
         if (this.searchField != null) {
-<<<<<<< HEAD
             this.searchField.render(matrices, mouseX, mouseY, partialTicks);
-=======
-            this.searchField.render(matrixStack, mouseX, mouseY, partialTicks);
->>>>>>> 56ecda51
         }
     }
 
