--- conflicted
+++ resolved
@@ -18,11 +18,8 @@
 
 package appeng.client.gui.implementations;
 
-<<<<<<< HEAD
 import net.minecraft.client.gui.widget.ButtonWidget;
 import net.minecraft.client.util.math.MatrixStack;
-=======
->>>>>>> a537bcf0
 import net.minecraft.entity.player.PlayerInventory;
 import net.minecraft.text.LiteralText;
 import net.minecraft.text.Text;
@@ -49,46 +46,18 @@
     public void init() {
         super.init();
 
-<<<<<<< HEAD
-        final int a = AEConfig.instance().priorityByStacksAmounts(0);
-        final int b = AEConfig.instance().priorityByStacksAmounts(1);
-        final int c = AEConfig.instance().priorityByStacksAmounts(2);
-        final int d = AEConfig.instance().priorityByStacksAmounts(3);
-
-        this.addButton(new ButtonWidget(this.x + 20, this.y + 32, 22, 20, new LiteralText("+" + a), btn -> addQty(a)));
-        this.addButton(new ButtonWidget(this.x + 48, this.y + 32, 28, 20, new LiteralText("+" + b), btn -> addQty(b)));
-        this.addButton(new ButtonWidget(this.x + 82, this.y + 32, 32, 20, new LiteralText("+" + c), btn -> addQty(c)));
-        this.addButton(new ButtonWidget(this.x + 120, this.y + 32, 38, 20, new LiteralText("+" + d), btn -> addQty(d)));
-
-        this.addButton(new ButtonWidget(this.x + 20, this.y + 69, 22, 20, new LiteralText("-" + a), btn -> addQty(-a)));
-        this.addButton(new ButtonWidget(this.x + 48, this.y + 69, 28, 20, new LiteralText("-" + b), btn -> addQty(-b)));
-        this.addButton(new ButtonWidget(this.x + 82, this.y + 69, 32, 20, new LiteralText("-" + c), btn -> addQty(-c)));
-        this.addButton(new ButtonWidget(this.x + 120, this.y + 69, 38, 20, new LiteralText("-" + d), btn -> addQty(-d)));
-=======
         this.priority = new NumberEntryWidget(this, 20, 30, 138, 62, NumberEntryType.PRIORITY, this::onPriorityChange);
         this.priority.setTextFieldBounds(62, 57, 50);
         this.priority.setMinValue(Integer.MIN_VALUE);
         container.setTextField(this.priority);
         this.priority.addButtons(children::add, this::addButton);
->>>>>>> a537bcf0
 
         this.subGui.addBackButton(this::addButton, 154, 0);
     }
 
-<<<<<<< HEAD
-        this.priority = new NumberBox(this.textRenderer, this.x + 62, this.y + 57, 59, this.textRenderer.fontHeight,
-                Long.class);
-        this.priority.setHasBorder(false);
-        this.priority.setMaxLength(16);
-        this.priority.setEditableColor(0xFFFFFF);
-        this.priority.setVisible(true);
-        this.priority.setFocused(true);
-        handler.setTextField(this.priority);
-=======
     private void onPriorityChange(long priority) {
         NetworkHandler.instance()
                 .sendToServer(new ConfigValuePacket("PriorityHost.Priority", String.valueOf(priority)));
->>>>>>> a537bcf0
     }
 
     @Override
@@ -104,93 +73,6 @@
         this.priority.render(matrices, mouseX, mouseY, partialTicks);
     }
 
-<<<<<<< HEAD
-    private void addQty(final int i) {
-        try {
-            String out = this.priority.getText();
-
-            boolean fixed = false;
-            while (out.startsWith("0") && out.length() > 1) {
-                out = out.substring(1);
-                fixed = true;
-            }
-
-            if (fixed) {
-                this.priority.setText(out);
-            }
-
-            if (out.isEmpty()) {
-                out = "0";
-            }
-
-            long result = Long.parseLong(out);
-            result += i;
-
-            this.priority.setText(out = Long.toString(result));
-
-            NetworkHandler.instance().sendToServer(new ConfigValuePacket("PriorityHost.Priority", out));
-        } catch (final NumberFormatException e) {
-            // nope..
-            this.priority.setText("0");
-        }
-    }
-
-    @Override
-    public boolean charTyped(char character, int key) {
-        if (priority.charTyped(character, key)) {
-            String out = this.priority.getText();
-
-            boolean fixed = false;
-            while (out.startsWith("0") && out.length() > 1) {
-                out = out.substring(1);
-                fixed = true;
-            }
-
-            if (fixed) {
-                this.priority.setText(out);
-            }
-
-            if (out.isEmpty()) {
-                out = "0";
-            }
-
-            NetworkHandler.instance().sendToServer(new ConfigValuePacket("PriorityHost.Priority", out));
-            return true;
-        }
-        return false;
-    }
-
-    @Override
-    public boolean keyPressed(int keyCode, int scanCode, int p_keyPressed_3_) {
-        if (!this.checkHotbarKeys(keyCode, scanCode)) {
-            if ((keyCode == 211 || keyCode == 205 || keyCode == 203 || keyCode == 14)
-                    && this.priority.keyPressed(keyCode, scanCode, p_keyPressed_3_)) {
-                String out = this.priority.getText();
-
-                boolean fixed = false;
-                while (out.startsWith("0") && out.length() > 1) {
-                    out = out.substring(1);
-                    fixed = true;
-                }
-
-                if (fixed) {
-                    this.priority.setText(out);
-                }
-
-                if (out.isEmpty()) {
-                    out = "0";
-                }
-
-                NetworkHandler.instance().sendToServer(new ConfigValuePacket("PriorityHost.Priority", out));
-                return true;
-            }
-        }
-
-        return super.keyPressed(keyCode, scanCode, p_keyPressed_3_);
-    }
-
-=======
->>>>>>> a537bcf0
     protected String getBackground() {
         return "guis/priority.png";
     }
