--- conflicted
+++ resolved
@@ -70,37 +70,19 @@
 
     public InterfaceTerminalScreen(InterfaceTerminalContainer container, PlayerInventory playerInventory, Text title) {
         super(container, playerInventory, title);
-<<<<<<< HEAD
-        final Scrollbar scrollbar = new Scrollbar();
-        this.setScrollBar(scrollbar);
+        this.setScrollBar(new Scrollbar().setLeft(175).setTop(18).setHeight(106));
         this.backgroundWidth = 195;
         this.backgroundHeight = 222;
-=======
-        this.setScrollBar(new Scrollbar().setLeft(175).setTop(18).setHeight(106));
-        this.xSize = 195;
-        this.ySize = 222;
->>>>>>> 749dd35f
     }
 
     @Override
     public void init() {
         super.init();
-
-<<<<<<< HEAD
-        this.getScrollBar().setLeft(175);
-        this.getScrollBar().setHeight(106);
-        this.getScrollBar().setTop(18);
 
         this.searchField = new AETextField(this.textRenderer, this.x + 104, this.y + 4, 65, 12);
         this.searchField.setHasBorder(false);
         this.searchField.setMaxLength(25);
         this.searchField.setEditableColor(0xFFFFFF);
-=======
-        this.searchField = new AETextField(this.font, this.guiLeft + 104, this.guiTop + 4, 65, 12);
-        this.searchField.setEnableBackgroundDrawing(false);
-        this.searchField.setMaxStringLength(25);
-        this.searchField.setTextColor(0xFFFFFF);
->>>>>>> 749dd35f
         this.searchField.setVisible(true);
         this.searchField.setChangedListener(str -> this.refreshList());
         this.addChild(this.searchField);
