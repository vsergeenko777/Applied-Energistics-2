/*
 * This file is part of Applied Energistics 2.
 * Copyright (c) 2013 - 2014, AlgorithmX2, All rights reserved.
 *
 * Applied Energistics 2 is free software: you can redistribute it and/or modify
 * it under the terms of the GNU Lesser General Public License as published by
 * the Free Software Foundation, either version 3 of the License, or
 * (at your option) any later version.
 *
 * Applied Energistics 2 is distributed in the hope that it will be useful,
 * but WITHOUT ANY WARRANTY; without even the implied warranty of
 * MERCHANTABILITY or FITNESS FOR A PARTICULAR PURPOSE.  See the
 * GNU Lesser General Public License for more details.
 *
 * You should have received a copy of the GNU Lesser General Public License
 * along with Applied Energistics 2.  If not, see <http://www.gnu.org/licenses/lgpl>.
 */

package appeng.client.gui.implementations;

import net.minecraft.client.gui.widget.ButtonWidget;
import net.minecraft.client.util.math.MatrixStack;
import net.minecraft.entity.player.PlayerInventory;
<<<<<<< HEAD
import net.minecraft.text.Text;
=======
import net.minecraft.util.text.ITextComponent;
>>>>>>> b8f48407

import appeng.container.implementations.CraftingStatusContainer;
import appeng.core.localization.GuiText;
import appeng.core.sync.network.NetworkHandler;
import appeng.core.sync.packets.ConfigValuePacket;

public class CraftingStatusScreen extends CraftingCPUScreen<CraftingStatusContainer> {

    private final AESubScreen subGui;

    private ButtonWidget selectCPU;

    public CraftingStatusScreen(CraftingStatusContainer container, PlayerInventory playerInventory, Text title) {
        super(container, playerInventory, title);
        this.subGui = new AESubScreen(this, container.getTarget());
    }

    @Override
    public void init() {
        super.init();

<<<<<<< HEAD
        this.selectCPU = new ButtonWidget(this.x + 8, this.y + this.backgroundHeight - 25, 150, 20,
                GuiText.CraftingCPU.withSuffix(": ").append(GuiText.NoCraftingCPUs.text()), btn -> selectNextCpu());
=======
        this.selectCPU = new Button(this.guiLeft + 8, this.guiTop + this.ySize - 25, 150, 20, getNextCpuButtonLabel(),
                btn -> selectNextCpu());
>>>>>>> b8f48407
        this.addButton(this.selectCPU);

        subGui.addBackButton(btn -> {
            addButton(btn);
            btn.setHideEdge(true);
        }, 213, -4);
    }

    @Override
    public void render(MatrixStack matrices, final int mouseX, final int mouseY, final float btn) {
        this.updateCPUButtonText();
        super.render(matrices, mouseX, mouseY, btn);
    }

    private void updateCPUButtonText() {
<<<<<<< HEAD
        Text btnTextText = GuiText.NoCraftingJobs.text();

        if (this.handler.selectedCpu >= 0)// && status.selectedCpu < status.cpus.size() )
        {
            if (this.handler.myName != null) {
                final String name = this.handler.myName.asTruncatedString(20);
                btnTextText = GuiText.CPUs.withSuffix(": " + name);
            } else {
                btnTextText = GuiText.CPUs.withSuffix(": #" + this.handler.selectedCpu);
            }
        }

        if (this.handler.noCPU) {
            btnTextText = GuiText.NoCraftingJobs.text();
        }

        this.selectCPU.setMessage(btnTextText);
=======
        this.selectCPU.setMessage(getNextCpuButtonLabel());
    }

    private ITextComponent getNextCpuButtonLabel() {
        if (this.container.noCPU) {
            return GuiText.NoCraftingJobs.text();
        }
        return GuiText.CraftingCPU.withSuffix(": ").append(container.cpuName);
>>>>>>> b8f48407
    }

    @Override
    protected Text getGuiDisplayName(final Text in) {
        return in; // the cup name is on the button
    }

    private void selectNextCpu() {
<<<<<<< HEAD
        final boolean backwards = client.mouse.wasRightButtonClicked();
=======
        final boolean backwards = isHandlingRightClick();
>>>>>>> b8f48407
        NetworkHandler.instance().sendToServer(new ConfigValuePacket("Terminal.Cpu", backwards ? "Prev" : "Next"));
    }

}<|MERGE_RESOLUTION|>--- conflicted
+++ resolved
@@ -21,11 +21,7 @@
 import net.minecraft.client.gui.widget.ButtonWidget;
 import net.minecraft.client.util.math.MatrixStack;
 import net.minecraft.entity.player.PlayerInventory;
-<<<<<<< HEAD
 import net.minecraft.text.Text;
-=======
-import net.minecraft.util.text.ITextComponent;
->>>>>>> b8f48407
 
 import appeng.container.implementations.CraftingStatusContainer;
 import appeng.core.localization.GuiText;
@@ -47,13 +43,8 @@
     public void init() {
         super.init();
 
-<<<<<<< HEAD
         this.selectCPU = new ButtonWidget(this.x + 8, this.y + this.backgroundHeight - 25, 150, 20,
-                GuiText.CraftingCPU.withSuffix(": ").append(GuiText.NoCraftingCPUs.text()), btn -> selectNextCpu());
-=======
-        this.selectCPU = new Button(this.guiLeft + 8, this.guiTop + this.ySize - 25, 150, 20, getNextCpuButtonLabel(),
-                btn -> selectNextCpu());
->>>>>>> b8f48407
+                getNextCpuButtonLabel(), btn -> selectNextCpu());
         this.addButton(this.selectCPU);
 
         subGui.addBackButton(btn -> {
@@ -69,34 +60,14 @@
     }
 
     private void updateCPUButtonText() {
-<<<<<<< HEAD
-        Text btnTextText = GuiText.NoCraftingJobs.text();
-
-        if (this.handler.selectedCpu >= 0)// && status.selectedCpu < status.cpus.size() )
-        {
-            if (this.handler.myName != null) {
-                final String name = this.handler.myName.asTruncatedString(20);
-                btnTextText = GuiText.CPUs.withSuffix(": " + name);
-            } else {
-                btnTextText = GuiText.CPUs.withSuffix(": #" + this.handler.selectedCpu);
-            }
-        }
-
-        if (this.handler.noCPU) {
-            btnTextText = GuiText.NoCraftingJobs.text();
-        }
-
-        this.selectCPU.setMessage(btnTextText);
-=======
         this.selectCPU.setMessage(getNextCpuButtonLabel());
     }
 
     private ITextComponent getNextCpuButtonLabel() {
-        if (this.container.noCPU) {
+        if (this.handler.noCPU) {
             return GuiText.NoCraftingJobs.text();
         }
         return GuiText.CraftingCPU.withSuffix(": ").append(container.cpuName);
->>>>>>> b8f48407
     }
 
     @Override
@@ -105,11 +76,7 @@
     }
 
     private void selectNextCpu() {
-<<<<<<< HEAD
-        final boolean backwards = client.mouse.wasRightButtonClicked();
-=======
         final boolean backwards = isHandlingRightClick();
->>>>>>> b8f48407
         NetworkHandler.instance().sendToServer(new ConfigValuePacket("Terminal.Cpu", backwards ? "Prev" : "Next"));
     }
 
