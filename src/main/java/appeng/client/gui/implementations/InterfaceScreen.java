/*
 * This file is part of Applied Energistics 2.
 * Copyright (c) 2013 - 2014, AlgorithmX2, All rights reserved.
 *
 * Applied Energistics 2 is free software: you can redistribute it and/or modify
 * it under the terms of the GNU Lesser General Public License as published by
 * the Free Software Foundation, either version 3 of the License, or
 * (at your option) any later version.
 *
 * Applied Energistics 2 is distributed in the hope that it will be useful,
 * but WITHOUT ANY WARRANTY; without even the implied warranty of
 * MERCHANTABILITY or FITNESS FOR A PARTICULAR PURPOSE.  See the
 * GNU Lesser General Public License for more details.
 *
 * You should have received a copy of the GNU Lesser General Public License
 * along with Applied Energistics 2.  If not, see <http://www.gnu.org/licenses/lgpl>.
 */

package appeng.client.gui.implementations;

import net.minecraft.client.util.math.MatrixStack;
import net.minecraft.entity.player.PlayerInventory;
import net.minecraft.text.Text;

import appeng.api.config.Settings;
import appeng.api.config.YesNo;
import appeng.client.gui.widgets.ServerSettingToggleButton;
import appeng.client.gui.widgets.SettingToggleButton;
import appeng.client.gui.widgets.TabButton;
import appeng.client.gui.widgets.ToggleButton;
import appeng.container.implementations.InterfaceContainer;
import appeng.container.implementations.PriorityContainer;
import appeng.core.localization.GuiText;
import appeng.core.sync.network.NetworkHandler;
import appeng.core.sync.packets.ConfigButtonPacket;
import appeng.core.sync.packets.SwitchGuisPacket;

public class InterfaceScreen extends UpgradeableScreen<InterfaceContainer> {

    private SettingToggleButton<YesNo> blockMode;
    private ToggleButton interfaceMode;

    public InterfaceScreen(InterfaceContainer container, PlayerInventory playerInventory, Text title) {
        super(container, playerInventory, title);
        this.backgroundHeight = 211;
    }

    @Override
    protected void addButtons() {
        this.addButton(new TabButton(this.x + 154, this.y, 2 + 4 * 16, GuiText.Priority.text(), this.itemRenderer,
                btn -> openPriorityGui()));

        this.blockMode = new ServerSettingToggleButton<>(this.x - 18, this.y + 8, Settings.BLOCK, YesNo.NO);
        this.addButton(this.blockMode);

        this.interfaceMode = new ToggleButton(this.x - 18, this.y + 26, 84, 85, GuiText.InterfaceTerminal.text(),
                GuiText.InterfaceTerminalHint.text(), btn -> selectNextInterfaceMode());
        this.addButton(this.interfaceMode);
    }

    @Override
    public void drawFG(MatrixStack matrices, final int offsetX, final int offsetY, final int mouseX, final int mouseY) {
        if (this.blockMode != null) {
            this.blockMode.set(((InterfaceContainer) this.cvb).getBlockingMode());
        }

        if (this.interfaceMode != null) {
            this.interfaceMode.setState(((InterfaceContainer) this.cvb).getInterfaceTerminalMode() == YesNo.YES);
        }

        this.textRenderer.draw(matrices, this.getGuiDisplayName(GuiText.Interface.text()), 8, 6, 4210752);

        this.textRenderer.draw(matrices, GuiText.Config.text(), 8, 6 + 11 + 7, 4210752);
        this.textRenderer.draw(matrices, GuiText.StoredItems.text(), 8, 6 + 60 + 7, 4210752);
        this.textRenderer.draw(matrices, GuiText.Patterns.text(), 8, 6 + 73 + 7, 4210752);

        this.textRenderer.draw(matrices, GuiText.inventory.text(), 8, this.backgroundHeight - 96 + 3, 4210752);
    }

    @Override
    protected String getBackground() {
        return "guis/interface.png";
    }

    private void openPriorityGui() {
        NetworkHandler.instance().sendToServer(new SwitchGuisPacket(PriorityContainer.TYPE));
    }

    private void selectNextInterfaceMode() {
<<<<<<< HEAD
        final boolean backwards = getClient().mouse.wasRightButtonClicked();
=======
        final boolean backwards = isHandlingRightClick();
>>>>>>> b8f48407
        NetworkHandler.instance().sendToServer(new ConfigButtonPacket(Settings.INTERFACE_TERMINAL, backwards));
    }

}<|MERGE_RESOLUTION|>--- conflicted
+++ resolved
@@ -87,11 +87,7 @@
     }
 
     private void selectNextInterfaceMode() {
-<<<<<<< HEAD
-        final boolean backwards = getClient().mouse.wasRightButtonClicked();
-=======
         final boolean backwards = isHandlingRightClick();
->>>>>>> b8f48407
         NetworkHandler.instance().sendToServer(new ConfigButtonPacket(Settings.INTERFACE_TERMINAL, backwards));
     }
 
