/*
 * This file is part of Applied Energistics 2.
 * Copyright (c) 2013 - 2017, AlgorithmX2, All rights reserved.
 *
 * Applied Energistics 2 is free software: you can redistribute it and/or modify
 * it under the terms of the GNU Lesser General Public License as published by
 * the Free Software Foundation, either version 3 of the License, or
 * (at your option) any later version.
 *
 * Applied Energistics 2 is distributed in the hope that it will be useful,
 * but WITHOUT ANY WARRANTY; without even the implied warranty of
 * MERCHANTABILITY or FITNESS FOR A PARTICULAR PURPOSE.  See the
 * GNU Lesser General Public License for more details.
 *
 * You should have received a copy of the GNU Lesser General Public License
 * along with Applied Energistics 2.  If not, see <http://www.gnu.org/licenses/lgpl>.
 */

package appeng.spatial;

import java.util.List;
import java.util.Locale;

import javax.annotation.Nullable;

<<<<<<< HEAD
import net.minecraft.client.render.SkyProperties;
=======
>>>>>>> c8d08f97
import net.minecraft.server.MinecraftServer;
import net.minecraft.server.world.ServerWorld;
import net.minecraft.text.Text;
import net.minecraft.util.Identifier;
import net.minecraft.util.math.BlockPos;
<<<<<<< HEAD
import net.minecraft.util.math.Vec3d;
=======
>>>>>>> c8d08f97
import net.minecraft.util.registry.Registry;
import net.minecraft.util.registry.RegistryKey;
import net.minecraft.world.World;
import net.minecraft.world.dimension.DimensionType;

import appeng.api.storage.ISpatialDimension;
import appeng.core.AELog;
import appeng.core.AppEng;
import appeng.core.localization.GuiText;
import appeng.hooks.DynamicDimensions;

public final class SpatialDimensionManager implements ISpatialDimension {

    // A region file is 512x512 blocks (32x32 chunks),
    // to avoid creating the 4 regions around 0,0,0,
    // we move the origin to the middle of region 0,0
    public static final BlockPos REGION_CENTER = new BlockPos(512 / 2, 64, 512 / 2);

<<<<<<< HEAD
    public static final RegistryKey<DimensionType> STORAGE_DIMENSION_TYPE = RegistryKey.of(Registry.DIMENSION_TYPE_KEY,
            AppEng.makeId("storage_cell"));

    public static final SkyProperties STORAGE_SKY = new SkyProperties(Float.NaN /* disables clouds */, false,
            SkyProperties.SkyType.NONE /* we use a custom render mixin */, true, false) {
        @Override
        public Vec3d adjustSkyColor(Vec3d color, float sunHeight) {
            return Vec3d.ZERO;
        }

        @Override
        public boolean useThickFog(int camX, int camY) {
            return false;
        }

        @Nullable
        @Override
        public float[] getSkyColor(float skyAngle, float tickDelta) {
            return null;
        }
    };
=======
    public static final RegistryKey<DimensionType> STORAGE_DIMENSION_TYPE = RegistryKey
            .func_240903_a_(Registry.DIMENSION_TYPE_KEY, AppEng.makeId("storage_cell"));
>>>>>>> c8d08f97

    public static final ISpatialDimension INSTANCE = new SpatialDimensionManager();

    private static final String DIM_ID_PREFIX = "spatial_";

    private SpatialDimensionManager() {
    }

    @Override
    public ServerWorld getWorld(RegistryKey<World> cellDim) {
        MinecraftServer server = getServer();
        return server.getWorld(cellDim);
    }

    @Override
    public RegistryKey<World> createNewCellDimension(BlockPos size) {
        Identifier dimKey = findFreeDimensionId();
        AELog.info("Allocating storage cell dimension '%s'", dimKey);

        DynamicDimensions dynamicDimensions = (DynamicDimensions) getServer();

        RegistryKey<World> worldId = RegistryKey.of(Registry.DIMENSION, dimKey);

        ServerWorld world = dynamicDimensions.addWorld(worldId, STORAGE_DIMENSION_TYPE, StorageChunkGenerator.INSTANCE);

        SpatialDimensionExtraData spatialExtraData = world.getPersistentStateManager()
                .getOrCreate(SpatialDimensionExtraData::new, SpatialDimensionExtraData.ID);
        spatialExtraData.setSize(size);

        return worldId;
    }

    /**
     * Tries finding the next free storage cell dimension ID based on the currently
     * registered storage cell dimensions.
     */
    private Identifier findFreeDimensionId() {
        int maxId = 0;
        for (RegistryKey<World> worldId : getServer().getWorldRegistryKeys()) {
            Identifier regName = worldId.getValue();
            if (regName == null || !AppEng.MOD_ID.equals(regName.getNamespace())) {
                continue;
            }

            String path = regName.getPath();
            if (!path.startsWith(DIM_ID_PREFIX)) {
                continue;
            }

            try {
                String numericIdPart = path.substring(DIM_ID_PREFIX.length());
                maxId = Math.max(Integer.parseUnsignedInt(numericIdPart), maxId);
            } catch (NumberFormatException e) {
                AELog.warn("Unparsable storage cell dimension id '%s'", path, e);
            }
        }

        ++maxId;

        return new Identifier(AppEng.MOD_ID, DIM_ID_PREFIX + maxId);
    }

    @Override
    public void deleteCellDimension(RegistryKey<World> worldId) {
        AELog.info("Unregistering storage cell dimension %s", worldId.getValue());
        MinecraftServer server = getServer();
// FIXME FABRIC        ServerWorld world = DimensionManager.getWorld(server, worldId, false, false);
// FIXME FABRIC        if (world != null) {
// FIXME FABRIC            DimensionManager.unloadWorld(world);
// FIXME FABRIC        }
// FIXME FABRIC        DimensionManager.unloadWorlds(server, true);
// FIXME FABRIC        DimensionManager.unregisterDimension(worldId.getId());
        throw new IllegalStateException();
    }

    @Override
    public boolean isCellDimension(RegistryKey<World> worldId) {
        Identifier id = worldId.getValue();
        if (!id.getNamespace().equals(AppEng.MOD_ID)) {
            return false; // World belongs to a different mod
        }
        if (!id.getPath().startsWith(DIM_ID_PREFIX)) {
            return false;
        }

        // Check that the world has the right dimension type
        ServerWorld world = getServer().getWorld(worldId);
        if (world == null) {
            return false; // Non-existent world
        }

        return world.getDimensionRegistryKey().equals(STORAGE_DIMENSION_TYPE);
    }

    @Override
    public BlockPos getCellDimensionOrigin(RegistryKey<World> worldId) {
        return REGION_CENTER;
    }

    @Override
    public BlockPos getCellDimensionSize(RegistryKey<World> worldId) {
        SpatialDimensionExtraData extraData = getExtraData(worldId);
        return extraData != null ? extraData.getSize() : BlockPos.ORIGIN;
    }

    @Override
    public void addCellDimensionTooltip(RegistryKey<World> worldId, List<Text> lines) {
        // Check if the cell dimension type is even registered
        Identifier registryName = worldId.getValue();
        if (registryName == null || !AppEng.MOD_ID.equals(registryName.getNamespace())) {
            return;
        }

        if (!registryName.getPath().startsWith(DIM_ID_PREFIX)) {
            return;
        }

        // Add the actual stored size
        BlockPos size = SpatialDimensionManager.INSTANCE.getCellDimensionSize(worldId);
        lines.add(GuiText.StoredSize.text(size.getX(), size.getY(), size.getZ()));

        // Add a serial number to allows players to keep different cells apart
        int dimId;
        try {
            String numericIdPart = registryName.getPath().substring(DIM_ID_PREFIX.length());
            dimId = Integer.parseUnsignedInt(numericIdPart);
        } catch (NumberFormatException ignored) {
            return;
        }

        // Try to make this a little more flavorful.
        String serialNumber = String.format(Locale.ROOT, "SP-%04d", dimId);
        lines.add(GuiText.SerialNumber.text(serialNumber));
    }

    @Nullable
    private SpatialDimensionExtraData getExtraData(RegistryKey<World> worldId) {
        ServerWorld world = getWorld(worldId);
        if (world == null) {
            return null;
        }

        return world.getPersistentStateManager().get(SpatialDimensionExtraData::new, SpatialDimensionExtraData.ID);
    }

    private static MinecraftServer getServer() {
        return AppEng.instance().getServer();
    }

}<|MERGE_RESOLUTION|>--- conflicted
+++ resolved
@@ -23,19 +23,11 @@
 
 import javax.annotation.Nullable;
 
-<<<<<<< HEAD
-import net.minecraft.client.render.SkyProperties;
-=======
->>>>>>> c8d08f97
 import net.minecraft.server.MinecraftServer;
 import net.minecraft.server.world.ServerWorld;
 import net.minecraft.text.Text;
 import net.minecraft.util.Identifier;
 import net.minecraft.util.math.BlockPos;
-<<<<<<< HEAD
-import net.minecraft.util.math.Vec3d;
-=======
->>>>>>> c8d08f97
 import net.minecraft.util.registry.Registry;
 import net.minecraft.util.registry.RegistryKey;
 import net.minecraft.world.World;
@@ -54,32 +46,8 @@
     // we move the origin to the middle of region 0,0
     public static final BlockPos REGION_CENTER = new BlockPos(512 / 2, 64, 512 / 2);
 
-<<<<<<< HEAD
     public static final RegistryKey<DimensionType> STORAGE_DIMENSION_TYPE = RegistryKey.of(Registry.DIMENSION_TYPE_KEY,
             AppEng.makeId("storage_cell"));
-
-    public static final SkyProperties STORAGE_SKY = new SkyProperties(Float.NaN /* disables clouds */, false,
-            SkyProperties.SkyType.NONE /* we use a custom render mixin */, true, false) {
-        @Override
-        public Vec3d adjustSkyColor(Vec3d color, float sunHeight) {
-            return Vec3d.ZERO;
-        }
-
-        @Override
-        public boolean useThickFog(int camX, int camY) {
-            return false;
-        }
-
-        @Nullable
-        @Override
-        public float[] getSkyColor(float skyAngle, float tickDelta) {
-            return null;
-        }
-    };
-=======
-    public static final RegistryKey<DimensionType> STORAGE_DIMENSION_TYPE = RegistryKey
-            .func_240903_a_(Registry.DIMENSION_TYPE_KEY, AppEng.makeId("storage_cell"));
->>>>>>> c8d08f97
 
     public static final ISpatialDimension INSTANCE = new SpatialDimensionManager();
 
