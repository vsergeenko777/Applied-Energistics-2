/*
 * This file is part of Applied Energistics 2.
 * Copyright (c) 2013 - 2014, AlgorithmX2, All rights reserved.
 *
 * Applied Energistics 2 is free software: you can redistribute it and/or modify
 * it under the terms of the GNU Lesser General Public License as published by
 * the Free Software Foundation, either version 3 of the License, or
 * (at your option) any later version.
 *
 * Applied Energistics 2 is distributed in the hope that it will be useful,
 * but WITHOUT ANY WARRANTY; without even the implied warranty of
 * MERCHANTABILITY or FITNESS FOR A PARTICULAR PURPOSE.  See the
 * GNU Lesser General Public License for more details.
 *
 * You should have received a copy of the GNU Lesser General Public License
 * along with Applied Energistics 2.  If not, see <http://www.gnu.org/licenses/lgpl>.
 */

package appeng.me.cluster.implementations;

import java.util.ArrayList;
import java.util.Collection;
import java.util.HashMap;
import java.util.Iterator;
import java.util.List;
import java.util.Map;
import java.util.Map.Entry;

import com.google.common.collect.ImmutableList;

import net.minecraft.inventory.CraftingInventory;
import net.minecraft.item.ItemStack;
import net.minecraft.nbt.CompoundTag;
import net.minecraft.nbt.ListTag;
import net.minecraft.text.Text;
import net.minecraft.world.World;

import appeng.api.config.Actionable;
import appeng.api.config.FuzzyMode;
import appeng.api.config.PowerMultiplier;
import appeng.api.crafting.ICraftingHelper;
import appeng.api.networking.IGrid;
import appeng.api.networking.IGridHost;
import appeng.api.networking.IGridNode;
import appeng.api.networking.crafting.CraftingItemList;
import appeng.api.networking.crafting.ICraftingCPU;
import appeng.api.networking.crafting.ICraftingGrid;
import appeng.api.networking.crafting.ICraftingJob;
import appeng.api.networking.crafting.ICraftingLink;
import appeng.api.networking.crafting.ICraftingMedium;
import appeng.api.networking.crafting.ICraftingPatternDetails;
import appeng.api.networking.crafting.ICraftingRequester;
import appeng.api.networking.energy.IEnergyGrid;
import appeng.api.networking.events.MENetworkCraftingCpuChange;
import appeng.api.networking.security.IActionSource;
import appeng.api.networking.storage.IStorageGrid;
import appeng.api.storage.IMEInventory;
import appeng.api.storage.IMEMonitorHandlerReceiver;
import appeng.api.storage.channels.IItemStorageChannel;
import appeng.api.storage.data.IAEItemStack;
import appeng.api.storage.data.IItemList;
import appeng.api.util.WorldCoord;
import appeng.container.ContainerNull;
import appeng.core.AELog;
import appeng.core.Api;
import appeng.crafting.CraftBranchFailure;
import appeng.crafting.CraftingJob;
import appeng.crafting.CraftingLink;
import appeng.crafting.CraftingWatcher;
import appeng.crafting.MECraftingInventory;
import appeng.me.cache.CraftingGridCache;
import appeng.me.cluster.IAECluster;
import appeng.me.helpers.MachineSource;
import appeng.tile.crafting.CraftingMonitorBlockEntity;
import appeng.tile.crafting.CraftingBlockEntity;
import appeng.util.Platform;
import appeng.util.item.AEItemStack;

public final class CraftingCPUCluster implements IAECluster, ICraftingCPU {

    private static final String LOG_MARK_AS_COMPLETE = "Completed job for %s.";

    private final WorldCoord min;
    private final WorldCoord max;
    private final int[] usedOps = new int[3];
    private final Map<ICraftingPatternDetails, TaskProgress> tasks = new HashMap<>();
    // INSTANCE sate
    private final List<CraftingBlockEntity> tiles = new ArrayList<>();
    private final List<CraftingBlockEntity> storage = new ArrayList<>();
    private final List<CraftingMonitorBlockEntity> status = new ArrayList<>();
    private final HashMap<IMEMonitorHandlerReceiver<IAEItemStack>, Object> listeners = new HashMap<>();
    private ICraftingLink myLastLink;
    private Text myName = null;
    private boolean isDestroyed = false;
    /**
     * crafting job info
     */
    private MECraftingInventory inventory = new MECraftingInventory();
    private IAEItemStack finalOutput;
    private boolean waiting = false;
    private IItemList<IAEItemStack> waitingFor = Api.instance().storage().getStorageChannel(IItemStorageChannel.class)
            .createList();
    private long availableStorage = 0;
    private MachineSource machineSrc = null;
    private int accelerator = 0;
    private boolean isComplete = true;
    private int remainingOperations;
    private boolean somethingChanged;

    private long lastTime;
    private long elapsedTime;
    private long startItemCount;
    private long remainingItemCount;

    public CraftingCPUCluster(final WorldCoord min, final WorldCoord max) {
        this.min = min;
        this.max = max;
    }

    public boolean isDestroyed() {
        return this.isDestroyed;
    }

    public ICraftingLink getLastCraftingLink() {
        return this.myLastLink;
    }

    /**
     * add a new Listener to the monitor, be sure to properly remove yourself when
     * your done.
     */
    @Override
    public void addListener(final IMEMonitorHandlerReceiver<IAEItemStack> l, final Object verificationToken) {
        this.listeners.put(l, verificationToken);
    }

    /**
     * remove a Listener to the monitor.
     */
    @Override
    public void removeListener(final IMEMonitorHandlerReceiver<IAEItemStack> l) {
        this.listeners.remove(l);
    }

    public IMEInventory<IAEItemStack> getInventory() {
        return this.inventory;
    }

    @Override
    public void updateStatus(final boolean updateGrid) {
        for (final CraftingBlockEntity r : this.tiles) {
            r.updateMeta(true);
        }
    }

    @Override
    public void destroy() {
        if (this.isDestroyed) {
            return;
        }
        this.isDestroyed = true;

        boolean posted = false;

        for (final CraftingBlockEntity r : this.tiles) {
            final IGridNode n = r.getActionableNode();
            if (n != null && !posted) {
                final IGrid g = n.getGrid();
                if (g != null) {
                    g.postEvent(new MENetworkCraftingCpuChange(n));
                    posted = true;
                }
            }

            r.updateStatus(null);
        }
    }

    @Override
    public Iterator<IGridHost> getTiles() {
        return (Iterator) this.tiles.iterator();
    }

    void addTile(final CraftingBlockEntity te) {
        if (this.machineSrc == null || te.isCoreBlock()) {
            this.machineSrc = new MachineSource(te);
        }

        te.setCoreBlock(false);
        te.saveChanges();
        this.tiles.add(0, te);

        if (te.isStorage()) {
            this.availableStorage += te.getStorageBytes();
            this.storage.add(te);
        } else if (te.isStatus()) {
            this.status.add((CraftingMonitorBlockEntity) te);
        } else if (te.isAccelerator()) {
            this.accelerator++;
        }
    }

    public boolean canAccept(final IAEItemStack input) {
        if (input instanceof IAEItemStack) {
            final IAEItemStack is = this.waitingFor.findPrecise(input);
            if (is != null && is.getStackSize() > 0) {
                return true;
            }
        }
        return false;
    }

    public IAEItemStack injectItems(final IAEItemStack input, final Actionable type, final IActionSource src) {
        if (!(input instanceof IAEItemStack)) {
            return input;
        }

        final IAEItemStack what = input.copy();
        final IAEItemStack is = this.waitingFor.findPrecise(what);

        if (type == Actionable.SIMULATE)// causes crafting to lock up?
        {
            if (is != null && is.getStackSize() > 0) {
                if (is.getStackSize() >= what.getStackSize()) {
                    if (this.finalOutput.equals(what)) {
                        if (this.myLastLink != null) {
                            return ((CraftingLink) this.myLastLink).injectItems(what.copy(), type);
                        }

                        return what; // ignore it.
                    }

                    return null;
                }

                final IAEItemStack leftOver = what.copy();
                leftOver.decStackSize(is.getStackSize());

                final IAEItemStack used = what.copy();
                used.setStackSize(is.getStackSize());

                if (this.finalOutput.equals(what)) {
                    if (this.myLastLink != null) {
                        leftOver.add(((CraftingLink) this.myLastLink).injectItems(used.copy(), type));
                        return leftOver;
                    }

                    return what; // ignore it.
                }

                return leftOver;
            }
        } else if (type == Actionable.MODULATE) {
            if (is != null && is.getStackSize() > 0) {
                this.waiting = false;

                this.postChange(what, src);

                if (is.getStackSize() >= what.getStackSize()) {
                    is.decStackSize(what.getStackSize());

                    this.updateElapsedTime(what);
                    this.markDirty();
                    this.postCraftingStatusChange(what.copy().setStackSize(-what.getStackSize()));

                    if (this.finalOutput.equals(what)) {
                        IAEItemStack leftover = what;

                        this.finalOutput.decStackSize(what.getStackSize());

                        if (this.myLastLink != null) {
                            leftover = ((CraftingLink) this.myLastLink).injectItems(what, type);
                        }

                        if (this.finalOutput.getStackSize() <= 0) {
                            this.completeJob();
                        }

                        this.updateCPU();

                        return leftover; // ignore it.
                    }

                    // 2000
                    return this.inventory.injectItems(what, type, src);
                }

                final IAEItemStack insert = what.copy();
                insert.setStackSize(is.getStackSize());
                what.decStackSize(is.getStackSize());

                is.setStackSize(0);
                this.postCraftingStatusChange(insert.copy().setStackSize(-insert.getStackSize()));

                if (this.finalOutput.equals(insert)) {
                    IAEItemStack leftover = input;

                    this.finalOutput.decStackSize(insert.getStackSize());

                    if (this.myLastLink != null) {
                        what.add(((CraftingLink) this.myLastLink).injectItems(insert.copy(), type));
                        leftover = what;
                    }

                    if (this.finalOutput.getStackSize() <= 0) {
                        this.completeJob();
                    }

                    this.updateCPU();
                    this.markDirty();

                    return leftover; // ignore it.
                }

                this.inventory.injectItems(insert, type, src);
                this.markDirty();

                return what;
            }
        }

        return input;
    }

    private void postChange(final IAEItemStack diff, final IActionSource src) {
        final Iterator<Entry<IMEMonitorHandlerReceiver<IAEItemStack>, Object>> i = this.getListeners();

        // protect integrity
        if (i.hasNext()) {
            final ImmutableList<IAEItemStack> single = ImmutableList.of(diff.copy());

            while (i.hasNext()) {
                final Entry<IMEMonitorHandlerReceiver<IAEItemStack>, Object> o = i.next();
                final IMEMonitorHandlerReceiver<IAEItemStack> receiver = o.getKey();

                if (receiver.isValid(o.getValue())) {
                    receiver.postChange(null, single, src);
                } else {
                    i.remove();
                }
            }
        }
    }

    private void markDirty() {
        this.getCore().saveChanges();
    }

    private void postCraftingStatusChange(final IAEItemStack diff) {
        if (this.getGrid() == null) {
            return;
        }

        final CraftingGridCache sg = this.getGrid().getCache(ICraftingGrid.class);

        if (sg.getInterestManager().containsKey(diff)) {
            final Collection<CraftingWatcher> list = sg.getInterestManager().get(diff);

            if (!list.isEmpty()) {
                for (final CraftingWatcher iw : list)

                {
                    iw.getHost().onRequestChange(sg, diff);
                }
            }
        }
    }

    private void completeJob() {
        if (this.myLastLink != null) {
            ((CraftingLink) this.myLastLink).markDone();
        }

        if (AELog.isCraftingLogEnabled()) {
            final IAEItemStack logStack = this.finalOutput.copy();
            logStack.setStackSize(this.startItemCount);
            AELog.crafting(LOG_MARK_AS_COMPLETE, logStack);
        }

        this.remainingItemCount = 0;
        this.startItemCount = 0;
        this.lastTime = 0;
        this.elapsedTime = 0;
        this.isComplete = true;
    }

    private void updateCPU() {
        IAEItemStack send = this.finalOutput;

        if (this.finalOutput != null && this.finalOutput.getStackSize() <= 0) {
            send = null;
        }

        for (final CraftingMonitorBlockEntity t : this.status) {
            t.setJob(send);
        }
    }

    private Iterator<Entry<IMEMonitorHandlerReceiver<IAEItemStack>, Object>> getListeners() {
        return this.listeners.entrySet().iterator();
    }

    private CraftingBlockEntity getCore() {
        if (this.machineSrc == null) {
            return null;
        }
        return (CraftingBlockEntity) this.machineSrc.machine().get();
    }

    private IGrid getGrid() {
        for (final CraftingBlockEntity r : this.tiles) {
            final IGridNode gn = r.getActionableNode();
            if (gn != null) {
                final IGrid g = gn.getGrid();
                if (g != null) {
                    return r.getActionableNode().getGrid();
                }
            }
        }

        return null;
    }

    private boolean canCraft(final ICraftingPatternDetails details, final IAEItemStack[] condensedInputs) {
        for (IAEItemStack g : condensedInputs) {

            if (details.isCraftable()) {
                boolean found = false;

                for (IAEItemStack fuzz : this.inventory.getItemList().findFuzzy(g, FuzzyMode.IGNORE_ALL)) {
                    fuzz = fuzz.copy();
                    fuzz.setStackSize(g.getStackSize());
                    final IAEItemStack ais = this.inventory.extractItems(fuzz, Actionable.SIMULATE, this.machineSrc);
                    final ItemStack is = ais == null ? ItemStack.EMPTY : ais.createItemStack();

                    if (!is.isEmpty() && is.getCount() == g.getStackSize()) {
                        found = true;
                        break;
                    } else if (!is.isEmpty()) {
                        g = g.copy();
                        g.decStackSize(is.getCount());
                    }
                }

                if (!found) {
                    return false;
                }
            } else {
                final IAEItemStack ais = this.inventory.extractItems(g.copy(), Actionable.SIMULATE, this.machineSrc);
                final ItemStack is = ais == null ? ItemStack.EMPTY : ais.createItemStack();

                if (is.isEmpty() || is.getCount() < g.getStackSize()) {
                    return false;
                }
            }
        }

        return true;
    }

    public void cancel() {
        if (this.myLastLink != null) {
            this.myLastLink.cancel();
        }

        final IItemList<IAEItemStack> list;
        this.getListOfItem(list = Api.instance().storage().getStorageChannel(IItemStorageChannel.class).createList(),
                CraftingItemList.ALL);
        for (final IAEItemStack is : list) {
            this.postChange(is, this.machineSrc);
        }

        this.isComplete = true;
        this.myLastLink = null;
        this.tasks.clear();

        // final ImmutableSet<IAEItemStack> items = ImmutableSet.copyOf( this.waitingFor
        // );
        final List<IAEItemStack> items = new ArrayList<>(this.waitingFor.size());
        this.waitingFor.forEach(stack -> items.add(stack.copy().setStackSize(-stack.getStackSize())));

        this.waitingFor.resetStatus();

        for (final IAEItemStack is : items) {
            this.postCraftingStatusChange(is);
        }

        this.finalOutput = null;
        this.updateCPU();

        this.storeItems(); // marks dirty
    }

    public void updateCraftingLogic(final IGrid grid, final IEnergyGrid eg, final CraftingGridCache cc) {
        if (!this.getCore().isActive()) {
            return;
        }

        if (this.myLastLink != null) {
            if (this.myLastLink.isCanceled()) {
                this.myLastLink = null;
                this.cancel();
            }
        }

        if (this.isComplete) {
            if (this.inventory.getItemList().isEmpty()) {
                return;
            }

            this.storeItems();
            return;
        }

        this.waiting = false;
        if (this.waiting || this.tasks.isEmpty()) // nothing to do here...
        {
            return;
        }

        this.remainingOperations = this.accelerator + 1 - (this.usedOps[0] + this.usedOps[1] + this.usedOps[2]);
        final int started = this.remainingOperations;

        if (this.remainingOperations > 0) {
            do {
                this.somethingChanged = false;
                this.executeCrafting(eg, cc);
            } while (this.somethingChanged && this.remainingOperations > 0);
        }
        this.usedOps[2] = this.usedOps[1];
        this.usedOps[1] = this.usedOps[0];
        this.usedOps[0] = started - this.remainingOperations;

        if (this.remainingOperations > 0 && !this.somethingChanged) {
            this.waiting = true;
        }
    }

    private void executeCrafting(final IEnergyGrid eg, final CraftingGridCache cc) {
        final Iterator<Entry<ICraftingPatternDetails, TaskProgress>> i = this.tasks.entrySet().iterator();

        while (i.hasNext()) {
            final Entry<ICraftingPatternDetails, TaskProgress> e = i.next();

            if (e.getValue().value <= 0) {
                i.remove();
                continue;
            }

            final ICraftingPatternDetails details = e.getKey();

            if (this.canCraft(details, details.getCondensedInputs())) {
                CraftingInventory ic = null;

                for (final ICraftingMedium m : cc.getMediums(e.getKey())) {
                    if (e.getValue().value <= 0) {
                        continue;
                    }

                    if (!m.isBusy()) {
                        if (ic == null) {
                            final IAEItemStack[] input = details.getInputs();
                            double sum = 0;

                            for (final IAEItemStack anInput : input) {
                                if (anInput != null) {
                                    sum += anInput.getStackSize();
                                }
                            }

                            // power...
                            if (eg.extractAEPower(sum, Actionable.MODULATE, PowerMultiplier.CONFIG) < sum - 0.01) {
                                continue;
                            }

                            ic = new CraftingInventory(new ContainerNull(), 3, 3);
                            boolean found = false;

                            for (int x = 0; x < input.length; x++) {
                                if (input[x] != null) {
                                    found = false;

                                    if (details.isCraftable()) {
                                        final Collection<IAEItemStack> itemList;

                                        if (details.canSubstitute()) {
                                            itemList = this.inventory.getItemList().findFuzzy(input[x],
                                                    FuzzyMode.IGNORE_ALL);
                                        } else {
                                            itemList = new ArrayList<>(1);

                                            final IAEItemStack item = this.inventory.getItemList()
                                                    .findPrecise(input[x]);

                                            if (item != null) {
                                                itemList.add(item);
                                            }
                                        }

                                        for (IAEItemStack fuzz : itemList) {
                                            fuzz = fuzz.copy();
                                            fuzz.setStackSize(input[x].getStackSize());

                                            if (details.isValidItemForSlot(x, fuzz.createItemStack(),
                                                    this.getWorld())) {
                                                final IAEItemStack ais = this.inventory.extractItems(fuzz,
                                                        Actionable.MODULATE, this.machineSrc);
                                                final ItemStack is = ais == null ? ItemStack.EMPTY
                                                        : ais.createItemStack();

                                                if (!is.isEmpty()) {
                                                    this.postChange(AEItemStack.fromItemStack(is), this.machineSrc);
                                                    ic.setStack(x, is);
                                                    found = true;
                                                    break;
                                                }
                                            }
                                        }
                                    } else {
                                        final IAEItemStack ais = this.inventory.extractItems(input[x].copy(),
                                                Actionable.MODULATE, this.machineSrc);
                                        final ItemStack is = ais == null ? ItemStack.EMPTY : ais.createItemStack();

                                        if (!is.isEmpty()) {
                                            this.postChange(input[x], this.machineSrc);
                                            ic.setStack(x, is);
                                            if (is.getCount() == input[x].getStackSize()) {
                                                found = true;
                                                continue;
                                            }
                                        }
                                    }

                                    if (!found) {
                                        break;
                                    }
                                }
                            }

                            if (!found) {
                                // put stuff back..
                                for (int x = 0; x < ic.size(); x++) {
                                    final ItemStack is = ic.getStack(x);
                                    if (!is.isEmpty()) {
                                        this.inventory.injectItems(AEItemStack.fromItemStack(is), Actionable.MODULATE,
                                                this.machineSrc);
                                    }
                                }
                                ic = null;
                                break;
                            }
                        }

                        if (m.pushPattern(details, ic)) {
                            this.somethingChanged = true;
                            this.remainingOperations--;

                            for (final IAEItemStack out : details.getCondensedOutputs()) {
                                this.postChange(out, this.machineSrc);
                                this.waitingFor.add(out.copy());
                                this.postCraftingStatusChange(out.copy());
                            }

                            if (details.isCraftable()) {
                                // FIXME FABRIC BasicEventHooks.firePlayerCraftingEvent((PlayerEntity) FakePlayer.getOrCreate((ServerWorld) getWorld()),
                                // FIXME FABRIC         details.getOutput(ic, this.getWorld()), ic);

                                for (int x = 0; x < ic.size(); x++) {
                                    final ItemStack output = Platform.getRecipeRemainder(ic.getStack(x));
                                    if (!output.isEmpty()) {
                                        final IAEItemStack cItem = AEItemStack.fromItemStack(output);
                                        this.postChange(cItem, this.machineSrc);
                                        this.waitingFor.add(cItem);
                                        this.postCraftingStatusChange(cItem);
                                    }
                                }
                            }

                            ic = null; // hand off complete!
                            this.markDirty();

                            e.getValue().value--;
                            if (e.getValue().value <= 0) {
                                continue;
                            }

                            if (this.remainingOperations == 0) {
                                return;
                            }
                        }
                    }
                }

                if (ic != null) {
                    // put stuff back..
                    for (int x = 0; x < ic.size(); x++) {
                        final ItemStack is = ic.getStack(x);
                        if (!is.isEmpty()) {
                            this.inventory.injectItems(AEItemStack.fromItemStack(is), Actionable.MODULATE,
                                    this.machineSrc);
                        }
                    }
                }
            }
        }
    }

    private void storeItems() {
        final IGrid g = this.getGrid();

        if (g == null) {
            return;
        }

        final IStorageGrid sg = g.getCache(IStorageGrid.class);
        final IMEInventory<IAEItemStack> ii = sg
                .getInventory(Api.instance().storage().getStorageChannel(IItemStorageChannel.class));

        for (IAEItemStack is : this.inventory.getItemList()) {
            is = this.inventory.extractItems(is.copy(), Actionable.MODULATE, this.machineSrc);

            if (is != null) {
                this.postChange(is, this.machineSrc);
                is = ii.injectItems(is, Actionable.MODULATE, this.machineSrc);
            }

            if (is != null) {
                this.inventory.injectItems(is, Actionable.MODULATE, this.machineSrc);
            }
        }

        if (this.inventory.getItemList().isEmpty()) {
            this.inventory = new MECraftingInventory();
        }

        this.markDirty();
    }

    public ICraftingLink submitJob(final IGrid g, final ICraftingJob job, final IActionSource src,
            final ICraftingRequester requestingMachine) {
        if (!this.tasks.isEmpty() || !this.waitingFor.isEmpty()) {
            return null;
        }

        if (!(job instanceof CraftingJob)) {
            return null;
        }

        if (this.isBusy() || !this.isActive() || this.availableStorage < job.getByteTotal()) {
            return null;
        }

        final IStorageGrid sg = g.getCache(IStorageGrid.class);
        final IMEInventory<IAEItemStack> storage = sg
                .getInventory(Api.instance().storage().getStorageChannel(IItemStorageChannel.class));
        final MECraftingInventory ci = new MECraftingInventory(storage, true, false, false);

        try {
            this.waitingFor.resetStatus();
            ((CraftingJob) job).getTree().setJob(ci, this, src);
            if (ci.commit(src)) {
                this.finalOutput = job.getOutput();
                this.waiting = false;
                this.isComplete = false;
                this.markDirty();

                this.updateCPU();
                final String craftID = this.generateCraftingID();

                this.myLastLink = new CraftingLink(this.generateLinkData(craftID, requestingMachine == null, false),
                        this);

                this.prepareElapsedTime();

                if (requestingMachine == null) {
                    return this.myLastLink;
                }

                final ICraftingLink whatLink = new CraftingLink(this.generateLinkData(craftID, false, true),
                        requestingMachine);

                this.submitLink(this.myLastLink);
                this.submitLink(whatLink);

                final IItemList<IAEItemStack> list = Api.instance().storage()
                        .getStorageChannel(IItemStorageChannel.class).createList();
                this.getListOfItem(list, CraftingItemList.ALL);
                for (final IAEItemStack ge : list) {
                    this.postChange(ge, this.machineSrc);
                }

                return whatLink;
            } else {
                this.tasks.clear();
                this.inventory.getItemList().resetStatus();
            }
        } catch (final CraftBranchFailure e) {
            this.tasks.clear();
            this.inventory.getItemList().resetStatus();
            // AELog.error( e );
        }

        return null;
    }

    @Override
    public boolean isBusy() {
        final Iterator<Entry<ICraftingPatternDetails, TaskProgress>> i = this.tasks.entrySet().iterator();

        while (i.hasNext()) {
            if (i.next().getValue().value <= 0) {
                i.remove();
            }
        }

        return !this.tasks.isEmpty() || !this.waitingFor.isEmpty();
    }

    @Override
    public IActionSource getActionSource() {
        return this.machineSrc;
    }

    @Override
    public long getAvailableStorage() {
        return this.availableStorage;
    }

    @Override
    public int getCoProcessors() {
        return this.accelerator;
    }

    @Override
    public Text getName() {
        return this.myName;
    }

    public boolean isActive() {
        final CraftingBlockEntity core = this.getCore();

        if (core == null) {
            return false;
        }

        final IGridNode node = core.getActionableNode();
        if (node == null) {
            return false;
        }

        return node.isActive();
    }

    private String generateCraftingID() {
        final long now = System.currentTimeMillis();
        final int hash = System.identityHashCode(this);
        final int hmm = this.finalOutput == null ? 0 : this.finalOutput.hashCode();

        return Long.toString(now, Character.MAX_RADIX) + '-' + Integer.toString(hash, Character.MAX_RADIX) + '-'
                + Integer.toString(hmm, Character.MAX_RADIX);
    }

    private CompoundTag generateLinkData(final String craftingID, final boolean standalone, final boolean req) {
        final CompoundTag tag = new CompoundTag();

        tag.putString("CraftID", craftingID);
        tag.putBoolean("canceled", false);
        tag.putBoolean("done", false);
        tag.putBoolean("standalone", standalone);
        tag.putBoolean("req", req);

        return tag;
    }

    private void submitLink(final ICraftingLink myLastLink2) {
        if (this.getGrid() != null) {
            final CraftingGridCache cc = this.getGrid().getCache(ICraftingGrid.class);
            cc.addLink((CraftingLink) myLastLink2);
        }
    }

    public void getListOfItem(final IItemList<IAEItemStack> list, final CraftingItemList whichList) {
        switch (whichList) {
            case ACTIVE:
                for (final IAEItemStack ais : this.waitingFor) {
                    list.add(ais);
                }
                break;
            case PENDING:
                for (final Entry<ICraftingPatternDetails, TaskProgress> t : this.tasks.entrySet()) {
                    for (IAEItemStack ais : t.getKey().getCondensedOutputs()) {
                        ais = ais.copy();
                        ais.setStackSize(ais.getStackSize() * t.getValue().value);
                        list.add(ais);
                    }
                }
                break;
            case STORAGE:
                this.inventory.getAvailableItems(list);
                break;
            default:
            case ALL:
                this.inventory.getAvailableItems(list);

                for (final IAEItemStack ais : this.waitingFor) {
                    list.add(ais);
                }

                for (final Entry<ICraftingPatternDetails, TaskProgress> t : this.tasks.entrySet()) {
                    for (IAEItemStack ais : t.getKey().getCondensedOutputs()) {
                        ais = ais.copy();
                        ais.setStackSize(ais.getStackSize() * t.getValue().value);
                        list.add(ais);
                    }
                }
                break;
        }
    }

    public void addStorage(final IAEItemStack extractItems) {
        this.inventory.injectItems(extractItems, Actionable.MODULATE, null);
    }

    public void addEmitable(final IAEItemStack i) {
        this.waitingFor.add(i);
        this.postCraftingStatusChange(i);
    }

    public void addCrafting(final ICraftingPatternDetails details, final long crafts) {
        TaskProgress i = this.tasks.get(details);

        if (i == null) {
            this.tasks.put(details, i = new TaskProgress());
        }

        i.value += crafts;
    }

    public IAEItemStack getItemStack(final IAEItemStack what, final CraftingItemList storage2) {
        IAEItemStack is;

        switch (storage2) {
            case STORAGE:
                is = this.inventory.getItemList().findPrecise(what);
                break;
            case ACTIVE:
                is = this.waitingFor.findPrecise(what);
                break;
            case PENDING:

                is = what.copy();
                is.setStackSize(0);

                for (final Entry<ICraftingPatternDetails, TaskProgress> t : this.tasks.entrySet()) {
                    for (final IAEItemStack ais : t.getKey().getCondensedOutputs()) {
                        if (ais.equals(is)) {
                            is.setStackSize(is.getStackSize() + ais.getStackSize() * t.getValue().value);
                        }
                    }
                }

                break;
            default:
            case ALL:
                throw new IllegalStateException("Invalid Operation");
        }

        if (is != null) {
            return is.copy();
        }

        is = what.copy();
        is.setStackSize(0);
        return is;
    }

    public void writeToNBT(final CompoundTag data) {
        data.put("finalOutput", this.writeItem(this.finalOutput));
        data.put("inventory", this.writeList(this.inventory.getItemList()));
        data.putBoolean("waiting", this.waiting);
        data.putBoolean("isComplete", this.isComplete);

        if (this.myLastLink != null) {
            final CompoundTag link = new CompoundTag();
            this.myLastLink.writeToNBT(link);
            data.put("link", link);
        }

        final ListTag list = new ListTag();
        for (final Entry<ICraftingPatternDetails, TaskProgress> e : this.tasks.entrySet()) {
            final CompoundTag item = this.writeItem(AEItemStack.fromItemStack(e.getKey().getPattern()));
            item.putLong("craftingProgress", e.getValue().value);
            list.add(item);
        }
        data.put("tasks", list);

        data.put("waitingFor", this.writeList(this.waitingFor));

        data.putLong("elapsedTime", this.getElapsedTime());
        data.putLong("startItemCount", this.getStartItemCount());
        data.putLong("remainingItemCount", this.getRemainingItemCount());
    }

    private CompoundTag writeItem(final IAEItemStack finalOutput2) {
        final CompoundTag out = new CompoundTag();

        if (finalOutput2 != null) {
            finalOutput2.writeToNBT(out);
        }

        return out;
    }

    private ListTag writeList(final IItemList<IAEItemStack> myList) {
        final ListTag out = new ListTag();

        for (final IAEItemStack ais : myList) {
            out.add(this.writeItem(ais));
        }

        return out;
    }

    void done() {
        final CraftingBlockEntity core = this.getCore();

        core.setCoreBlock(true);

        if (core.getPreviousState() != null) {
            this.readFromNBT(core.getPreviousState());
            core.setPreviousState(null);
        }

        this.updateCPU();
        this.updateName();
    }

    public void readFromNBT(final CompoundTag data) {
        this.finalOutput = AEItemStack.fromNBT(data.getCompound("finalOutput"));
        for (final IAEItemStack ais : this.readList(data.getList("inventory", 10))) {
            this.inventory.injectItems(ais, Actionable.MODULATE, this.machineSrc);
        }

        this.waiting = data.getBoolean("waiting");
        this.isComplete = data.getBoolean("isComplete");

        if (data.contains("link")) {
            final CompoundTag link = data.getCompound("link");
            this.myLastLink = new CraftingLink(link, this);
            this.submitLink(this.myLastLink);
        }

        final ListTag list = data.getList("tasks", 10);
        for (int x = 0; x < list.size(); x++) {
            final CompoundTag item = list.getCompound(x);
            final IAEItemStack pattern = AEItemStack.fromNBT(item);
            ICraftingHelper craftingHelper = Api.instance().crafting();
            if (craftingHelper.isEncodedPattern(pattern)) {
                final ICraftingPatternDetails details = craftingHelper.decodePattern(pattern.createItemStack(),
                        this.getWorld());
                if (details != null) {
                    final TaskProgress tp = new TaskProgress();
                    tp.value = item.getLong("craftingProgress");
                    this.tasks.put(details, tp);
                }
            }
        }

        this.waitingFor = this.readList(data.getList("waitingFor", 10));
        for (final IAEItemStack is : this.waitingFor) {
            this.postCraftingStatusChange(is.copy());
        }

        this.lastTime = System.nanoTime();
        this.elapsedTime = data.getLong("elapsedTime");
        this.startItemCount = data.getLong("startItemCount");
        this.remainingItemCount = data.getLong("remainingItemCount");
    }

    public void updateName() {
        this.myName = null;
        for (final CraftingBlockEntity te : this.tiles) {

            if (te.hasCustomInventoryName()) {
                if (this.myName != null) {
                    this.myName = this.myName.copy().append(" ").append(te.getCustomInventoryName());
                } else {
                    this.myName = te.getCustomInventoryName();
                }
            }
        }
    }

<<<<<<< HEAD
    private IItemList<IAEItemStack> readList(final ListTag tag) {
        final IItemList<IAEItemStack> out = AEApi.instance().storage().getStorageChannel(IItemStorageChannel.class)
=======
    private IItemList<IAEItemStack> readList(final ListNBT tag) {
        final IItemList<IAEItemStack> out = Api.instance().storage().getStorageChannel(IItemStorageChannel.class)
>>>>>>> e8b57c6d
                .createList();

        if (tag == null) {
            return out;
        }

        for (int x = 0; x < tag.size(); x++) {
            final IAEItemStack ais = AEItemStack.fromNBT(tag.getCompound(x));
            if (ais != null) {
                out.add(ais);
            }
        }

        return out;
    }

    private World getWorld() {
        return this.getCore().getWorld();
    }

    public IAEItemStack making(final IAEItemStack what) {
        return this.waitingFor.findPrecise(what);
    }

    public void breakCluster() {
        final CraftingBlockEntity t = this.getCore();

        if (t != null) {
            t.breakCluster();
        }
    }

    private void prepareElapsedTime() {
        this.lastTime = System.nanoTime();
        this.elapsedTime = 0;

        final IItemList<IAEItemStack> list = Api.instance().storage().getStorageChannel(IItemStorageChannel.class)
                .createList();

        this.getListOfItem(list, CraftingItemList.ACTIVE);
        this.getListOfItem(list, CraftingItemList.PENDING);

        int itemCount = 0;
        for (final IAEItemStack ge : list) {
            itemCount += ge.getStackSize();
        }

        this.startItemCount = itemCount;
        this.remainingItemCount = itemCount;
    }

    private void updateElapsedTime(final IAEItemStack is) {
        final long nextStartTime = System.nanoTime();
        this.elapsedTime = this.getElapsedTime() + nextStartTime - this.lastTime;
        this.lastTime = nextStartTime;
        this.remainingItemCount = this.getRemainingItemCount() - is.getStackSize();
    }

    public long getElapsedTime() {
        return this.elapsedTime;
    }

    public long getRemainingItemCount() {
        return this.remainingItemCount;
    }

    public long getStartItemCount() {
        return this.startItemCount;
    }

    private static class TaskProgress {
        private long value;
    }
}<|MERGE_RESOLUTION|>--- conflicted
+++ resolved
@@ -1091,13 +1091,8 @@
         }
     }
 
-<<<<<<< HEAD
     private IItemList<IAEItemStack> readList(final ListTag tag) {
-        final IItemList<IAEItemStack> out = AEApi.instance().storage().getStorageChannel(IItemStorageChannel.class)
-=======
-    private IItemList<IAEItemStack> readList(final ListNBT tag) {
         final IItemList<IAEItemStack> out = Api.instance().storage().getStorageChannel(IItemStorageChannel.class)
->>>>>>> e8b57c6d
                 .createList();
 
         if (tag == null) {
