/*
 * This file is part of Applied Energistics 2.
 * Copyright (c) 2013 - 2014, AlgorithmX2, All rights reserved.
 *
 * Applied Energistics 2 is free software: you can redistribute it and/or modify
 * it under the terms of the GNU Lesser General Public License as published by
 * the Free Software Foundation, either version 3 of the License, or
 * (at your option) any later version.
 *
 * Applied Energistics 2 is distributed in the hope that it will be useful,
 * but WITHOUT ANY WARRANTY; without even the implied warranty of
 * MERCHANTABILITY or FITNESS FOR A PARTICULAR PURPOSE.  See the
 * GNU Lesser General Public License for more details.
 *
 * You should have received a copy of the GNU Lesser General Public License
 * along with Applied Energistics 2.  If not, see <http://www.gnu.org/licenses/lgpl>.
 */

package appeng.me.cluster.implementations;

import java.util.Iterator;

import net.minecraft.block.entity.BlockEntity;
import net.minecraft.util.math.BlockPos;
import net.minecraft.world.World;

import appeng.api.networking.IGrid;
import appeng.api.networking.IGridHost;
import appeng.api.networking.IGridNode;
import appeng.api.networking.events.MENetworkCraftingCpuChange;
import appeng.api.util.AEPartLocation;
import appeng.me.cluster.IAEMultiBlock;
import appeng.me.cluster.MBCalculator;
import appeng.tile.crafting.CraftingBlockEntity;

public class CraftingCPUCalculator extends MBCalculator<CraftingTileEntity, CraftingCPUCluster> {

<<<<<<< HEAD
    private final CraftingBlockEntity tqb;

    public CraftingCPUCalculator(final IAEMultiBlock t) {
        super(t);
        this.tqb = (CraftingBlockEntity) t;
=======
    public CraftingCPUCalculator(final CraftingTileEntity t) {
        super(t);
>>>>>>> a537bcf0
    }

    @Override
    public boolean checkMultiblockScale(final BlockPos min, final BlockPos max) {
        if (max.getX() - min.getX() > 16) {
            return false;
        }

        if (max.getY() - min.getY() > 16) {
            return false;
        }

        if (max.getZ() - min.getZ() > 16) {
            return false;
        }

        return true;
    }

    @Override
    public CraftingCPUCluster createCluster(final World w, final BlockPos min, final BlockPos max) {
        return new CraftingCPUCluster(min, max);
    }

    @Override
    public boolean verifyInternalStructure(final World w, final BlockPos min, final BlockPos max) {
        boolean storage = false;

<<<<<<< HEAD
        for (int x = min.x; x <= max.x; x++) {
            for (int y = min.y; y <= max.y; y++) {
                for (int z = min.z; z <= max.z; z++) {
                    final IAEMultiBlock te = (IAEMultiBlock) w.getBlockEntity(new BlockPos(x, y, z));
=======
        for (BlockPos blockPos : BlockPos.getAllInBoxMutable(min, max)) {
            final IAEMultiBlock<?> te = (IAEMultiBlock<?>) w.getTileEntity(blockPos);
>>>>>>> a537bcf0

            if (te == null || !te.isValid()) {
                return false;
            }

<<<<<<< HEAD
                    if (!storage && te instanceof CraftingBlockEntity) {
                        storage = ((CraftingBlockEntity) te).getStorageBytes() > 0;
                    }
                }
=======
            if (!storage && te instanceof CraftingTileEntity) {
                storage = ((CraftingTileEntity) te).getStorageBytes() > 0;
>>>>>>> a537bcf0
            }
        }

        return storage;
    }

    @Override
<<<<<<< HEAD
    public void disconnect() {
        this.tqb.disconnect(true);
    }

    @Override
    public void updateTiles(final IAECluster cl, final World w, final WorldCoord min, final WorldCoord max) {
        final CraftingCPUCluster c = (CraftingCPUCluster) cl;

        for (int x = min.x; x <= max.x; x++) {
            for (int y = min.y; y <= max.y; y++) {
                for (int z = min.z; z <= max.z; z++) {
                    final CraftingBlockEntity te = (CraftingBlockEntity) w.getBlockEntity(new BlockPos(x, y, z));
                    te.updateStatus(c);
                    c.addTile(te);
                }
            }
=======
    public void updateTiles(final CraftingCPUCluster c, final World w, final BlockPos min, final BlockPos max) {
        for (BlockPos blockPos : BlockPos.getAllInBoxMutable(min, max)) {
            final CraftingTileEntity te = (CraftingTileEntity) w.getTileEntity(blockPos);
            te.updateStatus(c);
            c.addTile(te);
>>>>>>> a537bcf0
        }

        c.done();

        final Iterator<CraftingTileEntity> i = c.getTiles();
        while (i.hasNext()) {
            final IGridHost gh = i.next();
            final IGridNode n = gh.getGridNode(AEPartLocation.INTERNAL);
            if (n != null) {
                final IGrid g = n.getGrid();
                if (g != null) {
                    g.postEvent(new MENetworkCraftingCpuChange(n));
                    return;
                }
            }
        }
    }

    @Override
    public boolean isValidTile(final BlockEntity te) {
        return te instanceof CraftingBlockEntity;
    }
}<|MERGE_RESOLUTION|>--- conflicted
+++ resolved
@@ -35,16 +35,8 @@
 
 public class CraftingCPUCalculator extends MBCalculator<CraftingTileEntity, CraftingCPUCluster> {
 
-<<<<<<< HEAD
-    private final CraftingBlockEntity tqb;
-
-    public CraftingCPUCalculator(final IAEMultiBlock t) {
-        super(t);
-        this.tqb = (CraftingBlockEntity) t;
-=======
     public CraftingCPUCalculator(final CraftingTileEntity t) {
         super(t);
->>>>>>> a537bcf0
     }
 
     @Override
@@ -73,29 +65,15 @@
     public boolean verifyInternalStructure(final World w, final BlockPos min, final BlockPos max) {
         boolean storage = false;
 
-<<<<<<< HEAD
-        for (int x = min.x; x <= max.x; x++) {
-            for (int y = min.y; y <= max.y; y++) {
-                for (int z = min.z; z <= max.z; z++) {
-                    final IAEMultiBlock te = (IAEMultiBlock) w.getBlockEntity(new BlockPos(x, y, z));
-=======
         for (BlockPos blockPos : BlockPos.getAllInBoxMutable(min, max)) {
-            final IAEMultiBlock<?> te = (IAEMultiBlock<?>) w.getTileEntity(blockPos);
->>>>>>> a537bcf0
+            final IAEMultiBlock<?> te = (IAEMultiBlock<?>) w.getBlockEntity(blockPos);
 
             if (te == null || !te.isValid()) {
                 return false;
             }
 
-<<<<<<< HEAD
-                    if (!storage && te instanceof CraftingBlockEntity) {
-                        storage = ((CraftingBlockEntity) te).getStorageBytes() > 0;
-                    }
-                }
-=======
-            if (!storage && te instanceof CraftingTileEntity) {
-                storage = ((CraftingTileEntity) te).getStorageBytes() > 0;
->>>>>>> a537bcf0
+            if (!storage && te instanceof CraftingBlockEntity) {
+                storage = ((CraftingBlockEntity) te).getStorageBytes() > 0;
             }
         }
 
@@ -103,30 +81,11 @@
     }
 
     @Override
-<<<<<<< HEAD
-    public void disconnect() {
-        this.tqb.disconnect(true);
-    }
-
-    @Override
-    public void updateTiles(final IAECluster cl, final World w, final WorldCoord min, final WorldCoord max) {
-        final CraftingCPUCluster c = (CraftingCPUCluster) cl;
-
-        for (int x = min.x; x <= max.x; x++) {
-            for (int y = min.y; y <= max.y; y++) {
-                for (int z = min.z; z <= max.z; z++) {
-                    final CraftingBlockEntity te = (CraftingBlockEntity) w.getBlockEntity(new BlockPos(x, y, z));
-                    te.updateStatus(c);
-                    c.addTile(te);
-                }
-            }
-=======
     public void updateTiles(final CraftingCPUCluster c, final World w, final BlockPos min, final BlockPos max) {
         for (BlockPos blockPos : BlockPos.getAllInBoxMutable(min, max)) {
-            final CraftingTileEntity te = (CraftingTileEntity) w.getTileEntity(blockPos);
+            final CraftingBlockEntity te = (CraftingBlockEntity) w.getBlockEntity(blockPos);
             te.updateStatus(c);
             c.addTile(te);
->>>>>>> a537bcf0
         }
 
         c.done();
