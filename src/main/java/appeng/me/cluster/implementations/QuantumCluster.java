/*
 * This file is part of Applied Energistics 2.
 * Copyright (c) 2013 - 2014, AlgorithmX2, All rights reserved.
 *
 * Applied Energistics 2 is free software: you can redistribute it and/or modify
 * it under the terms of the GNU Lesser General Public License as published by
 * the Free Software Foundation, either version 3 of the License, or
 * (at your option) any later version.
 *
 * Applied Energistics 2 is distributed in the hope that it will be useful,
 * but WITHOUT ANY WARRANTY; without even the implied warranty of
 * MERCHANTABILITY or FITNESS FOR A PARTICULAR PURPOSE.  See the
 * GNU Lesser General Public License for more details.
 *
 * You should have received a copy of the GNU Lesser General Public License
 * along with Applied Energistics 2.  If not, see <http://www.gnu.org/licenses/lgpl>.
 */

package appeng.me.cluster.implementations;

import java.util.Iterator;

import net.minecraft.block.entity.BlockEntity;
import net.minecraft.util.math.BlockPos;
import net.minecraft.world.World;

import appeng.api.events.LocatableEventAnnounce;
import appeng.api.events.LocatableEventAnnounce.LocatableEvent;
import appeng.api.exceptions.FailedConnectionException;
import appeng.api.features.ILocatable;
import appeng.api.networking.IGridNode;
import appeng.api.util.AEPartLocation;
import appeng.core.AELog;
import appeng.core.Api;
import appeng.me.cache.helpers.ConnectionWrapper;
import appeng.me.cluster.IAECluster;
import appeng.me.cluster.MBCalculator;
import appeng.tile.qnb.QuantumBridgeBlockEntity;
import appeng.util.iterators.ChainedIterator;

public class QuantumCluster implements ILocatable, IAECluster {

    private final BlockPos boundsMin;
    private final BlockPos boundsMax;
    private boolean isDestroyed = false;
    private boolean updateStatus = true;
    private QuantumBridgeBlockEntity[] Ring;
    private boolean registered = false;
    private ConnectionWrapper connection;
    private long thisSide;
    private long otherSide;
    private QuantumBridgeBlockEntity center;

    public QuantumCluster(final BlockPos min, final BlockPos max) {
        this.boundsMin = min.toImmutable();
        this.boundsMax = max.toImmutable();
        this.setRing(new QuantumBridgeBlockEntity[8]);
    }

// FIXME FABRIC   No similar event available. Possibly chunk???
// FIXME FABRIC    @SubscribeEvent
// FIXME FABRIC    public void onUnload(final WorldEvent.Unload e) {
// FIXME FABRIC        if (this.center.getWorld() == e.getWorld()) {
// FIXME FABRIC            this.setUpdateStatus(false);
// FIXME FABRIC            this.destroy();
// FIXME FABRIC        }
// FIXME FABRIC    }

    @Override
    public void updateStatus(final boolean updateGrid) {

        final long qe = this.center.getQEFrequency();

        if (this.thisSide != qe && this.thisSide != -qe) {
            if (qe != 0) {
                if (this.thisSide != 0) {
                    LocatableEventAnnounce.EVENT.invoker().onLocatableAnnounce(this, LocatableEvent.UNREGISTER);
                }

                if (this.canUseNode(-qe)) {
                    this.otherSide = qe;
                    this.thisSide = -qe;
                } else if (this.canUseNode(qe)) {
                    this.thisSide = qe;
                    this.otherSide = -qe;
                }

                LocatableEventAnnounce.EVENT.invoker().onLocatableAnnounce(this, LocatableEvent.REGISTER);
            } else {
                LocatableEventAnnounce.EVENT.invoker().onLocatableAnnounce(this, LocatableEvent.UNREGISTER);

                this.otherSide = 0;
                this.thisSide = 0;
            }
        }

        final ILocatable myOtherSide = this.otherSide == 0 ? null
                : Api.instance().registries().locatable().getLocatableBy(this.otherSide);

        boolean shutdown = false;

        if (myOtherSide instanceof QuantumCluster) {
            final QuantumCluster sideA = this;
            final QuantumCluster sideB = (QuantumCluster) myOtherSide;

            if (sideA.isActive() && sideB.isActive()) {
                if (this.connection != null && this.connection.getConnection() != null) {
                    final IGridNode a = this.connection.getConnection().a();
                    final IGridNode b = this.connection.getConnection().b();
                    final IGridNode sa = sideA.getNode();
                    final IGridNode sb = sideB.getNode();
                    if ((a == sa || b == sa) && (a == sb || b == sb)) {
                        return;
                    }
                }

                try {
                    if (sideA.connection != null) {
                        if (sideA.connection.getConnection() != null) {
                            sideA.connection.getConnection().destroy();
                            sideA.connection = new ConnectionWrapper(null);
                        }
                    }

                    if (sideB.connection != null) {
                        if (sideB.connection.getConnection() != null) {
                            sideB.connection.getConnection().destroy();
                            sideB.connection = new ConnectionWrapper(null);
                        }
                    }

                    sideA.connection = sideB.connection = new ConnectionWrapper(
                            Api.instance().grid().createGridConnection(sideA.getNode(), sideB.getNode()));
                } catch (final FailedConnectionException e) {
                    // :(
                    AELog.debug(e);
                }
            } else {
                shutdown = true;
            }
        } else {
            shutdown = true;
        }

        if (shutdown && this.connection != null) {
            if (this.connection.getConnection() != null) {
                this.connection.getConnection().destroy();
                this.connection.setConnection(null);
                this.connection = new ConnectionWrapper(null);
            }
        }
    }

    private boolean canUseNode(final long qe) {
        final QuantumCluster qc = (QuantumCluster) Api.instance().registries().locatable().getLocatableBy(qe);
        if (qc != null) {
            final World theWorld = qc.center.getWorld();
            if (!qc.isDestroyed) {
<<<<<<< HEAD
                ChunkPos cPos = new ChunkPos(qc.center.getPos());
                if (theWorld.getChunkManager().isChunkLoaded(cPos.x, cPos.z)) {
                    final World cur = theWorld.getServer().getWorld(theWorld.getRegistryKey());
=======
                // In future versions, we might actually want to delay the entire registration
                // until the center
                // tile begins ticking normally.
                if (theWorld.isBlockLoaded(qc.center.getPos())) {
                    final World cur = theWorld.getServer().getWorld(theWorld.func_234923_W_());
>>>>>>> 9e41d543

                    final BlockEntity te = theWorld.getBlockEntity(qc.center.getPos());
                    return te != qc.center || theWorld != cur;
                } else {
                    AELog.warn("Found a registered QNB with serial %s whose chunk seems to be unloaded: %s", qe, qc);
                }
            }
        }
        return true;
    }

    private boolean isActive() {
        if (this.isDestroyed || !this.registered) {
            return false;
        }

        return this.center.isPowered() && this.hasQES();
    }

    private IGridNode getNode() {
        return this.center.getGridNode(AEPartLocation.INTERNAL);
    }

    private boolean hasQES() {
        return this.thisSide != 0;
    }

    @Override
    public BlockPos getBoundsMin() {
        return boundsMin;
    }

    @Override
    public BlockPos getBoundsMax() {
        return boundsMax;
    }

    @Override
    public boolean isDestroyed() {
        return isDestroyed;
    }

    @Override
    public void destroy() {
        if (this.isDestroyed) {
            return;
        }
        this.isDestroyed = true;

        MBCalculator.setModificationInProgress(this);
        try {
            if (this.registered) {
                // FIXME FABRIC -> onWorldUnload event
                // FIXME FABRIC MinecraftForge.EVENT_BUS.unregister(this);
                this.registered = false;
            }

            if (this.thisSide != 0) {
                this.updateStatus(true);
                LocatableEventAnnounce.EVENT.invoker().onLocatableAnnounce(this, LocatableEvent.UNREGISTER);
            }

            this.center.updateStatus(null, (byte) -1, this.isUpdateStatus());

            for (final QuantumBridgeBlockEntity r : this.getRing()) {
                r.updateStatus(null, (byte) -1, this.isUpdateStatus());
            }

            this.center = null;
            this.setRing(new QuantumBridgeBlockEntity[8]);
        } finally {
            MBCalculator.setModificationInProgress(null);
        }
    }

    @Override
    public Iterator<QuantumBridgeBlockEntity> getTiles() {
        return new ChainedIterator<>(this.getRing()[0], this.getRing()[1], this.getRing()[2], this.getRing()[3],
                this.getRing()[4], this.getRing()[5], this.getRing()[6], this.getRing()[7], this.center);
    }

    public boolean isCorner(final QuantumBridgeBlockEntity tileQuantumBridge) {
        return this.getRing()[0] == tileQuantumBridge || this.getRing()[2] == tileQuantumBridge
                || this.getRing()[4] == tileQuantumBridge || this.getRing()[6] == tileQuantumBridge;
    }

    @Override
    public long getLocatableSerial() {
        return this.thisSide;
    }

    public QuantumBridgeBlockEntity getCenter() {
        return this.center;
    }

    void setCenter(final QuantumBridgeBlockEntity c) {
        this.registered = true;
        // FIXME FABRIC -> onWorldUnload event
        // FIXME FABRI MinecraftForge.EVENT_BUS.register(this);
        this.center = c;
    }

    private boolean isUpdateStatus() {
        return this.updateStatus;
    }

    public void setUpdateStatus(final boolean updateStatus) {
        this.updateStatus = updateStatus;
    }

    QuantumBridgeBlockEntity[] getRing() {
        return this.Ring;
    }

    private void setRing(final QuantumBridgeBlockEntity[] ring) {
        this.Ring = ring;
    }

    @Override
    public String toString() {
        if (center == null) {
            return "QuantumCluster{no-center}";
        }

        World world = center.getWorld();
        BlockPos pos = center.getPos();

        return "QuantumCluster{" + world + "," + pos + "}";
    }

}<|MERGE_RESOLUTION|>--- conflicted
+++ resolved
@@ -156,17 +156,11 @@
         if (qc != null) {
             final World theWorld = qc.center.getWorld();
             if (!qc.isDestroyed) {
-<<<<<<< HEAD
-                ChunkPos cPos = new ChunkPos(qc.center.getPos());
-                if (theWorld.getChunkManager().isChunkLoaded(cPos.x, cPos.z)) {
-                    final World cur = theWorld.getServer().getWorld(theWorld.getRegistryKey());
-=======
                 // In future versions, we might actually want to delay the entire registration
                 // until the center
                 // tile begins ticking normally.
                 if (theWorld.isBlockLoaded(qc.center.getPos())) {
-                    final World cur = theWorld.getServer().getWorld(theWorld.func_234923_W_());
->>>>>>> 9e41d543
+                    final World cur = theWorld.getServer().getWorld(theWorld.getRegistryKey());
 
                     final BlockEntity te = theWorld.getBlockEntity(qc.center.getPos());
                     return te != qc.center || theWorld != cur;
