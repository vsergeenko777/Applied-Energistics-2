--- conflicted
+++ resolved
@@ -28,16 +28,8 @@
 
 public class SpatialPylonCalculator extends MBCalculator<SpatialPylonTileEntity, SpatialPylonCluster> {
 
-<<<<<<< HEAD
-    private final SpatialPylonBlockEntity tqb;
-
-    public SpatialPylonCalculator(final IAEMultiBlock t) {
-        super(t);
-        this.tqb = (SpatialPylonBlockEntity) t;
-=======
     public SpatialPylonCalculator(final SpatialPylonTileEntity t) {
         super(t);
->>>>>>> a537bcf0
     }
 
     @Override
@@ -55,15 +47,8 @@
     @Override
     public boolean verifyInternalStructure(final World w, final BlockPos min, final BlockPos max) {
 
-<<<<<<< HEAD
-        for (int x = min.x; x <= max.x; x++) {
-            for (int y = min.y; y <= max.y; y++) {
-                for (int z = min.z; z <= max.z; z++) {
-                    final IAEMultiBlock te = (IAEMultiBlock) w.getBlockEntity(new BlockPos(x, y, z));
-=======
         for (BlockPos p : BlockPos.getAllInBoxMutable(min, max)) {
             final IAEMultiBlock<?> te = (IAEMultiBlock<?>) w.getTileEntity(p);
->>>>>>> a537bcf0
 
             if (te == null || !te.isValid()) {
                 return false;
@@ -74,30 +59,11 @@
     }
 
     @Override
-<<<<<<< HEAD
-    public void disconnect() {
-        this.tqb.disconnect(true);
-    }
-
-    @Override
-    public void updateTiles(final IAECluster cl, final World w, final WorldCoord min, final WorldCoord max) {
-        final SpatialPylonCluster c = (SpatialPylonCluster) cl;
-
-        for (int x = min.x; x <= max.x; x++) {
-            for (int y = min.y; y <= max.y; y++) {
-                for (int z = min.z; z <= max.z; z++) {
-                    final SpatialPylonBlockEntity te = (SpatialPylonBlockEntity) w.getBlockEntity(new BlockPos(x, y, z));
-                    te.updateStatus(c);
-                    c.getLine().add((te));
-                }
-            }
-=======
     public void updateTiles(final SpatialPylonCluster c, final World w, final BlockPos min, final BlockPos max) {
         for (BlockPos p : BlockPos.getAllInBoxMutable(min, max)) {
             final SpatialPylonTileEntity te = (SpatialPylonTileEntity) w.getTileEntity(p);
             te.updateStatus(c);
             c.getLine().add(te);
->>>>>>> a537bcf0
         }
     }
 
