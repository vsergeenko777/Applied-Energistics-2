--- conflicted
+++ resolved
@@ -259,21 +259,10 @@
                 return false;
         }
 
-<<<<<<< HEAD
-        for (int x = minX; x <= maxX; x++) {
-            for (int y = minY; y <= maxY; y++) {
-                for (int z = minZ; z <= maxZ; z++) {
-                    final BlockEntity te = w.getBlockEntity(new BlockPos(x, y, z));
-                    if (this.isValidTile(te)) {
-                        return true;
-                    }
-                }
-=======
         for (BlockPos p : BlockPos.getAllInBoxMutable(minX, minY, minZ, maxX, maxY, maxZ)) {
-            final TileEntity te = w.getTileEntity(p);
+            final BlockEntity te = w.getBlockEntity(p);
             if (this.isValidTile(te)) {
                 return true;
->>>>>>> a537bcf0
             }
         }
 
