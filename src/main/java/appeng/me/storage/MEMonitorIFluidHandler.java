--- conflicted
+++ resolved
@@ -129,7 +129,6 @@
         this.list.resetStatus();
         boolean changed = false;
 
-<<<<<<< HEAD
         Set<FluidKey> storedFluids = handler.getStoredFluids();
         for (FluidKey storedFluid : storedFluids) {
             CachedFluidStack old = this.memory.get(storedFluid);
@@ -137,23 +136,6 @@
             // FIXME FABRIC: This is doing a bunch of work that is likely unnecessary
             FluidAmount newAmount = getCurrentAmount(storedFluid);
             FluidAmount oldAmount = old == null ? FluidAmount.ZERO : old.volume.amount();
-=======
-        int tankCount = this.handler.getTanks();
-        for (int tank = 0; tank < tankCount; ++tank) {
-            final CachedFluidStack old = this.memory.get(tank);
-            high = Math.max(high, tank);
-
-            FluidStack newIS = this.handler.getFluidInTank(tank);
-            // We have to actually check if we could extract _anything_
-            // Just to safeguard against tanks that prevent non-bucket-size extractions
-            if (!newIS.isEmpty() && this.getMode() == StorageFilter.EXTRACTABLE_ONLY
-                    && this.handler.drain(1, IFluidHandler.FluidAction.SIMULATE).isEmpty()
-                    && this.handler.drain(FluidAttributes.BUCKET_VOLUME, IFluidHandler.FluidAction.SIMULATE)
-                            .isEmpty()) {
-                newIS = FluidStack.EMPTY;
-            }
-            final FluidStack oldIS = old == null ? FluidStack.EMPTY : old.fluidStack;
->>>>>>> b098fc32
 
             if (!newAmount.equals(oldAmount)) {
                 final CachedFluidStack cis = new CachedFluidStack(storedFluid.withAmount(newAmount));
@@ -176,17 +158,10 @@
 
                 IAEFluidStack stack = null;
 
-<<<<<<< HEAD
                 if (!newAmount.isZero()) {
-                    stack = (old == null || old.aeStack == null
+                    stack = old == null || old.aeStack == null
                             ? AEFluidStack.fromFluidVolume(storedFluid.withAmount(newAmount), RoundingMode.DOWN)
-                            : old.aeStack.copy());
-=======
-                if (!newIS.isEmpty()) {
-                    stack = old == null || old.aeStack == null
-                            ? Api.instance().storage().getStorageChannel(IFluidStorageChannel.class).createStack(newIS)
                             : old.aeStack.copy();
->>>>>>> b098fc32
                 }
                 if (stack != null) {
                     stack.setStackSize(newSize);
