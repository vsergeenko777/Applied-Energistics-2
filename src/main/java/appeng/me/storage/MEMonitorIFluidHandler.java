/*
 * This file is part of Applied Energistics 2.
 * Copyright (c) 2013 - 2018, AlgorithmX2, All rights reserved.
 *
 * Applied Energistics 2 is free software: you can redistribute it and/or modify
 * it under the terms of the GNU Lesser General Public License as published by
 * the Free Software Foundation, either version 3 of the License, or
 * (at your option) any later version.
 *
 * Applied Energistics 2 is distributed in the hope that it will be useful,
 * but WITHOUT ANY WARRANTY; without even the implied warranty of
 * MERCHANTABILITY or FITNESS FOR A PARTICULAR PURPOSE.  See the
 * GNU Lesser General Public License for more details.
 *
 * You should have received a copy of the GNU Lesser General Public License
 * along with Applied Energistics 2.  If not, see <http://www.gnu.org/licenses/lgpl>.
 */

package appeng.me.storage;

<<<<<<< HEAD
import alexiil.mc.lib.attributes.Simulation;
import alexiil.mc.lib.attributes.fluid.FluidVolumeUtil;
import alexiil.mc.lib.attributes.fluid.GroupedFluidInv;
import alexiil.mc.lib.attributes.fluid.amount.FluidAmount;
import alexiil.mc.lib.attributes.fluid.filter.ExactFluidFilter;
import alexiil.mc.lib.attributes.fluid.volume.FluidKey;
import alexiil.mc.lib.attributes.fluid.volume.FluidVolume;
import appeng.api.AEApi;
=======
import java.util.ArrayList;
import java.util.HashMap;
import java.util.Iterator;
import java.util.List;
import java.util.Map.Entry;
import java.util.NavigableMap;
import java.util.concurrent.ConcurrentSkipListMap;

import net.minecraftforge.fluids.FluidAttributes;
import net.minecraftforge.fluids.FluidStack;
import net.minecraftforge.fluids.capability.IFluidHandler;

>>>>>>> e8b57c6d
import appeng.api.config.AccessRestriction;
import appeng.api.config.Actionable;
import appeng.api.config.StorageFilter;
import appeng.api.networking.security.IActionSource;
import appeng.api.networking.ticking.TickRateModulation;
import appeng.api.storage.IMEMonitor;
import appeng.api.storage.IMEMonitorHandlerReceiver;
import appeng.api.storage.IStorageChannel;
import appeng.api.storage.channels.IFluidStorageChannel;
import appeng.api.storage.data.IAEFluidStack;
import appeng.api.storage.data.IItemList;
<<<<<<< HEAD
import appeng.fluids.util.AEFluidStack;

import java.math.RoundingMode;
import java.util.*;
import java.util.Map.Entry;

public class MEMonitorIFluidHandler implements IMEMonitor<IAEFluidStack>, ITickingMonitor {
    private final GroupedFluidInv handler;
    private final IItemList<IAEFluidStack> list = AEApi.instance().storage()
            .getStorageChannel(IFluidStorageChannel.class).createList();
=======
import appeng.core.Api;

public class MEMonitorIFluidHandler implements IMEMonitor<IAEFluidStack>, ITickingMonitor {
    private final IFluidHandler handler;
    private final IItemList<IAEFluidStack> list = Api.instance().storage().getStorageChannel(IFluidStorageChannel.class)
            .createList();
>>>>>>> e8b57c6d
    private final HashMap<IMEMonitorHandlerReceiver<IAEFluidStack>, Object> listeners = new HashMap<>();
    private final Map<FluidKey, CachedFluidStack> memory;
    private IActionSource mySource;
    private StorageFilter mode = StorageFilter.EXTRACTABLE_ONLY;

    public MEMonitorIFluidHandler(final GroupedFluidInv handler) {
        this.handler = handler;
        this.memory = new HashMap<>();
    }

    @Override
    public void addListener(final IMEMonitorHandlerReceiver<IAEFluidStack> l, final Object verificationToken) {
        this.listeners.put(l, verificationToken);
    }

    @Override
    public void removeListener(final IMEMonitorHandlerReceiver<IAEFluidStack> l) {
        this.listeners.remove(l);
    }

    private Simulation getFluidAction(Actionable actionable){
        return actionable == Actionable.MODULATE ? Simulation.ACTION : Simulation.SIMULATE;
    }

    @Override
    public IAEFluidStack injectItems(final IAEFluidStack input, final Actionable type, final IActionSource src) {
        FluidVolume toFill = input.getFluidStack();
        final FluidVolume excess = this.handler.attemptInsertion(toFill, getFluidAction(type));

        if (excess.equals(toFill)) {
            return input.copy();
        }

        if (type == Actionable.MODULATE) {
            this.onTick();
        }

        if (excess.isEmpty()) {
            return null;
        }

        return AEFluidStack.fromFluidVolume(excess, RoundingMode.DOWN);
    }

    @Override
    public IAEFluidStack extractItems(final IAEFluidStack request, final Actionable type, final IActionSource src) {
        FluidAmount amount = request.getAmount();
        ExactFluidFilter filter = new ExactFluidFilter(request.getFluid());
        final FluidVolume removed = this.handler.attemptExtraction(filter, amount, getFluidAction(type));

        if (removed.isEmpty()) {
            return null;
        }

        if (type == Actionable.MODULATE) {
            this.onTick();
        }

        return AEFluidStack.fromFluidVolume(removed, RoundingMode.DOWN);
    }

    @Override
    public IStorageChannel getChannel() {
        return Api.instance().storage().getStorageChannel(IFluidStorageChannel.class);
    }

    private static final FluidAmount MIN_EXTRACTION_AMOUNT = FluidAmount.of(1, 1000);

    @Override
    public TickRateModulation onTick() {
        final List<IAEFluidStack> changes = new ArrayList<>();

        this.list.resetStatus();
        boolean changed = false;

        Set<FluidKey> storedFluids = handler.getStoredFluids();
        for (FluidKey storedFluid : storedFluids) {
            CachedFluidStack old = this.memory.get(storedFluid);

            // FIXME FABRIC: This is doing a bunch of work that is likely unnecessary
            FluidAmount newAmount = getCurrentAmount(storedFluid);
            FluidAmount oldAmount = old == null ? FluidAmount.ZERO : old.volume.amount();

            if (!newAmount.equals(oldAmount)) {
                final CachedFluidStack cis = new CachedFluidStack(storedFluid.withAmount(newAmount));
                this.memory.put(storedFluid, cis);

                if (old != null && old.aeStack != null) {
                    old.aeStack.setStackSize(-old.aeStack.getStackSize());
                    changes.add(old.aeStack);
                }

                if (cis.aeStack != null) {
                    changes.add(cis.aeStack);
                    this.list.add(cis.aeStack);
                }

                changed = true;
            } else {
                final long newSize = newAmount.isZero() ? 0 : newAmount.asLong(1000, RoundingMode.DOWN);
                final long diff = newSize - (oldAmount.isZero() ? 0 : oldAmount.asLong(1000, RoundingMode.DOWN));

                IAEFluidStack stack = null;

<<<<<<< HEAD
                if (!newAmount.isZero()) {
                    stack = (old == null || old.aeStack == null ? AEFluidStack.fromFluidVolume(storedFluid.withAmount(newAmount), RoundingMode.DOWN) : old.aeStack.copy());
=======
                if (!newIS.isEmpty()) {
                    stack = (old == null || old.aeStack == null
                            ? Api.instance().storage().getStorageChannel(IFluidStorageChannel.class).createStack(newIS)
                            : old.aeStack.copy());
>>>>>>> e8b57c6d
                }
                if (stack != null) {
                    stack.setStackSize(newSize);
                    this.list.add(stack);
                }

                if (diff != 0 && stack != null) {
                    final CachedFluidStack cis = new CachedFluidStack(storedFluid.withAmount(newAmount));
                    this.memory.put(storedFluid, cis);

                    final IAEFluidStack a = stack.copy();
                    a.setStackSize(diff);
                    changes.add(a);
                    changed = true;
                }
            }
        }

        // detect dropped items; should fix non IISided Inventory Changes.
        Set<FluidKey> toRemove = null;
        for (final Entry<FluidKey, CachedFluidStack> entry : memory.entrySet()) {
            if (storedFluids.contains(entry.getKey())) {
                continue; // Still stored
            }

            if (toRemove == null) {
                toRemove = new HashSet<>();
            }
            toRemove.add(entry.getKey());

            if (entry.getValue().aeStack != null) {
                final IAEFluidStack a = entry.getValue().aeStack.copy();
                a.setStackSize(-a.getStackSize());
                changes.add(a);
                changed = true;
            }
        }
        // Now clean up if any removed entries were found
        if (toRemove != null) {
            for (FluidKey fluidKey : toRemove) {
                memory.remove(fluidKey);
            }
        }

        if (!changes.isEmpty()) {
            this.postDifference(changes);
        }

        return changed ? TickRateModulation.URGENT : TickRateModulation.SLOWER;
    }

    private FluidAmount getCurrentAmount(FluidKey storedFluid) {
        FluidAmount newAmount = this.handler.getAmount_F(storedFluid);
        if (!newAmount.isZero() && this.getMode() == StorageFilter.EXTRACTABLE_ONLY) {
            // We have to actually check if we could extract _anything_
            ExactFluidFilter filter = new ExactFluidFilter(storedFluid);
            if (this.handler.attemptExtraction(filter, MIN_EXTRACTION_AMOUNT, Simulation.SIMULATE).isEmpty()) {
                // Just to safeguard against tanks that prevent non-bucket-size extractions
                if (this.handler.attemptExtraction(filter, FluidAmount.BUCKET, Simulation.SIMULATE).isEmpty()) {
                    newAmount = FluidAmount.ZERO;
                }
            }
        }
        return newAmount;
    }

    private static boolean isDifferent(FluidVolume a, FluidVolume b) {
        if (a == b) {
            return false;
        }
        if (a.isEmpty() || b.isEmpty()) {
            return true;
        }
        return !a.getFluidKey().equals(b.getFluidKey());
    }

    private void postDifference(final Iterable<IAEFluidStack> a) {
        if (a != null) {
            final Iterator<Entry<IMEMonitorHandlerReceiver<IAEFluidStack>, Object>> i = this.listeners.entrySet()
                    .iterator();
            while (i.hasNext()) {
                final Entry<IMEMonitorHandlerReceiver<IAEFluidStack>, Object> l = i.next();
                final IMEMonitorHandlerReceiver<IAEFluidStack> key = l.getKey();
                if (key.isValid(l.getValue())) {
                    key.postChange(this, a, this.getActionSource());
                } else {
                    i.remove();
                }
            }
        }
    }

    @Override
    public AccessRestriction getAccess() {
        return AccessRestriction.READ_WRITE;
    }

    @Override
    public boolean isPrioritized(final IAEFluidStack input) {
        return false;
    }

    @Override
    public boolean canAccept(final IAEFluidStack input) {
        return true;
    }

    @Override
    public int getPriority() {
        return 0;
    }

    @Override
    public int getSlot() {
        return 0;
    }

    @Override
    public boolean validForPass(final int i) {
        return true;
    }

    @Override
    public IItemList<IAEFluidStack> getAvailableItems(final IItemList out) {
        for (final CachedFluidStack is : this.memory.values()) {
            out.addStorage(is.aeStack);
        }

        return out;
    }

    @Override
    public IItemList<IAEFluidStack> getStorageList() {
        return this.list;
    }

    private StorageFilter getMode() {
        return this.mode;
    }

    public void setMode(final StorageFilter mode) {
        this.mode = mode;
    }

    private IActionSource getActionSource() {
        return this.mySource;
    }

    @Override
    public void setActionSource(final IActionSource mySource) {
        this.mySource = mySource;
    }

    private static class CachedFluidStack {

        private final FluidVolume volume;
        private final IAEFluidStack aeStack;

        CachedFluidStack(FluidVolume volume) {
            this.aeStack = AEFluidStack.fromFluidVolume(volume, RoundingMode.DOWN);
            if (aeStack != null) {
                // This ensures that the amount is equal if it was rounded down
                this.volume = aeStack.getFluidStack();
            } else {
<<<<<<< HEAD
                this.volume = FluidVolumeUtil.EMPTY;
=======
                this.fluidStack = is.copy();
                this.aeStack = Api.instance().storage().getStorageChannel(IFluidStorageChannel.class).createStack(is);
>>>>>>> e8b57c6d
            }
        }
    }
}<|MERGE_RESOLUTION|>--- conflicted
+++ resolved
@@ -18,7 +18,6 @@
 
 package appeng.me.storage;
 
-<<<<<<< HEAD
 import alexiil.mc.lib.attributes.Simulation;
 import alexiil.mc.lib.attributes.fluid.FluidVolumeUtil;
 import alexiil.mc.lib.attributes.fluid.GroupedFluidInv;
@@ -27,20 +26,6 @@
 import alexiil.mc.lib.attributes.fluid.volume.FluidKey;
 import alexiil.mc.lib.attributes.fluid.volume.FluidVolume;
 import appeng.api.AEApi;
-=======
-import java.util.ArrayList;
-import java.util.HashMap;
-import java.util.Iterator;
-import java.util.List;
-import java.util.Map.Entry;
-import java.util.NavigableMap;
-import java.util.concurrent.ConcurrentSkipListMap;
-
-import net.minecraftforge.fluids.FluidAttributes;
-import net.minecraftforge.fluids.FluidStack;
-import net.minecraftforge.fluids.capability.IFluidHandler;
-
->>>>>>> e8b57c6d
 import appeng.api.config.AccessRestriction;
 import appeng.api.config.Actionable;
 import appeng.api.config.StorageFilter;
@@ -52,25 +37,17 @@
 import appeng.api.storage.channels.IFluidStorageChannel;
 import appeng.api.storage.data.IAEFluidStack;
 import appeng.api.storage.data.IItemList;
-<<<<<<< HEAD
 import appeng.fluids.util.AEFluidStack;
 
 import java.math.RoundingMode;
 import java.util.*;
 import java.util.Map.Entry;
+import appeng.core.Api;
 
 public class MEMonitorIFluidHandler implements IMEMonitor<IAEFluidStack>, ITickingMonitor {
     private final GroupedFluidInv handler;
-    private final IItemList<IAEFluidStack> list = AEApi.instance().storage()
-            .getStorageChannel(IFluidStorageChannel.class).createList();
-=======
-import appeng.core.Api;
-
-public class MEMonitorIFluidHandler implements IMEMonitor<IAEFluidStack>, ITickingMonitor {
-    private final IFluidHandler handler;
     private final IItemList<IAEFluidStack> list = Api.instance().storage().getStorageChannel(IFluidStorageChannel.class)
             .createList();
->>>>>>> e8b57c6d
     private final HashMap<IMEMonitorHandlerReceiver<IAEFluidStack>, Object> listeners = new HashMap<>();
     private final Map<FluidKey, CachedFluidStack> memory;
     private IActionSource mySource;
@@ -175,15 +152,8 @@
 
                 IAEFluidStack stack = null;
 
-<<<<<<< HEAD
                 if (!newAmount.isZero()) {
                     stack = (old == null || old.aeStack == null ? AEFluidStack.fromFluidVolume(storedFluid.withAmount(newAmount), RoundingMode.DOWN) : old.aeStack.copy());
-=======
-                if (!newIS.isEmpty()) {
-                    stack = (old == null || old.aeStack == null
-                            ? Api.instance().storage().getStorageChannel(IFluidStorageChannel.class).createStack(newIS)
-                            : old.aeStack.copy());
->>>>>>> e8b57c6d
                 }
                 if (stack != null) {
                     stack.setStackSize(newSize);
@@ -348,12 +318,7 @@
                 // This ensures that the amount is equal if it was rounded down
                 this.volume = aeStack.getFluidStack();
             } else {
-<<<<<<< HEAD
                 this.volume = FluidVolumeUtil.EMPTY;
-=======
-                this.fluidStack = is.copy();
-                this.aeStack = Api.instance().storage().getStorageChannel(IFluidStorageChannel.class).createStack(is);
->>>>>>> e8b57c6d
             }
         }
     }
