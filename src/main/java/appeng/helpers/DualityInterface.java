/*
 * This file is part of Applied Energistics 2.
 * Copyright (c) 2013 - 2015, AlgorithmX2, All rights reserved.
 *
 * Applied Energistics 2 is free software: you can redistribute it and/or modify
 * it under the terms of the GNU Lesser General Public License as published by
 * the Free Software Foundation, either version 3 of the License, or
 * (at your option) any later version.
 *
 * Applied Energistics 2 is distributed in the hope that it will be useful,
 * but WITHOUT ANY WARRANTY; without even the implied warranty of
 * MERCHANTABILITY or FITNESS FOR A PARTICULAR PURPOSE.  See the
 * GNU Lesser General Public License for more details.
 *
 * You should have received a copy of the GNU Lesser General Public License
 * along with Applied Energistics 2.  If not, see <http://www.gnu.org/licenses/lgpl>.
 */

package appeng.helpers;

import java.util.ArrayList;
import java.util.Collection;
import java.util.EnumSet;
import java.util.HashSet;
import java.util.Iterator;
import java.util.List;
import java.util.Optional;

import javax.annotation.Nullable;

import com.google.common.collect.ImmutableSet;

import net.minecraft.block.Block;
import net.minecraft.block.BlockState;
import net.minecraft.inventory.CraftingInventory;
import net.minecraft.item.Item;
import net.minecraft.item.ItemStack;
import net.minecraft.item.Items;
import net.minecraft.nbt.CompoundNBT;
import net.minecraft.nbt.ListNBT;
import net.minecraft.tileentity.TileEntity;
import net.minecraft.util.Direction;
import net.minecraft.util.math.BlockPos;
import net.minecraft.util.math.BlockRayTraceResult;
import net.minecraft.util.math.vector.Vector3d;
import net.minecraft.util.text.ITextComponent;
import net.minecraft.util.text.StringTextComponent;
import net.minecraft.util.text.TranslationTextComponent;
import net.minecraft.world.World;

import alexiil.mc.lib.attributes.AttributeList;
import alexiil.mc.lib.attributes.Simulation;
import alexiil.mc.lib.attributes.item.FixedItemInv;

import appeng.api.config.Actionable;
import appeng.api.config.Settings;
import appeng.api.config.Upgrades;
import appeng.api.config.YesNo;
import appeng.api.implementations.IUpgradeableHost;
import appeng.api.implementations.tiles.ICraftingMachine;
import appeng.api.networking.GridFlags;
import appeng.api.networking.IGrid;
import appeng.api.networking.IGridNode;
import appeng.api.networking.crafting.ICraftingLink;
import appeng.api.networking.crafting.ICraftingPatternDetails;
import appeng.api.networking.crafting.ICraftingProvider;
import appeng.api.networking.crafting.ICraftingProviderHelper;
import appeng.api.networking.energy.IEnergySource;
import appeng.api.networking.events.MENetworkCraftingPatternChange;
import appeng.api.networking.security.IActionHost;
import appeng.api.networking.security.IActionSource;
import appeng.api.networking.ticking.IGridTickable;
import appeng.api.networking.ticking.TickRateModulation;
import appeng.api.networking.ticking.TickingRequest;
import appeng.api.parts.IPart;
import appeng.api.storage.IMEInventory;
import appeng.api.storage.IMEMonitor;
import appeng.api.storage.IStorageChannel;
import appeng.api.storage.IStorageMonitorable;
import appeng.api.storage.IStorageMonitorableAccessor;
import appeng.api.storage.channels.IFluidStorageChannel;
import appeng.api.storage.channels.IItemStorageChannel;
import appeng.api.storage.data.IAEFluidStack;
import appeng.api.storage.data.IAEItemStack;
import appeng.api.storage.data.IAEStack;
import appeng.api.util.AECableType;
import appeng.api.util.AEPartLocation;
import appeng.api.util.DimensionalCoord;
import appeng.api.util.IConfigManager;
import appeng.core.Api;
import appeng.core.settings.TickRates;
import appeng.me.GridAccessException;
import appeng.me.helpers.AENetworkProxy;
import appeng.me.helpers.MachineSource;
import appeng.me.storage.MEMonitorIInventory;
import appeng.me.storage.MEMonitorPassThrough;
import appeng.me.storage.NullInventory;
import appeng.parts.automation.StackUpgradeInventory;
import appeng.parts.automation.UpgradeInventory;
import appeng.tile.inventory.AppEngInternalAEInventory;
import appeng.tile.inventory.AppEngInternalInventory;
import appeng.util.ConfigManager;
import appeng.util.IConfigManagerHost;
import appeng.util.InventoryAdaptor;
import appeng.util.Platform;
import appeng.util.inv.AdaptorFixedInv;
import appeng.util.inv.IAEAppEngInventory;
import appeng.util.inv.IInventoryDestination;
import appeng.util.inv.InvOperation;
import appeng.util.item.AEItemStack;

public class DualityInterface implements IGridTickable, IStorageMonitorable, IInventoryDestination, IAEAppEngInventory,
        IConfigManagerHost, ICraftingProvider, IUpgradeableHost {

    public static final int NUMBER_OF_STORAGE_SLOTS = 9;
    public static final int NUMBER_OF_CONFIG_SLOTS = 9;
    public static final int NUMBER_OF_PATTERN_SLOTS = 9;

    private static final Collection<Block> BAD_BLOCKS = new HashSet<>(100);
    private final IAEItemStack[] requireWork = { null, null, null, null, null, null, null, null, null };
    private final MultiCraftingTracker craftingTracker;
    private final AENetworkProxy gridProxy;
    private final IInterfaceHost iHost;
    private final IActionSource mySource;
    private final IActionSource interfaceRequestSource;
    private final ConfigManager cm = new ConfigManager(this);
    private final AppEngInternalAEInventory config = new AppEngInternalAEInventory(this, NUMBER_OF_CONFIG_SLOTS);
    private final AppEngInternalInventory storage = new AppEngInternalInventory(this, NUMBER_OF_STORAGE_SLOTS);
    private final AppEngInternalInventory patterns = new AppEngInternalInventory(this, NUMBER_OF_PATTERN_SLOTS);
    private final MEMonitorPassThrough<IAEItemStack> items = new MEMonitorPassThrough<>(
            new NullInventory<IAEItemStack>(), Api.instance().storage().getStorageChannel(IItemStorageChannel.class));
    private final MEMonitorPassThrough<IAEFluidStack> fluids = new MEMonitorPassThrough<>(
            new NullInventory<IAEFluidStack>(), Api.instance().storage().getStorageChannel(IFluidStorageChannel.class));
    private final UpgradeInventory upgrades;
    private boolean hasConfig = false;
    private int priority;
    private List<ICraftingPatternDetails> craftingList = null;
    private List<ItemStack> waitingToSend = null;
    private IMEInventory<IAEItemStack> destination;
    private int isWorking = -1;
    private final Accessor accessor = new Accessor();

    public DualityInterface(final AENetworkProxy networkProxy, final IInterfaceHost ih) {
        this.gridProxy = networkProxy;
        this.gridProxy.setFlags(GridFlags.REQUIRE_CHANNEL);

        this.upgrades = new StackUpgradeInventory(this.gridProxy.getMachineRepresentation(), this, 1);
        this.cm.registerSetting(Settings.BLOCK, YesNo.NO);
        this.cm.registerSetting(Settings.INTERFACE_TERMINAL, YesNo.YES);

        this.iHost = ih;
        this.craftingTracker = new MultiCraftingTracker(this.iHost, 9);

        final MachineSource actionSource = new MachineSource(this.iHost);
        this.mySource = actionSource;
        this.fluids.setChangeSource(actionSource);
        this.items.setChangeSource(actionSource);

        this.interfaceRequestSource = new InterfaceRequestSource(this.iHost);
    }

    @Override
    public void saveChanges() {
        this.iHost.saveChanges();
    }

    @Override
    public void onChangeInventory(final FixedItemInv inv, final int slot, final InvOperation mc,
            final ItemStack removed, final ItemStack added) {
        if (this.isWorking == slot) {
            return;
        }

        if (inv == this.config) {
            this.readConfig();
        } else if (inv == this.patterns && (!removed.isEmpty() || !added.isEmpty())) {
            this.updateCraftingList();
        } else if (inv == this.storage && slot >= 0) {
            final boolean had = this.hasWorkToDo();

            this.updatePlan(slot);

            final boolean now = this.hasWorkToDo();

            if (had != now) {
                try {
                    if (now) {
                        this.gridProxy.getTick().alertDevice(this.gridProxy.getNode());
                    } else {
                        this.gridProxy.getTick().sleepDevice(this.gridProxy.getNode());
                    }
                } catch (final GridAccessException e) {
                    // :P
                }
            }
        }
    }

    @Override
    public boolean isRemote() {
        World world = this.iHost.getTileEntity().getWorld();
        return world == null || world.isRemote();
    }

    public void writeToNBT(final CompoundNBT data) {
        this.config.writeToNBT(data, "config");
        this.patterns.writeToNBT(data, "patterns");
        this.storage.writeToNBT(data, "storage");
        this.upgrades.writeToNBT(data, "upgrades");
        this.cm.writeToNBT(data);
        this.craftingTracker.writeToNBT(data);
        data.putInt("priority", this.priority);

        final ListNBT waitingToSend = new ListNBT();
        if (this.waitingToSend != null) {
            for (final ItemStack is : this.waitingToSend) {
                final CompoundNBT item = new CompoundNBT();
                is.write(item);
                waitingToSend.add(item);
            }
        }
        data.put("waitingToSend", waitingToSend);
    }

    public void readFromNBT(final CompoundNBT data) {
        this.waitingToSend = null;
        final ListNBT waitingList = data.getList("waitingToSend", 10);
        if (waitingList != null) {
            for (int x = 0; x < waitingList.size(); x++) {
                final CompoundNBT c = waitingList.getCompound(x);
                if (c != null) {
                    final ItemStack is = ItemStack.read(c);
                    this.addToSendList(is);
                }
            }
        }

        this.craftingTracker.readFromNBT(data);
        this.upgrades.readFromNBT(data, "upgrades");
        this.config.readFromNBT(data, "config");
        this.patterns.readFromNBT(data, "patterns");
        this.storage.readFromNBT(data, "storage");
        this.priority = data.getInt("priority");
        this.cm.readFromNBT(data);
        this.readConfig();
        this.updateCraftingList();
    }

    private void addToSendList(final ItemStack is) {
        if (is.isEmpty()) {
            return;
        }

        if (this.waitingToSend == null) {
            this.waitingToSend = new ArrayList<>();
        }

        this.waitingToSend.add(is);

        try {
            this.gridProxy.getTick().wakeDevice(this.gridProxy.getNode());
        } catch (final GridAccessException e) {
            // :P
        }
    }

    private void readConfig() {
        this.hasConfig = false;

        for (final ItemStack p : this.config) {
            if (!p.isEmpty()) {
                this.hasConfig = true;
                break;
            }
        }

        final boolean had = this.hasWorkToDo();

        for (int x = 0; x < NUMBER_OF_CONFIG_SLOTS; x++) {
            this.updatePlan(x);
        }

        final boolean has = this.hasWorkToDo();

        if (had != has) {
            try {
                if (has) {
                    this.gridProxy.getTick().alertDevice(this.gridProxy.getNode());
                } else {
                    this.gridProxy.getTick().sleepDevice(this.gridProxy.getNode());
                }
            } catch (final GridAccessException e) {
                // :P
            }
        }

        this.notifyNeighbors();
    }

    private void updateCraftingList() {
        final Boolean[] accountedFor = { false, false, false, false, false, false, false, false, false }; // 9...

<<<<<<< HEAD
        assert (accountedFor.length == this.patterns.getSlotCount());
=======
        assert accountedFor.length == this.patterns.getSlots();
>>>>>>> b098fc32

        if (!this.gridProxy.isReady()) {
            return;
        }

        if (this.craftingList != null) {
            final Iterator<ICraftingPatternDetails> i = this.craftingList.iterator();
            while (i.hasNext()) {
                final ICraftingPatternDetails details = i.next();
                boolean found = false;

                for (int x = 0; x < accountedFor.length; x++) {
                    final ItemStack is = this.patterns.getInvStack(x);
                    if (details.getPattern() == is) {
                        accountedFor[x] = found = true;
                    }
                }

                if (!found) {
                    i.remove();
                }
            }
        }

        for (int x = 0; x < accountedFor.length; x++) {
            if (!accountedFor[x]) {
                this.addToCraftingList(this.patterns.getInvStack(x));
            }
        }

        try {
            this.gridProxy.getGrid().postEvent(new MENetworkCraftingPatternChange(this, this.gridProxy.getNode()));
        } catch (final GridAccessException e) {
            // :P
        }
    }

    private boolean hasWorkToDo() {
        if (this.hasItemsToSend()) {
            return true;
        } else {
            for (final IAEItemStack requiredWork : this.requireWork) {
                if (requiredWork != null) {
                    return true;
                }
            }

            return false;
        }
    }

    private void updatePlan(final int slot) {
        IAEItemStack req = this.config.getAEStackInSlot(slot);
        if (req != null && req.getStackSize() <= 0) {
            this.config.setInvStack(slot, ItemStack.EMPTY, Simulation.ACTION);
            req = null;
        }

        final ItemStack stored = this.storage.getInvStack(slot);

        if (req == null && !stored.isEmpty()) {
            final IAEItemStack work = Api.instance().storage().getStorageChannel(IItemStorageChannel.class)
                    .createStack(stored);
            this.requireWork[slot] = work.setStackSize(-work.getStackSize());
            return;
        } else if (req != null) {
            if (stored.isEmpty()) // need to add stuff!
            {
                this.requireWork[slot] = req.copy();
                return;
            } else if (req.isSameType(stored)) // same type ( qty different? )!
            {
                if (req.getStackSize() != stored.getCount()) {
                    this.requireWork[slot] = req.copy();
                    this.requireWork[slot].setStackSize(req.getStackSize() - stored.getCount());
                    return;
                }
            } else
            // Stored != null; dispose!
            {
                final IAEItemStack work = Api.instance().storage().getStorageChannel(IItemStorageChannel.class)
                        .createStack(stored);
                this.requireWork[slot] = work.setStackSize(-work.getStackSize());
                return;
            }
        }

        // else

        this.requireWork[slot] = null;
    }

    public void notifyNeighbors() {
        if (this.gridProxy.isActive()) {
            try {
                this.gridProxy.getGrid().postEvent(new MENetworkCraftingPatternChange(this, this.gridProxy.getNode()));
                this.gridProxy.getTick().wakeDevice(this.gridProxy.getNode());
            } catch (final GridAccessException e) {
                // :P
            }
        }

        final TileEntity te = this.iHost.getTileEntity();
        if (te != null && te.getWorld() != null) {
            Platform.notifyBlocksOfNeighbors(te.getWorld(), te.getPos());
        }
    }

    private void addToCraftingList(final ItemStack is) {
        final ICraftingPatternDetails details = Api.instance().crafting().decodePattern(is,
                this.iHost.getTileEntity().getWorld());

        if (details != null) {
            if (this.craftingList == null) {
                this.craftingList = new ArrayList<>();
            }

            this.craftingList.add(details);
        }
    }

    private boolean hasItemsToSend() {
        return this.waitingToSend != null && !this.waitingToSend.isEmpty();
    }

    @Override
    public boolean canInsert(final ItemStack stack) {
        final IAEItemStack out = this.destination.injectItems(
                Api.instance().storage().getStorageChannel(IItemStorageChannel.class).createStack(stack),
                Actionable.SIMULATE, null);
        if (out == null) {
            return true;
        }
        return out.getStackSize() != stack.getCount();
        // ItemStack after = adaptor.simulateAdd( stack );
        // if ( after == null )
        // return true;
        // return after.stackSize != stack.stackSize;
    }

    public FixedItemInv getConfig() {
        return this.config;
    }

    public FixedItemInv getPatterns() {
        return this.patterns;
    }

    public void gridChanged() {
        try {
            this.items.setInternal(this.gridProxy.getStorage()
                    .getInventory(Api.instance().storage().getStorageChannel(IItemStorageChannel.class)));
            this.fluids.setInternal(this.gridProxy.getStorage()
                    .getInventory(Api.instance().storage().getStorageChannel(IFluidStorageChannel.class)));
        } catch (final GridAccessException gae) {
            this.items.setInternal(new NullInventory<IAEItemStack>());
            this.fluids.setInternal(new NullInventory<IAEFluidStack>());
        }

        this.notifyNeighbors();
    }

    public AECableType getCableConnectionType(final AEPartLocation dir) {
        return AECableType.SMART;
    }

    public DimensionalCoord getLocation() {
        return new DimensionalCoord(this.iHost.getTileEntity());
    }

    public FixedItemInv getInternalInventory() {
        return this.storage;
    }

    @Override
    public TickingRequest getTickingRequest(final IGridNode node) {
        return new TickingRequest(TickRates.Interface.getMin(), TickRates.Interface.getMax(), !this.hasWorkToDo(),
                true);
    }

    @Override
    public TickRateModulation tickingRequest(final IGridNode node, final int ticksSinceLastCall) {
        if (!this.gridProxy.isActive()) {
            return TickRateModulation.SLEEP;
        }

        if (this.hasItemsToSend()) {
            this.pushItemsOut(this.iHost.getTargets());
        }

        final boolean couldDoWork = this.updateStorage();
        return this.hasWorkToDo() ? couldDoWork ? TickRateModulation.URGENT : TickRateModulation.SLOWER
                : TickRateModulation.SLEEP;
    }

    private void pushItemsOut(final EnumSet<Direction> possibleDirections) {
        if (!this.hasItemsToSend()) {
            return;
        }

        final TileEntity tile = this.iHost.getTileEntity();
        final World w = tile.getWorld();

        final Iterator<ItemStack> i = this.waitingToSend.iterator();
        while (i.hasNext()) {
            ItemStack whatToSend = i.next();

            for (final Direction s : possibleDirections) {
                final TileEntity te = w.getTileEntity(tile.getPos().offset(s));
                if (te == null) {
                    continue;
                }

                final InventoryAdaptor ad = InventoryAdaptor.getAdaptor(te, s.getOpposite());
                if (ad != null) {
                    final ItemStack result = ad.addItems(whatToSend);

                    if (result.isEmpty()) {
                        whatToSend = ItemStack.EMPTY;
                    } else {
                        whatToSend.setCount(whatToSend.getCount() - (whatToSend.getCount() - result.getCount()));
                    }

                    if (whatToSend.isEmpty()) {
                        break;
                    }
                }
            }

            if (whatToSend.isEmpty()) {
                i.remove();
            }
        }

        if (this.waitingToSend.isEmpty()) {
            this.waitingToSend = null;
        }
    }

    private boolean updateStorage() {
        boolean didSomething = false;

        for (int x = 0; x < NUMBER_OF_STORAGE_SLOTS; x++) {
            if (this.requireWork[x] != null) {
                didSomething = this.usePlan(x, this.requireWork[x]) || didSomething;
            }
        }

        return didSomething;
    }

    private boolean usePlan(final int x, final IAEItemStack itemStack) {
        final InventoryAdaptor adaptor = this.getAdaptor(x);
        this.isWorking = x;

        boolean changed = false;
        try {
            this.destination = this.gridProxy.getStorage()
                    .getInventory(Api.instance().storage().getStorageChannel(IItemStorageChannel.class));
            final IEnergySource src = this.gridProxy.getEnergy();

            if (this.craftingTracker.isBusy(x)) {
                changed = this.handleCrafting(x, adaptor, itemStack) || changed;
            } else if (itemStack.getStackSize() > 0) {
                // make sure strange things didn't happen...
                if (!adaptor.simulateAdd(itemStack.createItemStack()).isEmpty()) {
                    changed = true;
                    throw new GridAccessException();
                }

                final IAEItemStack acquired = Platform.poweredExtraction(src, this.destination, itemStack,
                        this.interfaceRequestSource);
                if (acquired != null) {
                    changed = true;
                    final ItemStack issue = adaptor.addItems(acquired.createItemStack());
                    if (!issue.isEmpty()) {
                        throw new IllegalStateException("bad attempt at managing inventory. ( addItems )");
                    }
                } else {
                    changed = this.handleCrafting(x, adaptor, itemStack) || changed;
                }
            } else if (itemStack.getStackSize() < 0) {
                IAEItemStack toStore = itemStack.copy();
                toStore.setStackSize(-toStore.getStackSize());

                long diff = toStore.getStackSize();

                // make sure strange things didn't happen...
                // TODO: check if OK
                final ItemStack canExtract = adaptor.simulateRemove((int) diff, toStore.getDefinition(), null);
                if (canExtract.isEmpty() || canExtract.getCount() != diff) {
                    changed = true;
                    throw new GridAccessException();
                }

                toStore = Platform.poweredInsert(src, this.destination, toStore, this.interfaceRequestSource);

                if (toStore != null) {
                    diff -= toStore.getStackSize();
                }

                if (diff != 0) {
                    // extract items!
                    changed = true;
                    final ItemStack removed = adaptor.removeItems((int) diff, ItemStack.EMPTY, null);
                    if (removed.isEmpty() || removed.getCount() != diff) {
                        throw new IllegalStateException("bad attempt at managing inventory. ( removeItems )");
                    }
                }
            }
            // else wtf?
        } catch (final GridAccessException e) {
            // :P
        }

        if (changed) {
            this.updatePlan(x);
        }

        this.isWorking = -1;
        return changed;
    }

    private InventoryAdaptor getAdaptor(final int slot) {
        return new AdaptorFixedInv(this.storage.getSubInv(slot, slot + 1));
    }

    private boolean handleCrafting(final int x, final InventoryAdaptor d, final IAEItemStack itemStack) {
        try {
            if (this.getInstalledUpgrades(Upgrades.CRAFTING) > 0 && itemStack != null) {
                return this.craftingTracker.handleCrafting(x, itemStack.getStackSize(), itemStack, d,
                        this.iHost.getTileEntity().getWorld(), this.gridProxy.getGrid(), this.gridProxy.getCrafting(),
                        this.mySource);
            }
        } catch (final GridAccessException e) {
            // :P
        }

        return false;
    }

    @Override
    public int getInstalledUpgrades(final Upgrades u) {
        if (this.upgrades == null) {
            return 0;
        }
        return this.upgrades.getInstalledUpgrades(u);
    }

    @Override
    public TileEntity getTile() {
        return (TileEntity) (this.iHost instanceof TileEntity ? this.iHost : null);
    }

    @Override
    public <T extends IAEStack<T>> IMEMonitor<T> getInventory(IStorageChannel<T> channel) {
        if (channel == Api.instance().storage().getStorageChannel(IItemStorageChannel.class)) {
            if (this.hasConfig()) {
                return (IMEMonitor<T>) new InterfaceInventory(this);
            }

            return (IMEMonitor<T>) this.items;
        } else if (channel == Api.instance().storage().getStorageChannel(IFluidStorageChannel.class)) {
            if (this.hasConfig()) {
                return null;
            }

            return (IMEMonitor<T>) this.fluids;
        }

        return null;
    }

    private boolean hasConfig() {
        return this.hasConfig;
    }

    @Override
    public FixedItemInv getInventoryByName(final String name) {
        if (name.equals("storage")) {
            return this.storage;
        }

        if (name.equals("patterns")) {
            return this.patterns;
        }

        if (name.equals("config")) {
            return this.config;
        }

        if (name.equals("upgrades")) {
            return this.upgrades;
        }

        return null;
    }

    public FixedItemInv getStorage() {
        return this.storage;
    }

    @Override
    public appeng.api.util.IConfigManager getConfigManager() {
        return this.cm;
    }

    @Override
    public void updateSetting(final IConfigManager manager, final Settings settingName, final Enum<?> newValue) {
        if (this.getInstalledUpgrades(Upgrades.CRAFTING) == 0) {
            this.cancelCrafting();
        }
        this.iHost.saveChanges();
    }

    private void cancelCrafting() {
        this.craftingTracker.cancel();
    }

    public IStorageMonitorable getMonitorable(final IActionSource src, final IStorageMonitorable myInterface) {
        if (Platform.canAccess(this.gridProxy, src)) {
            return myInterface;
        }

        final DualityInterface di = this;

        return new IStorageMonitorable() {

            @Override
            public <T extends IAEStack<T>> IMEMonitor<T> getInventory(IStorageChannel<T> channel) {
                if (channel == Api.instance().storage().getStorageChannel(IItemStorageChannel.class)) {
                    return (IMEMonitor<T>) new InterfaceInventory(di);
                }
                return null;
            }
        };
    }

    @Override
    public boolean pushPattern(final ICraftingPatternDetails patternDetails, final CraftingInventory table) {
        if (this.hasItemsToSend() || !this.gridProxy.isActive() || !this.craftingList.contains(patternDetails)) {
            return false;
        }

        final TileEntity tile = this.iHost.getTileEntity();
        final World w = tile.getWorld();

        final EnumSet<Direction> possibleDirections = this.iHost.getTargets();
        for (final Direction s : possibleDirections) {
            final TileEntity te = w.getTileEntity(tile.getPos().offset(s));
            if (te instanceof IInterfaceHost) {
                try {
                    if (((IInterfaceHost) te).getInterfaceDuality().sameGrid(this.gridProxy.getGrid())) {
                        continue;
                    }
                } catch (final GridAccessException e) {
                    continue;
                }
            }

            if (te instanceof ICraftingMachine) {
                final ICraftingMachine cm = (ICraftingMachine) te;
                if (cm.acceptsPlans()) {
                    if (cm.pushPattern(patternDetails, table, s.getOpposite())) {
                        return true;
                    }
                    continue;
                }
            }

            final InventoryAdaptor ad = InventoryAdaptor.getAdaptor(te, s.getOpposite());
            if (ad != null) {
                if (this.isBlocking() && !ad.simulateRemove(1, ItemStack.EMPTY, null).isEmpty()) {
                    continue;
                }

                if (this.acceptsItems(ad, table)) {
                    for (int x = 0; x < table.getSizeInventory(); x++) {
                        final ItemStack is = table.getStackInSlot(x);
                        if (!is.isEmpty()) {
                            final ItemStack added = ad.addItems(is);
                            this.addToSendList(added);
                        }
                    }
                    this.pushItemsOut(possibleDirections);
                    return true;
                }
            }
        }

        return false;
    }

    @Override
    public boolean isBusy() {
        if (this.hasItemsToSend()) {
            return true;
        }

        boolean busy = false;

        if (this.isBlocking()) {
            final EnumSet<Direction> possibleDirections = this.iHost.getTargets();
            final TileEntity tile = this.iHost.getTileEntity();
            final World w = tile.getWorld();

            boolean allAreBusy = true;

            for (final Direction s : possibleDirections) {
                final TileEntity te = w.getTileEntity(tile.getPos().offset(s));

                final InventoryAdaptor ad = InventoryAdaptor.getAdaptor(te, s.getOpposite());
                if (ad != null && ad.simulateRemove(1, ItemStack.EMPTY, null).isEmpty()) {
                    allAreBusy = false;
                    break;
                }
            }

            busy = allAreBusy;
        }

        return busy;
    }

    private boolean sameGrid(final IGrid grid) throws GridAccessException {
        return grid == this.gridProxy.getGrid();
    }

    private boolean isBlocking() {
        return this.cm.getSetting(Settings.BLOCK) == YesNo.YES;
    }

    private boolean acceptsItems(final InventoryAdaptor ad, final CraftingInventory table) {
        for (int x = 0; x < table.getSizeInventory(); x++) {
            final ItemStack is = table.getStackInSlot(x);
            if (is.isEmpty()) {
                continue;
            }

            if (!ad.simulateAdd(is.copy()).isEmpty()) {
                return false;
            }
        }

        return true;
    }

    @Override
    public void provideCrafting(final ICraftingProviderHelper craftingTracker) {
        if (this.gridProxy.isActive() && this.craftingList != null) {
            for (final ICraftingPatternDetails details : this.craftingList) {
                details.setPriority(this.priority);
                craftingTracker.addCraftingOption(this, details);
            }
        }
    }

    public void addDrops(final List<ItemStack> drops) {
        if (this.waitingToSend != null) {
            for (final ItemStack is : this.waitingToSend) {
                if (!is.isEmpty()) {
                    drops.add(is);
                }
            }
        }

        for (final ItemStack is : this.upgrades) {
            if (!is.isEmpty()) {
                drops.add(is);
            }
        }

        for (final ItemStack is : this.storage) {
            if (!is.isEmpty()) {
                drops.add(is);
            }
        }

        for (final ItemStack is : this.patterns) {
            if (!is.isEmpty()) {
                drops.add(is);
            }
        }
    }

    public IUpgradeableHost getHost() {
        if (this.getPart() instanceof IUpgradeableHost) {
            return (IUpgradeableHost) this.getPart();
        }
        if (this.getTile() instanceof IUpgradeableHost) {
            return (IUpgradeableHost) this.getTile();
        }
        return null;
    }

    private IPart getPart() {
        return (IPart) (this.iHost instanceof IPart ? this.iHost : null);
    }

    public ImmutableSet<ICraftingLink> getRequestedJobs() {
        return this.craftingTracker.getRequestedJobs();
    }

    public IAEItemStack injectCraftedItems(final ICraftingLink link, final IAEItemStack acquired,
            final Actionable mode) {
        final int slot = this.craftingTracker.getSlot(link);

        if (acquired != null && slot >= 0 && slot <= this.requireWork.length) {
            final InventoryAdaptor adaptor = this.getAdaptor(slot);

            if (mode == Actionable.SIMULATE) {
                return AEItemStack.fromItemStack(adaptor.simulateAdd(acquired.createItemStack()));
            } else {
                final IAEItemStack is = AEItemStack.fromItemStack(adaptor.addItems(acquired.createItemStack()));
                this.updatePlan(slot);
                return is;
            }
        }

        return acquired;
    }

    public void jobStateChange(final ICraftingLink link) {
        this.craftingTracker.jobStateChange(link);
    }

    public ITextComponent getTermName() {
        final TileEntity hostTile = this.iHost.getTileEntity();
        final World hostWorld = hostTile.getWorld();

        if (((ICustomNameObject) this.iHost).hasCustomInventoryName()) {
            return ((ICustomNameObject) this.iHost).getCustomInventoryName();
        }

        final EnumSet<Direction> possibleDirections = this.iHost.getTargets();
        for (final Direction direction : possibleDirections) {
            final BlockPos targ = hostTile.getPos().offset(direction);
            final TileEntity directedTile = hostWorld.getTileEntity(targ);

            if (directedTile == null) {
                continue;
            }

            if (directedTile instanceof IInterfaceHost) {
                try {
                    if (((IInterfaceHost) directedTile).getInterfaceDuality().sameGrid(this.gridProxy.getGrid())) {
                        continue;
                    }
                } catch (final GridAccessException e) {
                    continue;
                }
            }

            final InventoryAdaptor adaptor = InventoryAdaptor.getAdaptor(directedTile, direction.getOpposite());
            if (directedTile instanceof ICraftingMachine || adaptor != null) {
                if (adaptor != null && !adaptor.hasSlots()) {
                    continue;
                }

                final BlockState directedBlockState = hostWorld.getBlockState(targ);
                final Block directedBlock = directedBlockState.getBlock();
                ItemStack what = new ItemStack(directedBlock, 1);
                try {
                    Vector3d from = new Vector3d(hostTile.getPos().getX() + 0.5, hostTile.getPos().getY() + 0.5,
                            hostTile.getPos().getZ() + 0.5);
                    from = from.add(direction.getXOffset() * 0.501, direction.getYOffset() * 0.501,
                            direction.getZOffset() * 0.501);
                    final Vector3d to = from.add(direction.getXOffset(), direction.getYOffset(),
                            direction.getZOffset());
                    final BlockRayTraceResult hit = null;// hostWorld.rayTraceBlocks( from, to ); //FIXME:
<<<<<<< HEAD
                                                         // https://github.com/MinecraftForge/MinecraftForge/pull/6708
                    if (hit != null && !BAD_BLOCKS.contains(directedBlock)) {
                        if (hit.getPos().equals(directedTile.getPos())) {
                            // FIXME FABRIC: Either add "getName" to the interface adaptor, or special-case
                            // cable buses here
                            // FIXME FABRIC final ItemStack g =
                            // directedBlock.getPickBlock(directedBlockState, hit, hostWorld,
                            // FIXME FABRIC directedTile.getPos(), null);
                            // FIXME FABRIC if (!g.isEmpty()) {
                            // FIXME FABRIC what = g;
                            // FIXME FABRIC }
=======
                    // https://github.com/MinecraftForge/MinecraftForge/pull/6708
                    if (hit != null && !BAD_BLOCKS.contains(directedBlock)
                            && hit.getPos().equals(directedTile.getPos())) {
                        final ItemStack g = directedBlock.getPickBlock(directedBlockState, hit, hostWorld,
                                directedTile.getPos(), null);
                        if (!g.isEmpty()) {
                            what = g;
>>>>>>> b098fc32
                        }
                    }
                } catch (final Throwable t) {
                    BAD_BLOCKS.add(directedBlock); // nope!
                }

                if (what.getItem() != Items.AIR) {
                    return new TranslationTextComponent(what.getTranslationKey());
                }

                final Item item = Item.getItemFromBlock(directedBlock);
                if (item == Items.AIR) {
                    return new TranslationTextComponent(directedBlock.getTranslationKey());
                }
            }
        }

        return new StringTextComponent("Nothing");
    }

    public long getSortValue() {
        final TileEntity te = this.iHost.getTileEntity();
        return te.getPos().getZ() << 24 ^ te.getPos().getX() << 8 ^ te.getPos().getY();
    }

    public void initialize() {
        this.updateCraftingList();
    }

    public int getPriority() {
        return this.priority;
    }

    public void setPriority(final int newValue) {
        this.priority = newValue;
        this.iHost.saveChanges();

        try {
            this.gridProxy.getGrid().postEvent(new MENetworkCraftingPatternChange(this, this.gridProxy.getNode()));
        } catch (final GridAccessException e) {
            // :P
        }
    }

    public void addAllAttributes(AttributeList<?> to) {
        to.offer(this.storage);
        to.offer(this.accessor);
    }

    private class InterfaceRequestSource extends MachineSource {
        private final InterfaceRequestContext context;

        public InterfaceRequestSource(IActionHost v) {
            super(v);
            this.context = new InterfaceRequestContext();
        }

        @Override
        public <T> Optional<T> context(Class<T> key) {
            if (key == InterfaceRequestContext.class) {
                return (Optional<T>) Optional.of(this.context);
            }

            return super.context(key);
        }

    }

    private class InterfaceRequestContext implements Comparable<Integer> {

        @Override
        public int compareTo(Integer o) {
            return Integer.compare(DualityInterface.this.priority, o);
        }
    }

    private class InterfaceInventory extends MEMonitorIInventory {

        public InterfaceInventory(final DualityInterface tileInterface) {
            super(new AdaptorFixedInv(tileInterface.storage));
            this.setActionSource(new MachineSource(DualityInterface.this.iHost));
        }

        @Override
        public IAEItemStack injectItems(final IAEItemStack input, final Actionable type, final IActionSource src) {
            final Optional<InterfaceRequestContext> context = src.context(InterfaceRequestContext.class);
            final boolean isInterface = context.isPresent();

            if (isInterface) {
                return input;
            }

            return super.injectItems(input, type, src);
        }

        @Override
        public IAEItemStack extractItems(final IAEItemStack request, final Actionable type, final IActionSource src) {
            final Optional<InterfaceRequestContext> context = src.context(InterfaceRequestContext.class);
            final boolean hasLowerOrEqualPriority = context.map(c -> c.compareTo(DualityInterface.this.priority) <= 0)
                    .orElse(false);

            if (hasLowerOrEqualPriority) {
                return null;
            }

            return super.extractItems(request, type, src);
        }
    }

    private class Accessor implements IStorageMonitorableAccessor {

        @Nullable
        @Override
        public IStorageMonitorable getInventory(IActionSource src) {
            return DualityInterface.this.getMonitorable(src, DualityInterface.this);
        }

    }

}<|MERGE_RESOLUTION|>--- conflicted
+++ resolved
@@ -300,11 +300,7 @@
     private void updateCraftingList() {
         final Boolean[] accountedFor = { false, false, false, false, false, false, false, false, false }; // 9...
 
-<<<<<<< HEAD
-        assert (accountedFor.length == this.patterns.getSlotCount());
-=======
-        assert accountedFor.length == this.patterns.getSlots();
->>>>>>> b098fc32
+        assert accountedFor.length == this.patterns.getSlotCount();
 
         if (!this.gridProxy.isReady()) {
             return;
@@ -975,19 +971,8 @@
                     final Vector3d to = from.add(direction.getXOffset(), direction.getYOffset(),
                             direction.getZOffset());
                     final BlockRayTraceResult hit = null;// hostWorld.rayTraceBlocks( from, to ); //FIXME:
-<<<<<<< HEAD
-                                                         // https://github.com/MinecraftForge/MinecraftForge/pull/6708
-                    if (hit != null && !BAD_BLOCKS.contains(directedBlock)) {
-                        if (hit.getPos().equals(directedTile.getPos())) {
-                            // FIXME FABRIC: Either add "getName" to the interface adaptor, or special-case
-                            // cable buses here
-                            // FIXME FABRIC final ItemStack g =
-                            // directedBlock.getPickBlock(directedBlockState, hit, hostWorld,
-                            // FIXME FABRIC directedTile.getPos(), null);
-                            // FIXME FABRIC if (!g.isEmpty()) {
-                            // FIXME FABRIC what = g;
-                            // FIXME FABRIC }
-=======
+                    // FIXME FABRIC: Either add "getName" to the interface adaptor, or special-case
+                    // cable buses here
                     // https://github.com/MinecraftForge/MinecraftForge/pull/6708
                     if (hit != null && !BAD_BLOCKS.contains(directedBlock)
                             && hit.getPos().equals(directedTile.getPos())) {
@@ -995,7 +980,6 @@
                                 directedTile.getPos(), null);
                         if (!g.isEmpty()) {
                             what = g;
->>>>>>> b098fc32
                         }
                     }
                 } catch (final Throwable t) {
