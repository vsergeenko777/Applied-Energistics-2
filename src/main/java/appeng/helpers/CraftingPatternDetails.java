--- conflicted
+++ resolved
@@ -60,19 +60,11 @@
     private final CraftingInventory crafting = new CraftingInventory(new ContainerNull(), 3, 3);
     private final CraftingInventory testFrame = new CraftingInventory(new ContainerNull(), 3, 3);
     private final ItemStack correctOutput;
-<<<<<<< HEAD
     private final CraftingRecipe standardRecipe;
-    private final IAEItemStack[] condensedInputs;
-    private final IAEItemStack[] condensedOutputs;
-    private final IAEItemStack[] inputs;
-    private final IAEItemStack[] outputs;
-=======
-    private final ICraftingRecipe standardRecipe;
     private final List<IAEItemStack> inputs;
     private final List<IAEItemStack> outputs;
     private final IAEItemStack[] sparseInputs;
     private final IAEItemStack[] sparseOutputs;
->>>>>>> 56ecda51
     private final boolean isCraftable;
     private final boolean canSubstitute;
     private final Set<TestLookup> failCache = new HashSet<>();
@@ -315,11 +307,11 @@
     /**
      * Merges all equal entries into a single one while adding their total stack
      * sizes.
-     * 
+     *
      * @throws IllegalStateException if the result would be empty.
-     * 
+     *
      * @param collection the collection to condense
-     * 
+     *
      * @return a non empty list of condensed stacks.
      */
     private List<IAEItemStack> condenseStacks(Collection<IAEItemStack> collection) {
