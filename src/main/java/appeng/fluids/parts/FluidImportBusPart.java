/*
 * This file is part of Applied Energistics 2.
 * Copyright (c) 2013 - 2018, AlgorithmX2, All rights reserved.
 *
 * Applied Energistics 2 is free software: you can redistribute it and/or modify
 * it under the terms of the GNU Lesser General Public License as published by
 * the Free Software Foundation, either version 3 of the License, or
 * (at your option) any later version.
 *
 * Applied Energistics 2 is distributed in the hope that it will be useful,
 * but WITHOUT ANY WARRANTY; without even the implied warranty of
 * MERCHANTABILITY or FITNESS FOR A PARTICULAR PURPOSE.  See the
 * GNU Lesser General Public License for more details.
 *
 * You should have received a copy of the GNU Lesser General Public License
 * along with Applied Energistics 2.  If not, see <http://www.gnu.org/licenses/lgpl>.
 */

package appeng.fluids.parts;

import java.math.RoundingMode;
import java.util.HashSet;
import java.util.Set;

import javax.annotation.Nonnull;

import net.minecraft.inventory.container.ContainerType;
import net.minecraft.item.ItemStack;
import net.minecraft.util.ResourceLocation;

import alexiil.mc.lib.attributes.Simulation;
import alexiil.mc.lib.attributes.fluid.FluidAttributes;
import alexiil.mc.lib.attributes.fluid.FluidExtractable;
import alexiil.mc.lib.attributes.fluid.amount.FluidAmount;
import alexiil.mc.lib.attributes.fluid.filter.ConstantFluidFilter;
import alexiil.mc.lib.attributes.fluid.filter.FluidFilter;
import alexiil.mc.lib.attributes.fluid.volume.FluidKey;
import alexiil.mc.lib.attributes.fluid.volume.FluidVolume;

import appeng.api.config.Actionable;
import appeng.api.config.FuzzyMode;
import appeng.api.config.RedstoneMode;
import appeng.api.config.SchedulingMode;
import appeng.api.config.Settings;
import appeng.api.config.YesNo;
import appeng.api.networking.IGridNode;
import appeng.api.networking.security.IActionSource;
import appeng.api.networking.ticking.TickRateModulation;
import appeng.api.networking.ticking.TickingRequest;
import appeng.api.parts.IPartModel;
import appeng.api.storage.IMEMonitor;
import appeng.api.storage.data.IAEFluidStack;
import appeng.attributes.MEAttributes;
import appeng.core.AppEng;
import appeng.core.settings.TickRates;
import appeng.fluids.container.FluidIOBusContainer;
import appeng.fluids.util.AEFluidStack;
import appeng.items.parts.PartModels;
import appeng.me.GridAccessException;
import appeng.me.helpers.MachineSource;
import appeng.parts.PartModel;

/**
 * @author BrockWS
 * @version rv6 - 30/04/2018
 * @since rv6 30/04/2018
 */
public class FluidImportBusPart extends SharedFluidBusPart {
    public static final ResourceLocation MODEL_BASE = new ResourceLocation(AppEng.MOD_ID, "part/fluid_import_bus_base");
    @PartModels
    public static final IPartModel MODELS_OFF = new PartModel(MODEL_BASE,
            new ResourceLocation(AppEng.MOD_ID, "part/fluid_import_bus_off"));
    @PartModels
    public static final IPartModel MODELS_ON = new PartModel(MODEL_BASE,
            new ResourceLocation(AppEng.MOD_ID, "part/fluid_import_bus_on"));
    @PartModels
    public static final IPartModel MODELS_HAS_CHANNEL = new PartModel(MODEL_BASE,
            new ResourceLocation(AppEng.MOD_ID, "part/fluid_import_bus_has_channel"));

    private final IActionSource source;

    public FluidImportBusPart(ItemStack is) {
        super(is);
        this.getConfigManager().registerSetting(Settings.REDSTONE_CONTROLLED, RedstoneMode.IGNORE);
        this.getConfigManager().registerSetting(Settings.FUZZY_MODE, FuzzyMode.IGNORE_ALL);
        this.getConfigManager().registerSetting(Settings.CRAFT_ONLY, YesNo.NO);
        this.getConfigManager().registerSetting(Settings.SCHEDULING_MODE, SchedulingMode.DEFAULT);
        this.source = new MachineSource(this);
    }

    @Override
    protected ContainerType<?> getContainerType() {
        return FluidIOBusContainer.IMPORT_TYPE;
    }

    @Override
    public TickingRequest getTickingRequest(IGridNode node) {
        return new TickingRequest(TickRates.FluidImportBus.getMin(), TickRates.FluidImportBus.getMax(),
                this.isSleeping(), false);
    }

    @Override
    public TickRateModulation tickingRequest(IGridNode node, int ticksSinceLastCall) {
        return this.canDoBusWork() ? this.doBusWork() : TickRateModulation.IDLE;
    }

    @Override
    protected TickRateModulation doBusWork() {
        if (!this.canDoBusWork()) {
            return TickRateModulation.IDLE;
        }

<<<<<<< HEAD
        FluidExtractable extractable = MEAttributes.getAttributeInFrontOfPart(FluidAttributes.EXTRACTABLE, this);
        if (extractable != null) {
            try {
                IMEMonitor<IAEFluidStack> inv = this.getProxy().getStorage().getInventory(this.getChannel());
=======
        final TileEntity te = this.getConnectedTE();
        if (te != null) {
            LazyOptional<IFluidHandler> fhOpt = te.getCapability(CapabilityFluidHandler.FLUID_HANDLER_CAPABILITY,
                    this.getSide().getFacing().getOpposite());

            if (fhOpt.isPresent()) {
                try {
                    final IFluidHandler fh = fhOpt.orElseThrow(IllegalStateException::new);
                    final IMEMonitor<IAEFluidStack> inv = this.getProxy().getStorage().getInventory(this.getChannel());
>>>>>>> b098fc32

                // Ask the target for fluid matching our filter
                FluidFilter filter = getFilter();
                FluidVolume extractableVolume = extractable.attemptExtraction(filter,
                        FluidAmount.of(this.calculateAmountToSend(), 1000), Simulation.SIMULATE);

                // Also double check that it's valid w.r.t. our filter
                if (extractableVolume.isEmpty() || !filter.matches(extractableVolume.fluidKey)) {
                    return TickRateModulation.SLOWER;
                }

                // Round down when inserting fluids into the system to avoid duplication
                final AEFluidStack aeFluidStack = AEFluidStack.fromFluidVolume(extractableVolume, RoundingMode.DOWN);

                if (aeFluidStack != null) {
                    final IAEFluidStack notInserted = inv.injectItems(aeFluidStack, Actionable.MODULATE, this.source);

                    if (notInserted != null && notInserted.getStackSize() > 0) {
                        aeFluidStack.decStackSize(notInserted.getStackSize());
                    }

                    if (aeFluidStack.getStackSize() == 0) {
                        return TickRateModulation.SLOWER;
                    }

                    // Now we need to actually drain the fluid, and use the actual amount we just
                    // inserted
                    extractable.extract(filter, aeFluidStack.getAmount()); // FIXME: If there's a mismatch here, log?

                    return TickRateModulation.FASTER;
                }

                return TickRateModulation.IDLE;
            } catch (GridAccessException e) {
                // skip
            }
        }

        return TickRateModulation.SLEEP;
    }

    @Override
    protected boolean canDoBusWork() {
        return this.getProxy().isActive();
    }

    // Returns a filter for fluid extraction based on the configured filter for this
    // bus
    private FluidFilter getFilter() {
        Set<FluidKey> allowedFluids = null;

        for (int i = 0; i < this.getConfig().getSlots(); i++) {
            final IAEFluidStack stack = this.getConfig().getFluidInSlot(i);
            if (stack != null) {
                if (allowedFluids == null) {
                    allowedFluids = new HashSet<>();
                }
                allowedFluids.add(stack.getFluid());
            }
        }
        return allowedFluids == null ? ConstantFluidFilter.ANYTHING : allowedFluids::contains;
    }

    @Override
    public RedstoneMode getRSMode() {
        return (RedstoneMode) this.getConfigManager().getSetting(Settings.REDSTONE_CONTROLLED);
    }

    @Nonnull
    @Override
    public IPartModel getStaticModels() {
        if (this.isActive() && this.isPowered()) {
            return MODELS_HAS_CHANNEL;
        } else if (this.isPowered()) {
            return MODELS_ON;
        } else {
            return MODELS_OFF;
        }
    }
}<|MERGE_RESOLUTION|>--- conflicted
+++ resolved
@@ -110,22 +110,10 @@
             return TickRateModulation.IDLE;
         }
 
-<<<<<<< HEAD
         FluidExtractable extractable = MEAttributes.getAttributeInFrontOfPart(FluidAttributes.EXTRACTABLE, this);
         if (extractable != null) {
             try {
                 IMEMonitor<IAEFluidStack> inv = this.getProxy().getStorage().getInventory(this.getChannel());
-=======
-        final TileEntity te = this.getConnectedTE();
-        if (te != null) {
-            LazyOptional<IFluidHandler> fhOpt = te.getCapability(CapabilityFluidHandler.FLUID_HANDLER_CAPABILITY,
-                    this.getSide().getFacing().getOpposite());
-
-            if (fhOpt.isPresent()) {
-                try {
-                    final IFluidHandler fh = fhOpt.orElseThrow(IllegalStateException::new);
-                    final IMEMonitor<IAEFluidStack> inv = this.getProxy().getStorage().getInventory(this.getChannel());
->>>>>>> b098fc32
 
                 // Ask the target for fluid matching our filter
                 FluidFilter filter = getFilter();
