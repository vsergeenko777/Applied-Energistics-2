--- conflicted
+++ resolved
@@ -4,13 +4,8 @@
 import net.fabricmc.api.Environment;
 import net.minecraft.entity.player.PlayerEntity;
 import net.minecraft.entity.player.PlayerInventory;
-<<<<<<< HEAD
 import net.minecraft.network.PacketByteBuf;
 import net.minecraft.screen.ScreenHandlerType;
-=======
-import net.minecraft.inventory.container.ContainerType;
-import net.minecraft.network.PacketBuffer;
->>>>>>> b8f48407
 
 import appeng.api.config.RedstoneMode;
 import appeng.api.config.SecurityPermissions;
@@ -29,15 +24,10 @@
     private static final ContainerHelper<FluidLevelEmitterContainer, FluidLevelEmitterPart> helper = new ContainerHelper<>(
             FluidLevelEmitterContainer::new, FluidLevelEmitterPart.class, SecurityPermissions.BUILD);
 
-<<<<<<< HEAD
     public static FluidLevelEmitterContainer fromNetwork(int windowId, PlayerInventory inv, PacketByteBuf buf) {
-        return helper.fromNetwork(windowId, inv, buf);
-=======
-    public static FluidLevelEmitterContainer fromNetwork(int windowId, PlayerInventory inv, PacketBuffer buf) {
         return helper.fromNetwork(windowId, inv, buf, (host, container, buffer) -> {
             container.reportingValue = buffer.readVarLong();
         });
->>>>>>> b8f48407
     }
 
     public static boolean open(PlayerEntity player, ContainerLocator locator) {
@@ -48,30 +38,16 @@
 
     private final FluidLevelEmitterPart lvlEmitter;
 
-<<<<<<< HEAD
-    @Environment(EnvType.CLIENT)
-    private NumberEntryWidget textField;
-    @GuiSync(3)
-    public long EmitterValue = -1;
-=======
     // Only synced once on container-open, and only used on client
     private long reportingValue;
->>>>>>> b8f48407
 
     public FluidLevelEmitterContainer(int id, final PlayerInventory ip, final FluidLevelEmitterPart te) {
         super(TYPE, id, ip, te);
         this.lvlEmitter = te;
     }
 
-<<<<<<< HEAD
-    @Environment(EnvType.CLIENT)
-    public void setTextField(final NumberEntryWidget level) {
-        this.textField = level;
-        this.textField.setValue(this.EmitterValue);
-=======
     public long getReportingValue() {
         return reportingValue;
->>>>>>> b8f48407
     }
 
     public void setReportingValue(long reportingValue) {
