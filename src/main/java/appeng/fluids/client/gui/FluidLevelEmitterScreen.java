--- conflicted
+++ resolved
@@ -28,10 +28,6 @@
 
         this.level = new NumberEntryWidget(this, 20, 17, 138, 62, NumberEntryType.LEVEL_FLUID_VOLUME);
         this.level.setTextFieldBounds(25, 44, 75);
-<<<<<<< HEAD
-        handler.setTextField(this.level);
-=======
->>>>>>> b8f48407
         this.level.addButtons(children::add, this::addButton);
         this.level.setValue(container.getReportingValue());
         this.level.setOnChange(this::saveReportingValue);
