/*
 * This file is part of Applied Energistics 2.
 * Copyright (c) 2013 - 2018, AlgorithmX2, All rights reserved.
 *
 * Applied Energistics 2 is free software: you can redistribute it and/or modify
 * it under the terms of the GNU Lesser General Public License as published by
 * the Free Software Foundation, either version 3 of the License, or
 * (at your option) any later version.
 *
 * Applied Energistics 2 is distributed in the hope that it will be useful,
 * but WITHOUT ANY WARRANTY; without even the implied warranty of
 * MERCHANTABILITY or FITNESS FOR A PARTICULAR PURPOSE.  See the
 * GNU Lesser General Public License for more details.
 *
 * You should have received a copy of the GNU Lesser General Public License
 * along with Applied Energistics 2.  If not, see <http://www.gnu.org/licenses/lgpl>.
 */

package appeng.fluids.client.gui;

import java.text.NumberFormat;
import java.util.ArrayList;
import java.util.LinkedList;
import java.util.List;
import java.util.Locale;

<<<<<<< HEAD
import net.minecraft.client.util.math.MatrixStack;
import net.minecraft.screen.slot.Slot;
import net.minecraft.text.LiteralText;
=======
import com.mojang.blaze3d.matrix.MatrixStack;

>>>>>>> 56ecda51
import org.lwjgl.glfw.GLFW;

import net.minecraft.entity.player.PlayerInventory;
import net.minecraft.screen.slot.SlotActionType;
import net.minecraft.text.Text;


import appeng.api.config.Settings;
import appeng.api.config.SortDir;
import appeng.api.config.SortOrder;
import appeng.api.config.ViewItems;
import appeng.api.storage.data.IAEFluidStack;
import appeng.api.util.IConfigManager;
import appeng.client.ActionKey;
import appeng.client.gui.AEBaseMEScreen;
import appeng.client.gui.widgets.AETextField;
import appeng.client.gui.widgets.ISortSource;
import appeng.client.gui.widgets.Scrollbar;
import appeng.client.gui.widgets.SettingToggleButton;
import appeng.client.me.FluidRepo;
import appeng.client.me.InternalFluidSlotME;
import appeng.client.me.SlotFluidME;
import appeng.core.AELog;
import appeng.core.AppEng;
import appeng.core.localization.GuiText;
import appeng.core.sync.network.NetworkHandler;
import appeng.core.sync.packets.ConfigValuePacket;
import appeng.core.sync.packets.InventoryActionPacket;
import appeng.fluids.container.FluidTerminalContainer;
import appeng.fluids.container.slots.IMEFluidSlot;
import appeng.helpers.InventoryAction;
import appeng.util.IConfigManagerHost;
import appeng.util.Platform;

/**
 * @author BrockWS
 * @version rv6 - 12/05/2018
 * @since rv6 12/05/2018
 */
public class FluidTerminalScreen extends AEBaseMEScreen<FluidTerminalContainer>
        implements ISortSource, IConfigManagerHost {
    private final List<SlotFluidME> meFluidSlots = new LinkedList<>();
    private final FluidRepo repo;
    private final IConfigManager configSrc;

    private static final int GRID_OFFSET_X = 9;
    private static final int GRID_OFFSET_Y = 18;
    private static final int ROWS = 6;
    private static final int COLS = 9;

    private AETextField searchField;
    private SettingToggleButton<SortOrder> sortByBox;
    private SettingToggleButton<SortDir> sortDirBox;

    public FluidTerminalScreen(FluidTerminalContainer container, PlayerInventory playerInventory,
            Text title) {
        super(container, playerInventory, title);
        this.backgroundWidth = 185;
        this.backgroundHeight = 222;
        final Scrollbar scrollbar = new Scrollbar();
        this.setScrollBar(scrollbar);
        this.repo = new FluidRepo(scrollbar, this);
        this.configSrc = container.getConfigManager();
        this.handler.setGui(this);
    }

    @Override
    public void init() {
        this.x = (this.width - this.backgroundWidth) / 2;
        this.y = (this.height - this.backgroundHeight) / 2;

        this.searchField = new AETextField(this.textRenderer, this.x + 80, this.y + 4, 90, 12);
        this.searchField.setHasBorder(false);
        this.searchField.setMaxLength(25);
        this.searchField.setEditableColor(0xFFFFFF);
        this.searchField.setSelectionColor(0xFF99FF99);
        this.searchField.setVisible(true);

        int offset = this.y;

        this.sortByBox = this.addButton(new SettingToggleButton<>(this.x - 18, offset, Settings.SORT_BY,
                getSortBy(), Platform::isSortOrderAvailable, this::toggleServerSetting));
        offset += 20;

        this.sortDirBox = this.addButton(new SettingToggleButton<>(this.x - 18, offset, Settings.SORT_DIRECTION,
                getSortDir(), this::toggleServerSetting));

        for (int y = 0; y < ROWS; y++) {
            for (int x = 0; x < COLS; x++) {
                SlotFluidME slot = new SlotFluidME(new InternalFluidSlotME(this.repo, x + y * COLS,
                        GRID_OFFSET_X + x * 18, GRID_OFFSET_Y + y * 18));
                this.getMeFluidSlots().add(slot);
                this.handler.slots.add(slot);
            }
        }
        this.setScrollBar();
    }

    @Override
<<<<<<< HEAD
    public void drawFG(MatrixStack matrices, int offsetX, int offsetY, int mouseX, int mouseY) {
        this.textRenderer.draw(matrices, this.getGuiDisplayName(new LiteralText("Fluid Terminal")), 8, 6, 4210752);
        this.textRenderer.draw(matrices, GuiText.inventory.getLocal(), 8, this.backgroundHeight - 96 + 3, 4210752);
    }

    @Override
    public void drawBG(MatrixStack matrices, int offsetX, int offsetY, int mouseX, int mouseY, float partialTicks) {
=======
    public void drawFG(MatrixStack matrixStack, int offsetX, int offsetY, int mouseX, int mouseY) {
        this.font.drawString(matrixStack, "Fluid Terminal", 8, 6, 4210752);
        this.font.drawString(matrixStack, GuiText.inventory.getLocal(), 8, this.ySize - 96 + 3, 4210752);
    }

    @Override
    public void drawBG(MatrixStack matrixStack, int offsetX, int offsetY, int mouseX, int mouseY, float partialTicks) {
>>>>>>> 56ecda51
        this.bindTexture(this.getBackground());
        final int x_width = 197;
        drawTexture(matrices, offsetX, offsetY, 0, 0, x_width, 18);

        for (int x = 0; x < 6; x++) {
            drawTexture(matrices, offsetX, offsetY + 18 + x * 18, 0, 18, x_width, 18);
        }

        drawTexture(matrices, offsetX, offsetY + 16 + 6 * 18, 0, 106 - 18 - 18, x_width, 99 + 77);

        if (this.searchField != null) {
<<<<<<< HEAD
            this.searchField.render(matrices, mouseX, mouseY, partialTicks);
=======
            this.searchField.render(matrixStack, mouseX, mouseY, partialTicks);
>>>>>>> 56ecda51
        }
    }

    @Override
    public void tick() {
        this.repo.setPower(this.handler.isPowered());
        super.tick();
    }

    @Override
<<<<<<< HEAD
    protected void drawMouseoverTooltip(MatrixStack matrices, int mouseX, int mouseY) {
=======
    protected void renderHoveredToolTip(MatrixStack matrixStack, int mouseX, int mouseY) {
>>>>>>> 56ecda51
        final Slot slot = this.getSlot(mouseX, mouseY);

        if (slot instanceof IMEFluidSlot && slot.doDrawHoveringEffect()) {
            final IMEFluidSlot fluidSlot = (IMEFluidSlot) slot;

            if (fluidSlot.getAEFluidStack() != null && fluidSlot.shouldRenderAsFluid()) {
                final IAEFluidStack fluidStack = fluidSlot.getAEFluidStack();
                final String formattedAmount = NumberFormat.getNumberInstance(Locale.US)
                        .format(fluidStack.getStackSize() / 1000.0) + " B";

                final String modName = Platform.getModName(Platform.getModId(fluidStack));

<<<<<<< HEAD
                final List<Text> list = new ArrayList<>();
                list.add(fluidStack.getFluidStack().getName());
                list.add(new LiteralText(formattedAmount));
                list.add(new LiteralText(modName));

                this.renderTooltip(matrices, list, mouseX, mouseY);
=======
                final List<String> list = new ArrayList<>();

                list.add(fluidStack.getFluidStack().getDisplayName().getString());
                list.add(formattedAmount);
                list.add(modName);

                this.renderTooltip(matrixStack, list, mouseX, mouseY);
>>>>>>> 56ecda51

                return;
            }
        }
<<<<<<< HEAD
        super.drawMouseoverTooltip(matrices, mouseX, mouseY);
=======
        super.renderHoveredToolTip(matrixStack, mouseX, mouseY);
>>>>>>> 56ecda51
    }

    private <S extends Enum<S>> void toggleServerSetting(SettingToggleButton<S> btn, boolean backwards) {
        S next = btn.getNextValue(backwards);
        NetworkHandler.instance().sendToServer(new ConfigValuePacket(btn.getSetting().name(), next.name()));
        btn.set(next);
    }

    @Override
    protected void onMouseClick(Slot slot, int slotIdx, int mouseButton, SlotActionType clickType) {
        if (slot instanceof SlotFluidME) {
            final SlotFluidME meSlot = (SlotFluidME) slot;

            if (clickType == SlotActionType.PICKUP) {
                // TODO: Allow more options
                if (mouseButton == 0 && meSlot.hasStack()) {
                    this.handler.setTargetStack(meSlot.getAEFluidStack());
                    AELog.debug("mouse0 GUI STACK SIZE %s", meSlot.getAEFluidStack().getStackSize());
                    NetworkHandler.instance()
                            .sendToServer(new InventoryActionPacket(InventoryAction.FILL_ITEM, slot.id, 0));
                } else {
                    this.handler.setTargetStack(meSlot.getAEFluidStack());
                    if (meSlot.getAEFluidStack() != null) {
                        AELog.debug("mouse1 GUI STACK SIZE %s", meSlot.getAEFluidStack().getStackSize());
                    }
                    NetworkHandler.instance()
                            .sendToServer(new InventoryActionPacket(InventoryAction.EMPTY_ITEM, slot.id, 0));
                }
            }
            return;
        }
        super.onMouseClick(slot, slotIdx, mouseButton, clickType);
    }

    @Override
    public boolean charTyped(char character, int p_charTyped_2_) {
        if (character == ' ' && this.searchField.getText().isEmpty()) {
            return true;
        }

        if (this.searchField.isFocused() && this.searchField.charTyped(character, p_charTyped_2_)) {
            this.repo.setSearchString(this.searchField.getText());
            this.repo.updateView();
            this.setScrollBar();
            return true;
        }

        return false;
    }

    @Override
    public boolean keyPressed(int keyCode, int scanCode, int p_keyPressed_3_) {

        if (keyCode != GLFW.GLFW_KEY_ESCAPE && !this.checkHotbarKeys(keyCode, scanCode)) {
            if (AppEng.instance().isActionKey(ActionKey.TOGGLE_FOCUS, keyCode, scanCode)) {
                this.searchField.setFocused(!this.searchField.isFocused());
                return true;
            }

            if (this.searchField.isFocused()) {
                if (keyCode == GLFW.GLFW_KEY_ENTER) {
                    this.searchField.setFocused(false);
                    return true;
                }

                if (this.searchField.keyPressed(keyCode, scanCode, p_keyPressed_3_)) {
                    this.repo.setSearchString(this.searchField.getText());
                    this.repo.updateView();
                    this.setScrollBar();
                }

                // We need to swallow key presses if the field is focused because typing 'e'
                // would otherwise close
                // the screen
                return true;
            }
        }

        return super.keyPressed(keyCode, scanCode, p_keyPressed_3_);
    }

    @Override
    public boolean mouseClicked(final double xCoord, final double yCoord, final int btn) {
        if (this.searchField.mouseClicked(xCoord, yCoord, btn)) {
            return true;
        }

        // Right-clicking on the search field should clear it
        if (this.searchField.isMouseOver(xCoord, yCoord) && btn == 1) {
            this.searchField.setText("");
            this.repo.setSearchString("");
            this.repo.updateView();
            this.setScrollBar();
            return true;
        }

        return super.mouseClicked(xCoord, yCoord, btn);
    }

    public void postUpdate(final List<IAEFluidStack> list) {
        for (final IAEFluidStack is : list) {
            this.repo.postUpdate(is);
        }

        this.repo.updateView();
        this.setScrollBar();
    }

    private void setScrollBar() {
        this.getScrollBar().setTop(18).setLeft(175).setHeight(ROWS * 18 - 2);
        this.getScrollBar().setRange(0, (this.repo.size() + COLS - 1) / COLS - ROWS, ROWS / 6);
    }

    @Override
    public SortOrder getSortBy() {
        return (SortOrder) this.configSrc.getSetting(Settings.SORT_BY);
    }

    @Override
    public SortDir getSortDir() {
        return (SortDir) this.configSrc.getSetting(Settings.SORT_DIRECTION);
    }

    @Override
    public ViewItems getSortDisplay() {
        return (ViewItems) this.configSrc.getSetting(Settings.VIEW_MODE);
    }

    @Override
    public void updateSetting(IConfigManager manager, Settings settingName, Enum<?> newValue) {
        if (this.sortByBox != null) {
            this.sortByBox.set(getSortBy());
        }

        if (this.sortDirBox != null) {
            this.sortDirBox.set(getSortDir());
        }

        this.repo.updateView();
    }

    protected List<SlotFluidME> getMeFluidSlots() {
        return this.meFluidSlots;
    }

    @Override
    protected boolean isPowered() {
        return this.repo.hasPower();
    }

    protected String getBackground() {
        return "guis/terminal.png";
    }

}<|MERGE_RESOLUTION|>--- conflicted
+++ resolved
@@ -24,14 +24,9 @@
 import java.util.List;
 import java.util.Locale;
 
-<<<<<<< HEAD
 import net.minecraft.client.util.math.MatrixStack;
 import net.minecraft.screen.slot.Slot;
 import net.minecraft.text.LiteralText;
-=======
-import com.mojang.blaze3d.matrix.MatrixStack;
-
->>>>>>> 56ecda51
 import org.lwjgl.glfw.GLFW;
 
 import net.minecraft.entity.player.PlayerInventory;
@@ -131,7 +126,6 @@
     }
 
     @Override
-<<<<<<< HEAD
     public void drawFG(MatrixStack matrices, int offsetX, int offsetY, int mouseX, int mouseY) {
         this.textRenderer.draw(matrices, this.getGuiDisplayName(new LiteralText("Fluid Terminal")), 8, 6, 4210752);
         this.textRenderer.draw(matrices, GuiText.inventory.getLocal(), 8, this.backgroundHeight - 96 + 3, 4210752);
@@ -139,15 +133,6 @@
 
     @Override
     public void drawBG(MatrixStack matrices, int offsetX, int offsetY, int mouseX, int mouseY, float partialTicks) {
-=======
-    public void drawFG(MatrixStack matrixStack, int offsetX, int offsetY, int mouseX, int mouseY) {
-        this.font.drawString(matrixStack, "Fluid Terminal", 8, 6, 4210752);
-        this.font.drawString(matrixStack, GuiText.inventory.getLocal(), 8, this.ySize - 96 + 3, 4210752);
-    }
-
-    @Override
-    public void drawBG(MatrixStack matrixStack, int offsetX, int offsetY, int mouseX, int mouseY, float partialTicks) {
->>>>>>> 56ecda51
         this.bindTexture(this.getBackground());
         final int x_width = 197;
         drawTexture(matrices, offsetX, offsetY, 0, 0, x_width, 18);
@@ -159,11 +144,7 @@
         drawTexture(matrices, offsetX, offsetY + 16 + 6 * 18, 0, 106 - 18 - 18, x_width, 99 + 77);
 
         if (this.searchField != null) {
-<<<<<<< HEAD
             this.searchField.render(matrices, mouseX, mouseY, partialTicks);
-=======
-            this.searchField.render(matrixStack, mouseX, mouseY, partialTicks);
->>>>>>> 56ecda51
         }
     }
 
@@ -174,11 +155,7 @@
     }
 
     @Override
-<<<<<<< HEAD
     protected void drawMouseoverTooltip(MatrixStack matrices, int mouseX, int mouseY) {
-=======
-    protected void renderHoveredToolTip(MatrixStack matrixStack, int mouseX, int mouseY) {
->>>>>>> 56ecda51
         final Slot slot = this.getSlot(mouseX, mouseY);
 
         if (slot instanceof IMEFluidSlot && slot.doDrawHoveringEffect()) {
@@ -191,31 +168,17 @@
 
                 final String modName = Platform.getModName(Platform.getModId(fluidStack));
 
-<<<<<<< HEAD
                 final List<Text> list = new ArrayList<>();
                 list.add(fluidStack.getFluidStack().getName());
                 list.add(new LiteralText(formattedAmount));
                 list.add(new LiteralText(modName));
 
                 this.renderTooltip(matrices, list, mouseX, mouseY);
-=======
-                final List<String> list = new ArrayList<>();
-
-                list.add(fluidStack.getFluidStack().getDisplayName().getString());
-                list.add(formattedAmount);
-                list.add(modName);
-
-                this.renderTooltip(matrixStack, list, mouseX, mouseY);
->>>>>>> 56ecda51
 
                 return;
             }
         }
-<<<<<<< HEAD
         super.drawMouseoverTooltip(matrices, mouseX, mouseY);
-=======
-        super.renderHoveredToolTip(matrixStack, mouseX, mouseY);
->>>>>>> 56ecda51
     }
 
     private <S extends Enum<S>> void toggleServerSetting(SettingToggleButton<S> btn, boolean backwards) {
