--- conflicted
+++ resolved
@@ -7,23 +7,13 @@
 import net.minecraft.client.MinecraftClient;
 import net.minecraft.entity.player.PlayerEntity;
 import net.minecraft.item.ItemStack;
-<<<<<<< HEAD
+import net.minecraft.text.LiteralText;
 import net.minecraft.text.Text;
 
 import alexiil.mc.lib.attributes.fluid.FluidAttributes;
 import alexiil.mc.lib.attributes.fluid.GroupedFluidInvView;
 import alexiil.mc.lib.attributes.fluid.volume.FluidKey;
 import alexiil.mc.lib.attributes.fluid.volume.FluidVolume;
-=======
-import net.minecraft.util.text.ITextComponent;
-import net.minecraft.util.text.StringTextComponent;
-import net.minecraft.util.text.TranslationTextComponent;
-import net.minecraftforge.common.util.LazyOptional;
-import net.minecraftforge.fluids.FluidAttributes;
-import net.minecraftforge.fluids.FluidStack;
-import net.minecraftforge.fluids.FluidUtil;
-import net.minecraftforge.fluids.capability.CapabilityFluidHandler;
->>>>>>> 822249dd
 
 import appeng.api.storage.data.IAEFluidStack;
 import appeng.client.gui.widgets.CustomSlotWidget;
@@ -46,26 +36,12 @@
     public void drawContent(final MinecraftClient mc, final int mouseX, final int mouseY, final float partialTicks) {
         final IAEFluidStack fs = this.getFluidStack();
         if (fs != null) {
-<<<<<<< HEAD
-            fs.getFluidStack().renderGuiRect(xPos(), yPos(), xPos() + getWidth(), yPos() + getHeight());
-=======
-            RenderSystem.disableBlend();
-            final Fluid fluid = fs.getFluid();
-            final FluidAttributes attributes = fluid.getAttributes();
-            mc.getTextureManager().bindTexture(AtlasTexture.LOCATION_BLOCKS_TEXTURE);
-            final TextureAtlasSprite sprite = mc.getAtlasSpriteGetter(AtlasTexture.LOCATION_BLOCKS_TEXTURE)
-                    .apply(attributes.getStillTexture(fs.getFluidStack()));
-
-            // Set color for dynamic fluids
-            // Convert int color to RGB
-            final float red = (attributes.getColor() >> 16 & 255) / 255.0F;
-            final float green = (attributes.getColor() >> 8 & 255) / 255.0F;
-            final float blue = (attributes.getColor() & 255) / 255.0F;
-            RenderSystem.color3f(red, green, blue);
-
-            blit(matrixStack, getTooltipAreaX(), getTooltipAreaY(), this.getBlitOffset(), getTooltipAreaWidth(),
-                    getTooltipAreaHeight(), sprite);
->>>>>>> 822249dd
+            // The tooltip area coincides with the area of the slot
+            int x = getTooltipAreaX();
+            int y = getTooltipAreaY();
+            int width = getTooltipAreaX();
+            int height = getTooltipAreaY();
+            fs.getFluidStack().renderGuiRect(x, y, x + width, y + height);
         }
     }
 
@@ -91,16 +67,12 @@
     }
 
     @Override
-<<<<<<< HEAD
-    public Text getMessage() {
-=======
-    public ITextComponent getTooltipMessage() {
->>>>>>> 822249dd
+    public Text getTooltipMessage() {
         final IAEFluidStack fluid = this.getFluidStack();
         if (fluid != null) {
             return fluid.getFluidStack().getName();
         }
-        return StringTextComponent.EMPTY;
+        return LiteralText.EMPTY;
     }
 
     @Override
