--- conflicted
+++ resolved
@@ -83,11 +83,7 @@
     }
 
     @Override
-<<<<<<< HEAD
-    public Text getMessage() {
-=======
-    public ITextComponent getTooltipMessage() {
->>>>>>> 822249dd
+    public Text getTooltipMessage() {
         final IAEFluidStack fluid = this.tank.getFluidInSlot(this.slot);
         if (fluid != null && fluid.getStackSize() > 0) {
             Text desc = fluid.getFluidStack().getName();
