--- conflicted
+++ resolved
@@ -107,21 +107,12 @@
         if (tank < 0 || tank >= fluids.length) {
             return FluidVolumeUtil.EMPTY;
         }
-<<<<<<< HEAD
-        return fluids[tank] == null ? FluidVolumeUtil.EMPTY : fluids[tank].getFluidStack();
+        return fluids[tank] == EMPTY_AE_FLUIDSTACK ? FluidVolumeUtil.EMPTY : fluids[tank].getFluidStack();
     }
 
     @Override
     public boolean isFluidValidForTank(int tank, FluidKey fluid) {
         return !fluid.isEmpty();
-=======
-        return fluids[tank] == EMPTY_AE_FLUIDSTACK ? FluidStack.EMPTY : fluids[tank].getFluidStack();
-    }
-
-    @Override
-    public int getTankCapacity(int tank) {
-        return this.capacity;
->>>>>>> b8f48407
     }
 
     @Override
@@ -149,12 +140,8 @@
         amountToStore = Math.min(amountToStore, (int) resource.getAmount_F().asLong(1000, RoundingMode.DOWN));
 
         if (doFill) {
-<<<<<<< HEAD
             if (fluid == null) {
                 this.setFluidInSlot(slot, AEFluidStack.fromFluidVolume(resource, RoundingMode.DOWN));
-=======
-            if (fluid == EMPTY_AE_FLUIDSTACK) {
-                this.setFluidInSlot(slot, AEFluidStack.fromFluidStack(resource));
             } else {
                 fluid.setStackSize(fluid.getStackSize() + amountToStore);
                 this.onContentChanged(slot);
@@ -164,126 +151,7 @@
         return amountToStore;
     }
 
-    @Override
-    public int fill(FluidStack resource, FluidAction action) {
-        if (resource.isEmpty() || resource.getAmount() <= 0) {
-            return 0;
-        }
-
-        // Find a suitable slot
-        int slot = indexOfFluid(resource);
-        if (slot == -1) {
-            slot = indexOfEmptySlot();
-            if (slot == -1) {
-                return 0;
-            }
-        }
-
-        final IAEFluidStack fluid = this.fluids[slot];
-
-        int amountToStore = this.capacity;
-
-        if (fluid != EMPTY_AE_FLUIDSTACK) {
-            amountToStore -= fluid.getStackSize();
-        }
-
-        amountToStore = Math.min(amountToStore, resource.getAmount());
-
-        if (action == FluidAction.EXECUTE) {
-            if (fluid == EMPTY_AE_FLUIDSTACK) {
-                this.setFluidInSlot(slot, AEFluidStack.fromFluidStack(resource));
->>>>>>> b8f48407
-            } else {
-                fluid.setStackSize(fluid.getStackSize() + amountToStore);
-                this.onContentChanged(slot);
-            }
-        }
-
-        return amountToStore;
-    }
-
-<<<<<<< HEAD
     public FluidVolume drain(final int slot, final FluidVolume resource, final boolean doDrain) {
-=======
-    @Override
-    public FluidStack drain(final FluidStack fluid, final FluidAction action) {
-        if (fluid.isEmpty() || fluid.getAmount() <= 0) {
-            return FluidStack.EMPTY;
-        }
-
-        final FluidStack resource = fluid.copy();
-
-        FluidStack totalDrained = FluidStack.EMPTY;
-        for (int slot = 0; slot < this.getSlots(); ++slot) {
-            FluidStack drain = this.drain(slot, resource, action == FluidAction.EXECUTE);
-            if (!drain.isEmpty()) {
-                if (totalDrained.isEmpty()) {
-                    totalDrained = drain;
-                } else {
-                    totalDrained.setAmount(totalDrained.getAmount() + drain.getAmount());
-                }
-
-                resource.setAmount(resource.getAmount() - drain.getAmount());
-                if (resource.getAmount() <= 0) {
-                    break;
-                }
-            }
-        }
-        return totalDrained;
-    }
-
-    @Override
-    public FluidStack drain(final int maxDrain, final FluidAction action) {
-        if (maxDrain == 0) {
-            return FluidStack.EMPTY;
-        }
-
-        FluidStack totalDrained = FluidStack.EMPTY;
-        int toDrain = maxDrain;
-
-        for (int slot = 0; slot < this.getSlots(); ++slot) {
-            if (totalDrained.isEmpty()) {
-                totalDrained = this.drain(slot, toDrain, action == FluidAction.EXECUTE);
-                if (totalDrained.isEmpty()) {
-                    toDrain -= totalDrained.getAmount();
-                }
-            } else {
-                FluidStack copy = totalDrained.copy();
-                copy.setAmount(toDrain);
-                FluidStack drain = this.drain(slot, copy, action == FluidAction.EXECUTE);
-                if (!drain.isEmpty()) {
-                    totalDrained.setAmount(totalDrained.getAmount() + drain.getAmount());
-                    toDrain -= drain.getAmount();
-                }
-            }
-
-            if (toDrain <= 0) {
-                break;
-            }
-        }
-        return totalDrained;
-    }
-
-    private int indexOfFluid(FluidStack resource) {
-        for (int slot = 0; slot < fluids.length; slot++) {
-            if (fluids[slot] != EMPTY_AE_FLUIDSTACK && fluids[slot].getFluidStack().isFluidEqual(resource)) {
-                return slot;
-            }
-        }
-        return -1;
-    }
-
-    private int indexOfEmptySlot() {
-        for (int slot = 0; slot < fluids.length; slot++) {
-            if (fluids[slot] == EMPTY_AE_FLUIDSTACK) {
-                return slot;
-            }
-        }
-        return -1;
-    }
-
-    public FluidStack drain(final int slot, final FluidStack resource, final boolean doDrain) {
->>>>>>> b8f48407
         final IAEFluidStack fluid = this.fluids[slot];
         if (resource.isEmpty() || fluid == EMPTY_AE_FLUIDSTACK || !fluid.getFluidStack().equals(resource)) {
             return FluidStack.EMPTY;
