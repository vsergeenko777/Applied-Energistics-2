/*
 * This file is part of Applied Energistics 2.
 * Copyright (c) 2013 - 2018, AlgorithmX2, All rights reserved.
 *
 * Applied Energistics 2 is free software: you can redistribute it and/or modify
 * it under the terms of the GNU Lesser General Public License as published by
 * the Free Software Foundation, either version 3 of the License, or
 * (at your option) any later version.
 *
 * Applied Energistics 2 is distributed in the hope that it will be useful,
 * but WITHOUT ANY WARRANTY; without even the implied warranty of
 * MERCHANTABILITY or FITNESS FOR A PARTICULAR PURPOSE.  See the
 * GNU Lesser General Public License for more details.
 *
 * You should have received a copy of the GNU Lesser General Public License
 * along with Applied Energistics 2.  If not, see <http://www.gnu.org/licenses/lgpl>.
 */

package appeng.fluids.helper;

<<<<<<< HEAD
import alexiil.mc.lib.attributes.Simulation;
import alexiil.mc.lib.attributes.fluid.FluidAttributes;
import alexiil.mc.lib.attributes.fluid.FluidExtractable;
import alexiil.mc.lib.attributes.fluid.amount.FluidAmount;
import alexiil.mc.lib.attributes.fluid.volume.FluidVolume;
import alexiil.mc.lib.attributes.item.filter.ItemFilter;
import appeng.api.AEApi;
=======
import javax.annotation.Nonnull;

import net.minecraft.item.ItemStack;
import net.minecraftforge.common.util.LazyOptional;
import net.minecraftforge.fluids.FluidAttributes;
import net.minecraftforge.fluids.FluidStack;
import net.minecraftforge.fluids.FluidUtil;

import appeng.core.Api;
>>>>>>> e8b57c6d
import appeng.fluids.items.FluidDummyItem;
import appeng.items.contents.CellConfig;
import net.minecraft.item.ItemStack;

/**
 * @author DrummerMC
 * @version rv6 - 2018-01-22
 * @since rv6 2018-01-22
 */
public class FluidCellConfig extends CellConfig {
    public FluidCellConfig(ItemStack is) {
        super(is);
    }

    private static ItemStack tryConvertToFluidDummy(ItemStack stack) {
        if (stack.isEmpty() || stack.getItem() instanceof FluidDummyItem) {
<<<<<<< HEAD
=======
            super.insertItem(slot, stack, simulate);
        }
        LazyOptional<FluidStack> fluidOpt = FluidUtil.getFluidContained(stack);
        if (!fluidOpt.isPresent() || !Api.instance().definitions().items().dummyFluidItem().maybeStack(1).isPresent()) {
>>>>>>> e8b57c6d
            return stack;
        }

<<<<<<< HEAD
        // Try to auto-convert any fluid-containing item into a dummy item before insertion
        FluidExtractable fluidExtractable = FluidAttributes.EXTRACTABLE.getFirstOrNull(stack);
        if (fluidExtractable == null) {
            return ItemStack.EMPTY;
        }

        FluidVolume fluid = fluidExtractable.attemptAnyExtraction(FluidAmount.MAX_VALUE, Simulation.SIMULATE);
        if (fluid.isEmpty()) {
            return ItemStack.EMPTY;
        }

        fluid = fluid.withAmount(FluidAmount.BUCKET);

        ItemStack is = AEApi.instance().definitions().items().dummyFluidItem().stack(1);
=======
        fluid.setAmount(FluidAttributes.BUCKET_VOLUME);
        ItemStack is = Api.instance().definitions().items().dummyFluidItem().maybeStack(1).get();
>>>>>>> e8b57c6d
        FluidDummyItem item = (FluidDummyItem) is.getItem();
        item.setFluidStack(is, fluid);
        return is;
    }

    @Override
<<<<<<< HEAD
    public ItemStack attemptInsertion(ItemStack stack, Simulation simulation) {
        stack = tryConvertToFluidDummy(stack);
        return super.attemptInsertion(stack, simulation);
    }

    @Override
    public boolean setInvStack(int slot, ItemStack to, Simulation simulation) {
        to = tryConvertToFluidDummy(to);
        return super.setInvStack(slot, to, simulation);
    }

    @Override
    public ItemFilter getFilterForSlot(int slot) {
        return stack -> !tryConvertToFluidDummy(stack).isEmpty();
    }

    @Override
    public boolean isItemValidForSlot(int slot, ItemStack stack) {
        return !tryConvertToFluidDummy(stack).isEmpty();
=======
    public void setStackInSlot(int slot, @Nonnull ItemStack stack) {
        if (stack.isEmpty() || stack.getItem() instanceof FluidDummyItem) {
            super.setStackInSlot(slot, stack);
        }
        LazyOptional<FluidStack> fluidOpt = FluidUtil.getFluidContained(stack);
        if (!fluidOpt.isPresent() || !Api.instance().definitions().items().dummyFluidItem().maybeStack(1).isPresent()) {
            return;
        }
        FluidStack fluid = fluidOpt.orElse(null);

        fluid.setAmount(FluidAttributes.BUCKET_VOLUME);
        ItemStack is = Api.instance().definitions().items().dummyFluidItem().maybeStack(1).get();
        FluidDummyItem item = (FluidDummyItem) is.getItem();
        item.setFluidStack(is, fluid);
        super.setStackInSlot(slot, is);
    }

    @Override
    public boolean isItemValid(int slot, ItemStack stack) {
        if (stack.isEmpty() || stack.getItem() instanceof FluidDummyItem) {
            super.isItemValid(slot, stack);
        }
        LazyOptional<FluidStack> fluidOpt = FluidUtil.getFluidContained(stack);
        if (!fluidOpt.isPresent() || !Api.instance().definitions().items().dummyFluidItem().maybeStack(1).isPresent()) {
            return false;
        }
        FluidStack fluid = fluidOpt.orElse(null);

        fluid.setAmount(FluidAttributes.BUCKET_VOLUME);
        ItemStack is = Api.instance().definitions().items().dummyFluidItem().maybeStack(1).get();
        FluidDummyItem item = (FluidDummyItem) is.getItem();
        item.setFluidStack(is, fluid);
        return super.isItemValid(slot, is);
>>>>>>> e8b57c6d
    }

}<|MERGE_RESOLUTION|>--- conflicted
+++ resolved
@@ -18,25 +18,13 @@
 
 package appeng.fluids.helper;
 
-<<<<<<< HEAD
 import alexiil.mc.lib.attributes.Simulation;
 import alexiil.mc.lib.attributes.fluid.FluidAttributes;
 import alexiil.mc.lib.attributes.fluid.FluidExtractable;
 import alexiil.mc.lib.attributes.fluid.amount.FluidAmount;
 import alexiil.mc.lib.attributes.fluid.volume.FluidVolume;
 import alexiil.mc.lib.attributes.item.filter.ItemFilter;
-import appeng.api.AEApi;
-=======
-import javax.annotation.Nonnull;
-
-import net.minecraft.item.ItemStack;
-import net.minecraftforge.common.util.LazyOptional;
-import net.minecraftforge.fluids.FluidAttributes;
-import net.minecraftforge.fluids.FluidStack;
-import net.minecraftforge.fluids.FluidUtil;
-
 import appeng.core.Api;
->>>>>>> e8b57c6d
 import appeng.fluids.items.FluidDummyItem;
 import appeng.items.contents.CellConfig;
 import net.minecraft.item.ItemStack;
@@ -53,17 +41,9 @@
 
     private static ItemStack tryConvertToFluidDummy(ItemStack stack) {
         if (stack.isEmpty() || stack.getItem() instanceof FluidDummyItem) {
-<<<<<<< HEAD
-=======
-            super.insertItem(slot, stack, simulate);
-        }
-        LazyOptional<FluidStack> fluidOpt = FluidUtil.getFluidContained(stack);
-        if (!fluidOpt.isPresent() || !Api.instance().definitions().items().dummyFluidItem().maybeStack(1).isPresent()) {
->>>>>>> e8b57c6d
             return stack;
         }
 
-<<<<<<< HEAD
         // Try to auto-convert any fluid-containing item into a dummy item before insertion
         FluidExtractable fluidExtractable = FluidAttributes.EXTRACTABLE.getFirstOrNull(stack);
         if (fluidExtractable == null) {
@@ -77,18 +57,13 @@
 
         fluid = fluid.withAmount(FluidAmount.BUCKET);
 
-        ItemStack is = AEApi.instance().definitions().items().dummyFluidItem().stack(1);
-=======
-        fluid.setAmount(FluidAttributes.BUCKET_VOLUME);
-        ItemStack is = Api.instance().definitions().items().dummyFluidItem().maybeStack(1).get();
->>>>>>> e8b57c6d
+        ItemStack is = Api.instance().definitions().items().dummyFluidItem().stack(1);
         FluidDummyItem item = (FluidDummyItem) is.getItem();
         item.setFluidStack(is, fluid);
         return is;
     }
 
     @Override
-<<<<<<< HEAD
     public ItemStack attemptInsertion(ItemStack stack, Simulation simulation) {
         stack = tryConvertToFluidDummy(stack);
         return super.attemptInsertion(stack, simulation);
@@ -108,41 +83,6 @@
     @Override
     public boolean isItemValidForSlot(int slot, ItemStack stack) {
         return !tryConvertToFluidDummy(stack).isEmpty();
-=======
-    public void setStackInSlot(int slot, @Nonnull ItemStack stack) {
-        if (stack.isEmpty() || stack.getItem() instanceof FluidDummyItem) {
-            super.setStackInSlot(slot, stack);
-        }
-        LazyOptional<FluidStack> fluidOpt = FluidUtil.getFluidContained(stack);
-        if (!fluidOpt.isPresent() || !Api.instance().definitions().items().dummyFluidItem().maybeStack(1).isPresent()) {
-            return;
-        }
-        FluidStack fluid = fluidOpt.orElse(null);
-
-        fluid.setAmount(FluidAttributes.BUCKET_VOLUME);
-        ItemStack is = Api.instance().definitions().items().dummyFluidItem().maybeStack(1).get();
-        FluidDummyItem item = (FluidDummyItem) is.getItem();
-        item.setFluidStack(is, fluid);
-        super.setStackInSlot(slot, is);
-    }
-
-    @Override
-    public boolean isItemValid(int slot, ItemStack stack) {
-        if (stack.isEmpty() || stack.getItem() instanceof FluidDummyItem) {
-            super.isItemValid(slot, stack);
-        }
-        LazyOptional<FluidStack> fluidOpt = FluidUtil.getFluidContained(stack);
-        if (!fluidOpt.isPresent() || !Api.instance().definitions().items().dummyFluidItem().maybeStack(1).isPresent()) {
-            return false;
-        }
-        FluidStack fluid = fluidOpt.orElse(null);
-
-        fluid.setAmount(FluidAttributes.BUCKET_VOLUME);
-        ItemStack is = Api.instance().definitions().items().dummyFluidItem().maybeStack(1).get();
-        FluidDummyItem item = (FluidDummyItem) is.getItem();
-        item.setFluidStack(is, fluid);
-        return super.isItemValid(slot, is);
->>>>>>> e8b57c6d
     }
 
 }