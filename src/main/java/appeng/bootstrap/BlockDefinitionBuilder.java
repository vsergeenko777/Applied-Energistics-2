/*
 * This file is part of Applied Energistics 2.
 * Copyright (c) 2013 - 2014, AlgorithmX2, All rights reserved.
 *
 * Applied Energistics 2 is free software: you can redistribute it and/or modify
 * it under the terms of the GNU Lesser General Public License as published by
 * the Free Software Foundation, either version 3 of the License, or
 * (at your option) any later version.
 *
 * Applied Energistics 2 is distributed in the hope that it will be useful,
 * but WITHOUT ANY WARRANTY; without even the implied warranty of
 * MERCHANTABILITY or FITNESS FOR A PARTICULAR PURPOSE.  See the
 * GNU Lesser General Public License for more details.
 *
 * You should have received a copy of the GNU Lesser General Public License
 * along with Applied Energistics 2.  If not, see <http://www.gnu.org/licenses/lgpl>.
 */

package appeng.bootstrap;

import java.util.ArrayList;
import java.util.Collections;
import java.util.EnumSet;
import java.util.List;
import java.util.function.BiFunction;
import java.util.function.Supplier;

import javax.annotation.Nullable;

import net.fabricmc.api.EnvType;
import net.fabricmc.api.Environment;
import net.minecraft.block.Block;
import net.minecraft.item.BlockItem;
import net.minecraft.item.Item;
import net.minecraft.item.ItemGroup;
<<<<<<< HEAD
import net.minecraft.util.Identifier;
import net.minecraft.util.registry.Registry;
=======
import net.minecraft.item.ItemModelsProperties;
import net.minecraft.util.ResourceLocation;
import net.minecraftforge.api.distmarker.Dist;
import net.minecraftforge.api.distmarker.OnlyIn;
>>>>>>> c8d08f97

import appeng.api.definitions.IBlockDefinition;
import appeng.api.features.AEFeature;
import appeng.block.AEBaseBlock;
import appeng.block.AEBaseBlockItem;
import appeng.block.AEBaseBlockItemChargeable;
import appeng.block.AEBaseTileBlock;
<<<<<<< HEAD
=======
import appeng.bootstrap.components.IBlockRegistrationComponent;
import appeng.bootstrap.components.IClientSetupComponent;
import appeng.bootstrap.components.IItemRegistrationComponent;
>>>>>>> c8d08f97
import appeng.bootstrap.definitions.TileEntityDefinition;
import appeng.core.AppEng;
import appeng.core.CreativeTab;
import appeng.core.features.BlockDefinition;
import appeng.core.features.TileDefinition;
import appeng.util.Platform;

class BlockDefinitionBuilder implements IBlockBuilder {

    private final FeatureFactory factory;

    private final Identifier id;

    private final Supplier<? extends Block> blockSupplier;

    private final List<BiFunction<Block, Item, IBootstrapComponent>> bootstrapComponents = new ArrayList<>();

    private final EnumSet<AEFeature> features = EnumSet.noneOf(AEFeature.class);

    private ItemGroup itemGroup = CreativeTab.INSTANCE;

    private TileEntityDefinition tileEntityDefinition;

    private boolean disableItem = false;

    private BiFunction<Block, Item.Settings, BlockItem> itemFactory;

    @Environment(EnvType.CLIENT)
    private BlockRendering blockRendering;

    @Environment(EnvType.CLIENT)
    private ItemRendering itemRendering;

    BlockDefinitionBuilder(FeatureFactory factory, String id, Supplier<? extends Block> blockSupplier) {
        this.factory = factory;
        this.id = new Identifier(AppEng.MOD_ID, id);
        this.blockSupplier = blockSupplier;

        if (Platform.hasClientClasses()) {
            this.blockRendering = new BlockRendering(this.id);
            this.itemRendering = new ItemRendering();
        }
    }

    @Override
    public BlockDefinitionBuilder bootstrap(BiFunction<Block, Item, IBootstrapComponent> callback) {
        this.bootstrapComponents.add(callback);
        return this;
    }

    @Override
    public IBlockBuilder features(AEFeature... features) {
        this.features.clear();
        this.addFeatures(features);
        return this;
    }

    @Override
    public IBlockBuilder addFeatures(AEFeature... features) {
        Collections.addAll(this.features, features);
        return this;
    }

    @Override
    public BlockDefinitionBuilder rendering(BlockRenderingCustomizer callback) {
        if (Platform.hasClientClasses()) {
            this.customizeForClient(callback);
        }

        return this;
    }

    @Override
    public IBlockBuilder tileEntity(TileEntityDefinition tileEntityDefinition) {
        this.tileEntityDefinition = tileEntityDefinition;
        return this;
    }

    @Override
    public IBlockBuilder item(BiFunction<Block, Item.Settings, BlockItem> factory) {
        this.itemFactory = factory;
        return this;
    }

    @Override
    public IBlockBuilder disableItem() {
        this.disableItem = true;
        return this;
    }

    @Environment(EnvType.CLIENT)
    private void customizeForClient(BlockRenderingCustomizer callback) {
        callback.customize(this.blockRendering, this.itemRendering);
    }

    @SuppressWarnings("unchecked")
    @Override
    public <T extends IBlockDefinition> T build() {
        // Create block and matching item, and set factory name of both
        Block block = this.blockSupplier.get();

        // Register the client-only item model property for chargeable items
        if (item instanceof AEBaseBlockItemChargeable) {
            AEBaseBlockItemChargeable chargeable = (AEBaseBlockItemChargeable) item;
            this.factory.addBootstrapComponent(new IClientSetupComponent() {
                @Override
                @OnlyIn(Dist.CLIENT)
                public void setup() {
                    ItemModelsProperties.func_239418_a_(item, new ResourceLocation("appliedenergistics2:fill_level"),
                            (is, world, entity) -> {
                                double curPower = chargeable.getAECurrentPower(is);
                                double maxPower = chargeable.getAEMaxPower(is);

                                return (int) Math.round(100 * curPower / maxPower);
                            });
                }
            });
        }

        // Register the item and block with the game
        Registry.register(Registry.BLOCK, id, block);
        BlockItem item = this.constructItemFromBlock(block);
        if (item != null) {
            Registry.register(Registry.ITEM, id, item);
        }

        // Register all extra handlers
        this.bootstrapComponents.forEach(component -> this.factory.addBootstrapComponent(component.apply(block, item)));

        if (this.tileEntityDefinition != null) {
            // Tell the block entity definition about the block we've registered
            this.tileEntityDefinition.addBlock(block);
        }

        if (Platform.hasClientClasses()) {
            this.blockRendering.apply(this.factory, block);

            if (item != null) {
                this.itemRendering.apply(this.factory, item);
            }
        }

        T definition;
        if (block instanceof AEBaseTileBlock) {
            definition = (T) new TileDefinition(this.id.getPath(), (AEBaseTileBlock<?>) block, item, features);
        } else {
            definition = (T) new BlockDefinition(this.id.getPath(), block, item, features);
        }

        if (itemGroup == CreativeTab.INSTANCE) {
            CreativeTab.add(definition);
        }

        return definition;
    }

    @Nullable
    private BlockItem constructItemFromBlock(Block block) {
        if (this.disableItem) {
            return null;
        }

        Item.Settings itemProperties = new Item.Settings();

        if (itemGroup != null) {
            itemProperties.group(itemGroup);
        }
        // FIXME: Allow more/all item properties

        if (this.itemFactory != null) {
            return this.itemFactory.apply(block, itemProperties);
        } else if (block instanceof AEBaseBlock) {
            return new AEBaseBlockItem(block, itemProperties);
        } else {
            return new BlockItem(block, itemProperties);
        }
    }
}<|MERGE_RESOLUTION|>--- conflicted
+++ resolved
@@ -29,19 +29,13 @@
 
 import net.fabricmc.api.EnvType;
 import net.fabricmc.api.Environment;
+import net.fabricmc.fabric.api.object.builder.v1.client.model.FabricModelPredicateProviderRegistry;
 import net.minecraft.block.Block;
 import net.minecraft.item.BlockItem;
 import net.minecraft.item.Item;
 import net.minecraft.item.ItemGroup;
-<<<<<<< HEAD
 import net.minecraft.util.Identifier;
 import net.minecraft.util.registry.Registry;
-=======
-import net.minecraft.item.ItemModelsProperties;
-import net.minecraft.util.ResourceLocation;
-import net.minecraftforge.api.distmarker.Dist;
-import net.minecraftforge.api.distmarker.OnlyIn;
->>>>>>> c8d08f97
 
 import appeng.api.definitions.IBlockDefinition;
 import appeng.api.features.AEFeature;
@@ -49,12 +43,7 @@
 import appeng.block.AEBaseBlockItem;
 import appeng.block.AEBaseBlockItemChargeable;
 import appeng.block.AEBaseTileBlock;
-<<<<<<< HEAD
-=======
-import appeng.bootstrap.components.IBlockRegistrationComponent;
 import appeng.bootstrap.components.IClientSetupComponent;
-import appeng.bootstrap.components.IItemRegistrationComponent;
->>>>>>> c8d08f97
 import appeng.bootstrap.definitions.TileEntityDefinition;
 import appeng.core.AppEng;
 import appeng.core.CreativeTab;
@@ -156,14 +145,21 @@
         // Create block and matching item, and set factory name of both
         Block block = this.blockSupplier.get();
 
+        // Register the item and block with the game
+        Registry.register(Registry.BLOCK, id, block);
+        BlockItem item = this.constructItemFromBlock(block);
+        if (item != null) {
+            Registry.register(Registry.ITEM, id, item);
+        }
+
         // Register the client-only item model property for chargeable items
         if (item instanceof AEBaseBlockItemChargeable) {
             AEBaseBlockItemChargeable chargeable = (AEBaseBlockItemChargeable) item;
             this.factory.addBootstrapComponent(new IClientSetupComponent() {
                 @Override
-                @OnlyIn(Dist.CLIENT)
+                @Environment(EnvType.CLIENT)
                 public void setup() {
-                    ItemModelsProperties.func_239418_a_(item, new ResourceLocation("appliedenergistics2:fill_level"),
+                    FabricModelPredicateProviderRegistry.register(item, AppEng.makeId("fill_level"),
                             (is, world, entity) -> {
                                 double curPower = chargeable.getAECurrentPower(is);
                                 double maxPower = chargeable.getAEMaxPower(is);
@@ -172,13 +168,6 @@
                             });
                 }
             });
-        }
-
-        // Register the item and block with the game
-        Registry.register(Registry.BLOCK, id, block);
-        BlockItem item = this.constructItemFromBlock(block);
-        if (item != null) {
-            Registry.register(Registry.ITEM, id, item);
         }
 
         // Register all extra handlers
