package appeng.recipes.handlers;

import net.minecraft.inventory.Inventory;
import net.minecraft.item.ItemStack;
import net.minecraft.recipe.*;
import net.minecraft.util.Identifier;
import net.minecraft.util.collection.DefaultedList;
import net.minecraft.world.World;

import appeng.api.features.InscriberProcessType;
import appeng.core.AppEng;

public class InscriberRecipe implements Recipe<Inventory> {

<<<<<<< HEAD
    public static RecipeType<InscriberRecipe> TYPE;
=======
    public static final ResourceLocation TYPE_ID = AppEng.makeId("inscriber");

    public static final IRecipeType<InscriberRecipe> TYPE = IRecipeType.register(TYPE_ID.toString());
>>>>>>> c8d08f97

    private final Identifier id;
    private final String group;

    private final Ingredient middleInput;
    private final Ingredient topOptional;
    private final Ingredient bottomOptional;
    private final ItemStack output;
    private final InscriberProcessType processType;

    public InscriberRecipe(Identifier id, String group, Ingredient middleInput, ItemStack output,
            Ingredient topOptional, Ingredient bottomOptional, InscriberProcessType processType) {
        this.id = id;
        this.group = group;
        this.middleInput = middleInput;
        this.output = output;
        this.topOptional = topOptional;
        this.bottomOptional = bottomOptional;
        this.processType = processType;
    }

    @Override
    public boolean matches(Inventory inv, World worldIn) {
        return false;
    }

    @Override
    public ItemStack craft(Inventory inv) {
        return this.output.copy();
    }

    @Override
    public boolean fits(int width, int height) {
        return true;
    }

    @Override
    public ItemStack getOutput() {
        return output;
    }

    @Override
    public Identifier getId() {
        return id;
    }

    @Override
    public RecipeSerializer<?> getSerializer() {
        return InscriberRecipeSerializer.INSTANCE;
    }

    @Override
    public RecipeType<?> getType() {
        return TYPE;
    }

    @Override
    public DefaultedList<Ingredient> getPreviewInputs() {
        DefaultedList<Ingredient> nonnulllist = DefaultedList.of();
        nonnulllist.add(this.topOptional);
        nonnulllist.add(this.middleInput);
        nonnulllist.add(this.bottomOptional);
        return nonnulllist;
    }

    public Ingredient getMiddleInput() {
        return middleInput;
    }

    public Ingredient getTopOptional() {
        return topOptional;
    }

    public Ingredient getBottomOptional() {
        return bottomOptional;
    }

    public InscriberProcessType getProcessType() {
        return processType;
    }

    @Override
    public String getGroup() {
        return group;
    }

    @Override
    public boolean isIgnoredInRecipeBook() {
        return true;
    }

}<|MERGE_RESOLUTION|>--- conflicted
+++ resolved
@@ -2,7 +2,10 @@
 
 import net.minecraft.inventory.Inventory;
 import net.minecraft.item.ItemStack;
-import net.minecraft.recipe.*;
+import net.minecraft.recipe.Ingredient;
+import net.minecraft.recipe.Recipe;
+import net.minecraft.recipe.RecipeSerializer;
+import net.minecraft.recipe.RecipeType;
 import net.minecraft.util.Identifier;
 import net.minecraft.util.collection.DefaultedList;
 import net.minecraft.world.World;
@@ -12,13 +15,9 @@
 
 public class InscriberRecipe implements Recipe<Inventory> {
 
-<<<<<<< HEAD
-    public static RecipeType<InscriberRecipe> TYPE;
-=======
-    public static final ResourceLocation TYPE_ID = AppEng.makeId("inscriber");
+    public static final Identifier TYPE_ID = AppEng.makeId("inscriber");
 
-    public static final IRecipeType<InscriberRecipe> TYPE = IRecipeType.register(TYPE_ID.toString());
->>>>>>> c8d08f97
+    public static final RecipeType<InscriberRecipe> TYPE = RecipeType.register(TYPE_ID.toString());
 
     private final Identifier id;
     private final String group;
