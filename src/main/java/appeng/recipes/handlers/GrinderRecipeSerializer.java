--- conflicted
+++ resolved
@@ -19,11 +19,7 @@
 import net.minecraft.util.JsonHelper;
 
 import appeng.core.AEConfig;
-<<<<<<< HEAD
-=======
-import appeng.core.AppEng;
 import appeng.core.sync.BasePacket;
->>>>>>> 56ecda51
 
 public class GrinderRecipeSerializer implements RecipeSerializer<GrinderRecipe> {
 
@@ -68,13 +64,8 @@
     @Override
     public GrinderRecipe read(Identifier recipeId, PacketByteBuf buffer) {
 
-<<<<<<< HEAD
-        String group = buffer.readString();
+        String group = buffer.readString(BasePacket.MAX_STRING_LENGTH);
         Ingredient ingredient = Ingredient.fromPacket(buffer);
-=======
-        String group = buffer.readString(BasePacket.MAX_STRING_LENGTH);
-        Ingredient ingredient = Ingredient.read(buffer);
->>>>>>> 56ecda51
         int ingredientCount = buffer.readVarInt();
         ItemStack result = buffer.readItemStack();
         int turns = buffer.readVarInt();
