--- conflicted
+++ resolved
@@ -35,15 +35,12 @@
 import net.minecraft.text.Text;
 import net.minecraft.world.World;
 
-<<<<<<< HEAD
 import appeng.api.AEApi;
-=======
 import appeng.api.config.Actionable;
 import appeng.api.config.Settings;
 import appeng.api.config.SortDir;
 import appeng.api.config.SortOrder;
 import appeng.api.config.ViewItems;
->>>>>>> e8b57c6d
 import appeng.api.features.IWirelessTermHandler;
 import appeng.api.util.IConfigManager;
 import appeng.core.AEConfig;
@@ -59,15 +56,9 @@
     }
 
     @Override
-<<<<<<< HEAD
     public TypedActionResult<ItemStack> use(final World w, final PlayerEntity player, final Hand hand) {
-        AEApi.instance().registries().wireless().openWirelessTerminalGui(player.getStackInHand(hand), w, player, hand);
+        Api.instance().registries().wireless().openWirelessTerminalGui(player.getStackInHand(hand), w, player, hand);
         return new TypedActionResult<>(ActionResult.SUCCESS, player.getStackInHand(hand));
-=======
-    public ActionResult<ItemStack> onItemRightClick(final World w, final PlayerEntity player, final Hand hand) {
-        Api.instance().registries().wireless().openWirelessTerminalGui(player.getHeldItem(hand), w, player, hand);
-        return new ActionResult<>(ActionResultType.SUCCESS, player.getHeldItem(hand));
->>>>>>> e8b57c6d
     }
 
     @Override
