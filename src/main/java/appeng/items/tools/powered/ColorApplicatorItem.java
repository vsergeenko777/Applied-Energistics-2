/*
 * This file is part of Applied Energistics 2.
 * Copyright (c) 2013 - 2014, AlgorithmX2, All rights reserved.
 *
 * Applied Energistics 2 is free software: you can redistribute it and/or modify
 * it under the terms of the GNU Lesser General Public License as published by
 * the Free Software Foundation, either version 3 of the License, or
 * (at your option) any later version.
 *
 * Applied Energistics 2 is distributed in the hope that it will be useful,
 * but WITHOUT ANY WARRANTY; without even the implied warranty of
 * MERCHANTABILITY or FITNESS FOR A PARTICULAR PURPOSE.  See the
 * GNU Lesser General Public License for more details.
 *
 * You should have received a copy of the GNU Lesser General Public License
 * along with Applied Energistics 2.  If not, see <http://www.gnu.org/licenses/lgpl>.
 */

package appeng.items.tools.powered;

import java.util.*;

import javax.annotation.Nullable;

import com.google.common.collect.ImmutableMap;

import net.fabricmc.api.EnvType;
import net.fabricmc.api.Environment;
import net.fabricmc.fabric.api.object.builder.v1.client.model.FabricModelPredicateProviderRegistry;
import net.minecraft.block.Block;
import net.minecraft.block.BlockState;
import net.minecraft.block.entity.BlockEntity;
import net.minecraft.client.item.TooltipContext;
import net.minecraft.entity.player.PlayerEntity;
import net.minecraft.item.Item;
import net.minecraft.item.ItemStack;
import net.minecraft.item.ItemUsageContext;
import net.minecraft.item.SnowballItem;
import net.minecraft.nbt.CompoundTag;
import net.minecraft.server.world.ServerWorld;
import net.minecraft.state.property.Property;
import net.minecraft.tag.ItemTags;
import net.minecraft.tag.Tag;
import net.minecraft.text.Text;
import net.minecraft.text.TranslatableText;
import net.minecraft.util.ActionResult;
import net.minecraft.util.Identifier;
import net.minecraft.util.math.BlockPos;
import net.minecraft.util.math.Direction;
import net.minecraft.world.World;

import alexiil.mc.lib.attributes.item.FixedItemInv;

import appeng.api.config.Actionable;
import appeng.api.config.FuzzyMode;
import appeng.api.implementations.items.IStorageCell;
import appeng.api.implementations.tiles.IColorableTile;
import appeng.api.storage.IMEInventory;
import appeng.api.storage.IStorageChannel;
import appeng.api.storage.cells.ICellInventoryHandler;
import appeng.api.storage.channels.IItemStorageChannel;
import appeng.api.storage.data.IAEItemStack;
import appeng.api.storage.data.IItemList;
import appeng.api.util.AEColor;
import appeng.api.util.DimensionalCoord;
import appeng.block.networking.CableBusBlock;
import appeng.block.paint.PaintSplotchesBlock;
import appeng.core.AEConfig;
import appeng.core.Api;
import appeng.core.AppEng;
import appeng.core.localization.GuiText;
import appeng.helpers.IMouseWheelItem;
import appeng.hooks.IBlockTool;
import appeng.items.contents.CellConfig;
import appeng.items.contents.CellUpgrades;
import appeng.items.misc.PaintBallItem;
import appeng.items.tools.powered.powersink.AEBasePoweredItem;
import appeng.me.helpers.BaseActionSource;
import appeng.tile.misc.PaintSplotchesBlockEntity;
import appeng.util.FakePlayer;
import appeng.util.Platform;
import appeng.util.item.AEItemStack;

public class ColorApplicatorItem extends AEBasePoweredItem
        implements IStorageCell<IAEItemStack>, IBlockTool, IMouseWheelItem {

    private static final Map<Identifier, AEColor> TAG_TO_COLOR = ImmutableMap.<Identifier, AEColor>builder()
            .put(new Identifier("c:black_dyes"), AEColor.BLACK).put(new Identifier("c:blue_dyes"), AEColor.BLUE)
            .put(new Identifier("c:brown_dyes"), AEColor.BROWN).put(new Identifier("c:cyan_dyes"), AEColor.CYAN)
            .put(new Identifier("c:gray_dyes"), AEColor.GRAY).put(new Identifier("c:green_dyes"), AEColor.GREEN)
            .put(new Identifier("c:light_blue_dyes"), AEColor.LIGHT_BLUE)
            .put(new Identifier("c:light_gray_dyes"), AEColor.LIGHT_GRAY)
            .put(new Identifier("c:lime_dyes"), AEColor.LIME).put(new Identifier("c:magenta_dyes"), AEColor.MAGENTA)
            .put(new Identifier("c:orange_dyes"), AEColor.ORANGE).put(new Identifier("c:pink_dyes"), AEColor.PINK)
            .put(new Identifier("c:purple_dyes"), AEColor.PURPLE).put(new Identifier("c:red_dyes"), AEColor.RED)
            .put(new Identifier("c:white_dyes"), AEColor.WHITE).put(new Identifier("c:yellow_dyes"), AEColor.YELLOW)
            .build();

    private static final String TAG_COLOR = "color";

    public ColorApplicatorItem(Item.Settings props) {
        super(AEConfig.instance().getColorApplicatorBattery(), props);
<<<<<<< HEAD
        FabricModelPredicateProviderRegistry.register(this, new Identifier(AppEng.MOD_ID, "colored"),
                (itemStack, world, entity) -> {
                    // If the stack has no color, don't use the colored model since the impact of
                    // calling getColor for every quad is extremely high, if the stack tries to
                    // re-search its
                    // inventory for a new paintball everytime
                    AEColor col = getActiveColor(itemStack);
                    return (col != null) ? 1 : 0;
                });
=======
>>>>>>> c8d08f97
    }

    @Override
    public ActionResult useOnBlock(ItemUsageContext context) {
        World w = context.getWorld();
        BlockPos pos = context.getBlockPos();
        ItemStack is = context.getStack();
        Direction side = context.getSide();
        PlayerEntity p = context.getPlayer(); // This can be null
        if (p == null && w instanceof ServerWorld) {
            p = FakePlayer.getOrCreate((ServerWorld) w);
        }

        final Block blk = w.getBlockState(pos).getBlock();

        ItemStack paintBall = this.getColor(is);

        final IMEInventory<IAEItemStack> inv = Api.instance().registries().cell().getCellInventory(is, null,
                Api.instance().storage().getStorageChannel(IItemStorageChannel.class));
        if (inv != null) {
            final IAEItemStack option = inv.extractItems(AEItemStack.fromItemStack(paintBall), Actionable.SIMULATE,
                    new BaseActionSource());

            if (option != null) {
                paintBall = option.createItemStack();
                paintBall.setCount(1);
            } else {
                paintBall = ItemStack.EMPTY;
            }

            if (p != null && !Platform.hasPermissions(new DimensionalCoord(w, pos), p)) {
                return ActionResult.FAIL;
            }

            final double powerPerUse = 100;
            if (!paintBall.isEmpty() && paintBall.getItem() instanceof SnowballItem) {
                final BlockEntity te = w.getBlockEntity(pos);
                // clean cables.
                if (te instanceof IColorableTile && p != null) {
                    if (this.getAECurrentPower(is) > powerPerUse
                            && ((IColorableTile) te).getColor() != AEColor.TRANSPARENT) {
                        if (((IColorableTile) te).recolourBlock(side, AEColor.TRANSPARENT, p)) {
                            inv.extractItems(AEItemStack.fromItemStack(paintBall), Actionable.MODULATE,
                                    new BaseActionSource());
                            this.extractAEPower(is, powerPerUse, Actionable.MODULATE);
                            return ActionResult.SUCCESS;
                        }
                    }
                }

                // clean paint balls..
                final Block testBlk = w.getBlockState(pos.offset(side)).getBlock();
                final BlockEntity painted = w.getBlockEntity(pos.offset(side));
                if (this.getAECurrentPower(is) > powerPerUse && testBlk instanceof PaintSplotchesBlock
                        && painted instanceof PaintSplotchesBlockEntity) {
                    inv.extractItems(AEItemStack.fromItemStack(paintBall), Actionable.MODULATE, new BaseActionSource());
                    this.extractAEPower(is, powerPerUse, Actionable.MODULATE);
                    ((PaintSplotchesBlockEntity) painted).cleanSide(side.getOpposite());
                    return ActionResult.SUCCESS;
                }
            } else if (!paintBall.isEmpty()) {
                final AEColor color = this.getColorFromItem(paintBall);

                if (color != null && this.getAECurrentPower(is) > powerPerUse) {
                    if (color != AEColor.TRANSPARENT && this.recolourBlock(blk, side, w, pos, color, p)) {
                        inv.extractItems(AEItemStack.fromItemStack(paintBall), Actionable.MODULATE,
                                new BaseActionSource());
                        this.extractAEPower(is, powerPerUse, Actionable.MODULATE);
                        return ActionResult.SUCCESS;
                    }
                }
            }
        }

        if (p != null && p.isInSneakingPose()) {
            this.cycleColors(is, paintBall, 1);
        }

        return ActionResult.FAIL;
    }

    @Override
    public Text getName(final ItemStack is) {
        Text extra = GuiText.Empty.text();

        final AEColor selected = this.getActiveColor(is);

        if (selected != null && Platform.isClient()) {
            extra = new TranslatableText(selected.translationKey);
        }

        return super.getName(is).copy().append(" - ").append(extra);
    }

    public AEColor getActiveColor(final ItemStack tol) {
        return this.getColorFromItem(this.getColor(tol));
    }

    private AEColor getColorFromItem(final ItemStack paintBall) {
        if (paintBall.isEmpty()) {
            return null;
        }

        if (paintBall.getItem() instanceof SnowballItem) {
            return AEColor.TRANSPARENT;
        }

        if (paintBall.getItem() instanceof PaintBallItem) {
            final PaintBallItem ipb = (PaintBallItem) paintBall.getItem();
            return ipb.getColor();
        } else {
            for (Map.Entry<Identifier, AEColor> entry : TAG_TO_COLOR.entrySet()) {
                Tag<Item> tag = ItemTags.getTagGroup().getTag(entry.getKey());
                if (tag != null && paintBall.getItem().isIn(tag)) {
                    return entry.getValue();
                }
            }
        }

        return null;
    }

    public ItemStack getColor(final ItemStack is) {
        final CompoundTag c = is.getTag();
        if (c != null && c.contains(TAG_COLOR)) {
            final CompoundTag color = c.getCompound(TAG_COLOR);
            final ItemStack oldColor = ItemStack.fromTag(color);
            if (!oldColor.isEmpty()) {
                return oldColor;
            }
        }

        return this.findNextColor(is, ItemStack.EMPTY, 0);
    }

    private ItemStack findNextColor(final ItemStack is, final ItemStack anchor, final int scrollOffset) {
        ItemStack newColor = ItemStack.EMPTY;

        final IMEInventory<IAEItemStack> inv = Api.instance().registries().cell().getCellInventory(is, null,
                Api.instance().storage().getStorageChannel(IItemStorageChannel.class));
        if (inv != null) {
            final IItemList<IAEItemStack> itemList = inv.getAvailableItems(
                    Api.instance().storage().getStorageChannel(IItemStorageChannel.class).createList());
            if (anchor.isEmpty()) {
                final IAEItemStack firstItem = itemList.getFirstItem();
                if (firstItem != null) {
                    newColor = firstItem.asItemStackRepresentation();
                }
            } else {
                final LinkedList<IAEItemStack> list = new LinkedList<>();

                for (final IAEItemStack i : itemList) {
                    list.add(i);
                }

                if (list.isEmpty()) {
                    return ItemStack.EMPTY;
                }

                // Sort by color
                list.sort(Comparator.comparingInt(a -> {
                    AEColor color = getColorFromItem(a.getDefinition());
                    return color != null ? color.ordinal() : Integer.MAX_VALUE;
                }));

                IAEItemStack where = list.getFirst();
                int cycles = 1 + list.size();

                AEColor anchorColor = getColorFromItem(anchor);
                while (cycles > 0 && getColorFromItem(where.getDefinition()) != anchorColor) {
                    list.addLast(list.removeFirst());
                    cycles--;
                    where = list.getFirst();
                }

                if (scrollOffset > 0) {
                    list.addLast(list.removeFirst());
                }

                if (scrollOffset < 0) {
                    list.addFirst(list.removeLast());
                }

                return list.get(0).asItemStackRepresentation();
            }
        }

        if (!newColor.isEmpty()) {
            this.setColor(is, newColor);
        }

        return newColor;
    }

    private void setColor(final ItemStack is, final ItemStack newColor) {
        final CompoundTag data = is.getOrCreateTag();
        if (newColor.isEmpty()) {
            data.remove(TAG_COLOR);
        } else {
            final CompoundTag color = new CompoundTag();
            newColor.toTag(color);
            data.put(TAG_COLOR, color);
        }
    }

    private boolean recolourBlock(final Block blk, final Direction side, final World w, final BlockPos pos,
            final AEColor newColor, @Nullable final PlayerEntity p) {
        final BlockState state = w.getBlockState(pos);

        Block recolored = BlockRecolorer.recolor(blk, newColor);
        if (recolored != blk) {
            BlockState newState = recolored.getDefaultState();
            for (Property<?> prop : newState.getProperties()) {
                newState = copyProp(state, newState, prop);
            }

            return w.setBlockState(pos, newState);
        }

        BlockEntity be = w.getBlockEntity(pos);
        if (be instanceof IColorableTile) {
            IColorableTile ct = (IColorableTile) be;
            AEColor c = ct.getColor();
            if (c != newColor) {
                ct.recolourBlock(side, newColor, null);
                return true;
            }
            return false;
        }

        if (blk instanceof CableBusBlock && p != null) {
            return ((CableBusBlock) blk).recolorBlock(w, pos, side, newColor.dye, p);
        }

        return false;
    }

    private static <T extends Comparable<T>> BlockState copyProp(BlockState oldState, BlockState newState,
            Property<T> prop) {
        if (newState.contains(prop)) {
            return newState.with(prop, oldState.get(prop));
        }
        return newState;
    }

    public void cycleColors(final ItemStack is, final ItemStack paintBall, final int i) {
        if (paintBall.isEmpty()) {
            this.setColor(is, this.getColor(is));
        } else {
            this.setColor(is, this.findNextColor(is, paintBall, i));
        }
    }

    @Override
    @Environment(EnvType.CLIENT)
    public void appendTooltip(final ItemStack stack, final World world, final List<Text> lines,
            final TooltipContext advancedTooltips) {
        super.appendTooltip(stack, world, lines, advancedTooltips);

        final ICellInventoryHandler<IAEItemStack> cdi = Api.instance().registries().cell().getCellInventory(stack, null,
                Api.instance().storage().getStorageChannel(IItemStorageChannel.class));

        Api.instance().client().addCellInformation(cdi, lines);
    }

    @Override
    public int getBytes(final ItemStack cellItem) {
        return 512;
    }

    @Override
    public int getBytesPerType(final ItemStack cellItem) {
        return 8;
    }

    @Override
    public int getTotalTypes(final ItemStack cellItem) {
        return 27;
    }

    @Override
    public boolean isBlackListed(final ItemStack cellItem, final IAEItemStack requestedAddition) {
        if (requestedAddition != null) {
            return getColorFromItem(requestedAddition.getDefinition()) == null;
        }
        return true;
    }

    @Override
    public boolean storableInStorageCell() {
        return true;
    }

    @Override
    public boolean isStorageCell(final ItemStack i) {
        return true;
    }

    @Override
    public double getIdleDrain() {
        return 0.5;
    }

    @Override
    public IStorageChannel<IAEItemStack> getChannel() {
        return Api.instance().storage().getStorageChannel(IItemStorageChannel.class);
    }

    @Override
    public boolean isEditable(final ItemStack is) {
        return true;
    }

    @Override
    public FixedItemInv getUpgradesInventory(final ItemStack is) {
        return new CellUpgrades(is, 2);
    }

    @Override
    public FixedItemInv getConfigInventory(final ItemStack is) {
        return new CellConfig(is);
    }

    @Override
    public FuzzyMode getFuzzyMode(final ItemStack is) {
        final String fz = is.getOrCreateTag().getString("FuzzyMode");
        try {
            return FuzzyMode.valueOf(fz);
        } catch (final Throwable t) {
            return FuzzyMode.IGNORE_ALL;
        }
    }

    @Override
    public void setFuzzyMode(final ItemStack is, final FuzzyMode fzMode) {
        is.getOrCreateTag().putString("FuzzyMode", fzMode.name());
    }

    @Override
    public void onWheel(final ItemStack is, final boolean up) {
        this.cycleColors(is, this.getColor(is), up ? 1 : -1);
    }

    @Override
    public boolean canRepair(ItemStack stack, ItemStack ingredient) {
        return false;
    }

}<|MERGE_RESOLUTION|>--- conflicted
+++ resolved
@@ -18,7 +18,10 @@
 
 package appeng.items.tools.powered;
 
-import java.util.*;
+import java.util.Comparator;
+import java.util.LinkedList;
+import java.util.List;
+import java.util.Map;
 
 import javax.annotation.Nullable;
 
@@ -26,7 +29,6 @@
 
 import net.fabricmc.api.EnvType;
 import net.fabricmc.api.Environment;
-import net.fabricmc.fabric.api.object.builder.v1.client.model.FabricModelPredicateProviderRegistry;
 import net.minecraft.block.Block;
 import net.minecraft.block.BlockState;
 import net.minecraft.block.entity.BlockEntity;
@@ -67,7 +69,6 @@
 import appeng.block.paint.PaintSplotchesBlock;
 import appeng.core.AEConfig;
 import appeng.core.Api;
-import appeng.core.AppEng;
 import appeng.core.localization.GuiText;
 import appeng.helpers.IMouseWheelItem;
 import appeng.hooks.IBlockTool;
@@ -100,18 +101,6 @@
 
     public ColorApplicatorItem(Item.Settings props) {
         super(AEConfig.instance().getColorApplicatorBattery(), props);
-<<<<<<< HEAD
-        FabricModelPredicateProviderRegistry.register(this, new Identifier(AppEng.MOD_ID, "colored"),
-                (itemStack, world, entity) -> {
-                    // If the stack has no color, don't use the colored model since the impact of
-                    // calling getColor for every quad is extremely high, if the stack tries to
-                    // re-search its
-                    // inventory for a new paintball everytime
-                    AEColor col = getActiveColor(itemStack);
-                    return (col != null) ? 1 : 0;
-                });
-=======
->>>>>>> c8d08f97
     }
 
     @Override
