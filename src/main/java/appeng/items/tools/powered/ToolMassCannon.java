--- conflicted
+++ resolved
@@ -196,13 +196,9 @@
 						continue;
 
 					float f1 = 0.3F;
-<<<<<<< HEAD
-					AxisAlignedBB axisalignedbb1 = entity1.boundingBox.expand( f1, f1, f1 );
-					MovingObjectPosition movingobjectposition1 = axisalignedbb1.calculateIntercept( vec3, vec31 );
-=======
-					AxisAlignedBB boundingBox = entity1.boundingBox.expand( (double) f1, (double) f1, (double) f1 );
+
+					AxisAlignedBB boundingBox = entity1.boundingBox.expand( f1, f1, f1 );
 					MovingObjectPosition movingObjectPosition = boundingBox.calculateIntercept( vec3, vec31 );
->>>>>>> 72106c87
 
 					if ( movingObjectPosition != null )
 					{
@@ -326,13 +322,9 @@
 							continue;
 
 						float f1 = 0.3F;
-<<<<<<< HEAD
-						AxisAlignedBB axisalignedbb1 = entity1.boundingBox.expand( f1, f1, f1 );
-						MovingObjectPosition movingobjectposition1 = axisalignedbb1.calculateIntercept( vec3, vec31 );
-=======
-						AxisAlignedBB boundingBox = entity1.boundingBox.expand( (double) f1, (double) f1, (double) f1 );
+
+						AxisAlignedBB boundingBox = entity1.boundingBox.expand( f1, f1, f1 );
 						MovingObjectPosition movingObjectPosition = boundingBox.calculateIntercept( vec3, vec31 );
->>>>>>> 72106c87
 
 						if ( movingObjectPosition != null )
 						{
