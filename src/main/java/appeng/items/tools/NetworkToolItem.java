/*
 * This file is part of Applied Energistics 2.
 * Copyright (c) 2013 - 2015, AlgorithmX2, All rights reserved.
 *
 * Applied Energistics 2 is free software: you can redistribute it and/or modify
 * it under the terms of the GNU Lesser General Public License as published by
 * the Free Software Foundation, either version 3 of the License, or
 * (at your option) any later version.
 *
 * Applied Energistics 2 is distributed in the hope that it will be useful,
 * but WITHOUT ANY WARRANTY; without even the implied warranty of
 * MERCHANTABILITY or FITNESS FOR A PARTICULAR PURPOSE.  See the
 * GNU Lesser General Public License for more details.
 *
 * You should have received a copy of the GNU Lesser General Public License
 * along with Applied Energistics 2.  If not, see <http://www.gnu.org/licenses/lgpl>.
 */

package appeng.items.tools;

import net.minecraft.block.BlockState;
import net.minecraft.block.Blocks;
import net.minecraft.entity.player.PlayerEntity;
import net.minecraft.item.ItemStack;
import net.minecraft.item.ItemUseContext;
import net.minecraft.tileentity.TileEntity;
import net.minecraft.util.ActionResult;
import net.minecraft.util.ActionResultType;
import net.minecraft.util.Direction;
import net.minecraft.util.Hand;
import net.minecraft.util.Rotation;
import net.minecraft.util.math.BlockPos;
import net.minecraft.util.math.BlockRayTraceResult;
import net.minecraft.util.math.RayTraceResult;
import net.minecraft.world.IWorldReader;
import net.minecraft.world.World;

import appeng.api.implementations.guiobjects.IGuiItem;
import appeng.api.implementations.items.IAEWrench;
import appeng.api.networking.IGridHost;
import appeng.api.parts.IPartHost;
import appeng.api.parts.SelectedPart;
import appeng.api.util.DimensionalCoord;
import appeng.api.util.INetworkToolAgent;
import appeng.container.AEBaseContainer;
import appeng.container.ContainerLocator;
import appeng.container.ContainerOpener;
import appeng.container.me.networktool.NetworkStatusContainer;
import appeng.container.me.networktool.NetworkToolContainer;
import appeng.core.AppEng;
import appeng.core.sync.network.NetworkHandler;
import appeng.core.sync.packets.ClickPacket;
import appeng.hooks.AEToolItem;
import appeng.items.AEBaseItem;
import appeng.items.contents.NetworkToolViewer;
import appeng.util.InteractionUtil;
import appeng.util.Platform;

public class NetworkToolItem extends AEBaseItem implements IGuiItem, IAEWrench, AEToolItem {

    public NetworkToolItem(Properties properties) {
        super(properties);
    }

    @Override
    public NetworkToolViewer getGuiObject(final ItemStack is, int playerInventorySlot, final World world,
            final BlockPos pos) {
        if (pos == null) {
            return new NetworkToolViewer(is, null, world.isRemote());
        }
        final TileEntity te = world.getTileEntity(pos);
        return new NetworkToolViewer(is, (IGridHost) (te instanceof IGridHost ? te : null), world.isRemote());
    }

    @Override
    public ActionResult<ItemStack> onItemRightClick(final World w, final PlayerEntity p, final Hand hand) {
        if (w.isRemote()) {
            final RayTraceResult mop = AppEng.instance().getRTR();

            if (mop == null || mop.getType() == RayTraceResult.Type.MISS) {
                NetworkHandler.instance().sendToServer(new ClickPacket(hand));
            }
        }

        return new ActionResult<>(ActionResultType.func_233537_a_(w.isRemote()), p.getHeldItem(hand));
    }

    @Override
    public ActionResultType onItemUseFirst(ItemStack stack, ItemUseContext context) {
        World w = context.getWorld();
        final BlockRayTraceResult mop = new BlockRayTraceResult(context.getHitVec(), context.getFace(),
                context.getPos(), context.isInside());
        final TileEntity te = w.getTileEntity(context.getPos());

        if (te instanceof IPartHost) {
            final SelectedPart part = ((IPartHost) te).selectPart(mop.getHitVec());

            if (part.part != null || part.facade != null) {
                if (part.part instanceof INetworkToolAgent && !((INetworkToolAgent) part.part).showNetworkInfo(mop)) {
                    return ActionResultType.FAIL;
                } else if (InteractionUtil.isInAlternateUseMode(context.getPlayer())) {
                    return ActionResultType.PASS;
                }
            }
        } else if (te instanceof INetworkToolAgent && !((INetworkToolAgent) te).showNetworkInfo(mop)) {
            return ActionResultType.FAIL;
        }

        if (w.isRemote()) {
            NetworkHandler.instance().sendToServer(new ClickPacket(context));
        }

        return ActionResultType.func_233537_a_(w.isRemote());
    }

    public boolean serverSideToolLogic(ItemUseContext useContext) {
        BlockPos pos = useContext.getPos();
        PlayerEntity p = useContext.getPlayer();
        World w = p.world;
        Hand hand = useContext.getHand();
        Direction side = useContext.getFace();

        if (!Platform.hasPermissions(new DimensionalCoord(w, pos), p)) {
            return false;
        }

        final BlockState bs = w.getBlockState(pos);
        if (!InteractionUtil.isInAlternateUseMode(p)) {
            final TileEntity te = w.getTileEntity(pos);
<<<<<<< HEAD
            if (!(te instanceof IGridHost)) {
                BlockState rotatedState = bs.rotate(Rotation.CLOCKWISE_90);
                if (rotatedState != bs) {
                    w.setBlockState(pos, rotatedState, 3);
                    bs.neighborChanged(w, pos, Blocks.AIR, pos, false);
                    p.swingArm(hand);
                    return !w.isRemote;
                }
=======
            if (!(te instanceof IGridHost) && bs.rotate(w, pos, Rotation.CLOCKWISE_90) != bs) {
                bs.neighborChanged(w, pos, Blocks.AIR, pos, false);
                p.swingArm(hand);
                return !w.isRemote;
>>>>>>> b098fc32
            }
        }

        if (!InteractionUtil.isInAlternateUseMode(p)) {
            if (p.openContainer instanceof AEBaseContainer) {
                return true;
            }

            final TileEntity te = w.getTileEntity(pos);

            if (te instanceof IGridHost) {
                ContainerOpener.openContainer(NetworkStatusContainer.TYPE, p,
                        ContainerLocator.forItemUseContext(useContext));
            } else {
                ContainerOpener.openContainer(NetworkToolContainer.TYPE, p, ContainerLocator.forHand(p, hand));
            }

            return true;
        } else {
            BlockRayTraceResult rtr = new BlockRayTraceResult(useContext.getHitVec(), side, pos, false);
            bs.onBlockActivated(w, p, hand, rtr);
        }

        return false;
    }

    @Override
    public boolean canWrench(final ItemStack wrench, final PlayerEntity player, final BlockPos pos) {
        return true;
    }

}<|MERGE_RESOLUTION|>--- conflicted
+++ resolved
@@ -127,7 +127,6 @@
         final BlockState bs = w.getBlockState(pos);
         if (!InteractionUtil.isInAlternateUseMode(p)) {
             final TileEntity te = w.getTileEntity(pos);
-<<<<<<< HEAD
             if (!(te instanceof IGridHost)) {
                 BlockState rotatedState = bs.rotate(Rotation.CLOCKWISE_90);
                 if (rotatedState != bs) {
@@ -136,12 +135,6 @@
                     p.swingArm(hand);
                     return !w.isRemote;
                 }
-=======
-            if (!(te instanceof IGridHost) && bs.rotate(w, pos, Rotation.CLOCKWISE_90) != bs) {
-                bs.neighborChanged(w, pos, Blocks.AIR, pos, false);
-                p.swingArm(hand);
-                return !w.isRemote;
->>>>>>> b098fc32
             }
         }
 
