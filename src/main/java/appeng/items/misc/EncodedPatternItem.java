/*
 * This file is part of Applied Energistics 2.
 * Copyright (c) 2013 - 2014, AlgorithmX2, All rights reserved.
 *
 * Applied Energistics 2 is free software: you can redistribute it and/or modify
 * it under the terms of the GNU Lesser General Public License as published by
 * the Free Software Foundation, either version 3 of the License, or
 * (at your option) any later version.
 *
 * Applied Energistics 2 is distributed in the hope that it will be useful,
 * but WITHOUT ANY WARRANTY; without even the implied warranty of
 * MERCHANTABILITY or FITNESS FOR A PARTICULAR PURPOSE.  See the
 * GNU Lesser General Public License for more details.
 *
 * You should have received a copy of the GNU Lesser General Public License
 * along with Applied Energistics 2.  If not, see <http://www.gnu.org/licenses/lgpl>.
 */

package appeng.items.misc;

import java.util.ArrayList;
import java.util.Collection;
import java.util.List;
import java.util.Map;
import java.util.WeakHashMap;

import appeng.core.Api;
import appeng.hooks.AEToolItem;
import net.fabricmc.fabric.api.util.NbtType;
import net.minecraft.client.item.TooltipContext;
import com.google.common.base.Preconditions;

import net.minecraft.entity.player.PlayerEntity;
import net.minecraft.entity.player.PlayerInventory;
import net.minecraft.item.ItemStack;
import net.minecraft.item.ItemUsageContext;
import net.minecraft.nbt.CompoundTag;
import net.minecraft.nbt.ListTag;
import net.minecraft.nbt.Tag;
import net.minecraft.text.LiteralText;
import net.minecraft.text.MutableText;
import net.minecraft.util.*;
import net.minecraft.text.Text;
import net.minecraft.world.World;
import net.fabricmc.api.EnvType;
import net.fabricmc.api.Environment;

import appeng.api.networking.crafting.ICraftingPatternDetails;
import appeng.api.storage.channels.IItemStorageChannel;
import appeng.api.storage.data.IAEItemStack;
import appeng.core.localization.GuiText;
import appeng.helpers.InvalidPatternHelper;
import appeng.items.AEBaseItem;
import appeng.util.Platform;

public class EncodedPatternItem extends AEBaseItem implements AEToolItem {

    public static final String NBT_INGREDIENTS = "in";
    public static final String NBT_PRODUCTS = "out";
    public static final String NBT_SUBSITUTE = "substitute";
    public static final String NBT_RECIPE_ID = "recipe";

    // rather simple client side caching.
    private static final Map<ItemStack, ItemStack> SIMPLE_CACHE = new WeakHashMap<>();

    public EncodedPatternItem(Settings properties) {
        super(properties);
    }

    @Override
    public TypedActionResult<ItemStack> use(final World w, final PlayerEntity player, final Hand hand) {
        this.clearPattern(player.getStackInHand(hand), player);

        return new TypedActionResult<>(ActionResult.SUCCESS, player.getStackInHand(hand));
    }

    @Override
    public ActionResult onItemUseFirst(ItemStack stack, ItemUsageContext context) {
        return this.clearPattern(stack, context.getPlayer()) ? ActionResult.SUCCESS : ActionResult.PASS;
    }

    private boolean clearPattern(final ItemStack stack, final PlayerEntity player) {
        if (player.isInSneakingPose()) {
            if (Platform.isClient()) {
                return false;
            }

            final PlayerInventory inv = player.inventory;

            ItemStack is = Api.instance().definitions().materials().blankPattern().maybeStack(stack.getCount())
                    .orElse(ItemStack.EMPTY);
            if (!is.isEmpty()) {
                for (int s = 0; s < player.inventory.size(); s++) {
                    if (inv.getStack(s) == stack) {
                        inv.setStack(s, is);
                        return true;
                    }
                }
            }
        }

        return false;
    }

    @Override
    @Environment(EnvType.CLIENT)
    public void appendTooltip(final ItemStack stack, final World world, final List<Text> lines,
            final TooltipContext advancedTooltips) {
        final ICraftingPatternDetails details = Api.instance().crafting().decodePattern(stack, world);

        if (details == null) {
            if (!stack.hasTag()) {
                return;
            }

<<<<<<< HEAD
            stack.setCustomName(GuiText.InvalidPattern.text().copy().formatted(Formatting.RED));

            InvalidPatternHelper invalid = new InvalidPatternHelper(stack);

            final Text label = (invalid.isCraftable() ? GuiText.Crafts.text()
                    : GuiText.Creates.text()).copy().append(": ");
            final Text and = new LiteralText(" ").append(GuiText.And.text())
                    .append(" ");
            final Text with = GuiText.With.text().copy().append(": ");

            boolean first = true;
            for (final InvalidPatternHelper.PatternIngredient output : invalid.getOutputs()) {
                lines.add((first ? label : and).copy().append(output.getFormattedToolTip()));
=======
            stack.setDisplayName(GuiText.InvalidPattern.textComponent().deepCopy().func_240701_a_(TextFormatting.RED));

            InvalidPatternHelper invalid = new InvalidPatternHelper(stack);

            final ITextComponent label = (invalid.isCraftable() ? GuiText.Crafts.textComponent()
                    : GuiText.Creates.textComponent()).deepCopy().func_240702_b_(": ");
            final ITextComponent and = new StringTextComponent(" ").deepCopy()
                    .func_230529_a_(GuiText.And.textComponent()).deepCopy().func_240702_b_(" ");
            final ITextComponent with = GuiText.With.textComponent().deepCopy().func_240702_b_(": ");

            boolean first = true;
            for (final InvalidPatternHelper.PatternIngredient output : invalid.getOutputs()) {
                lines.add((first ? label : and).deepCopy().func_230529_a_(output.getFormattedToolTip()));
>>>>>>> 56ecda51
                first = false;
            }

            first = true;
            for (final InvalidPatternHelper.PatternIngredient input : invalid.getInputs()) {
<<<<<<< HEAD
                lines.add((first ? with : and).copy().append(input.getFormattedToolTip()));
=======
                lines.add((first ? with : and).deepCopy().func_230529_a_(input.getFormattedToolTip()));
>>>>>>> 56ecda51
                first = false;
            }

            if (invalid.isCraftable()) {
<<<<<<< HEAD
                final MutableText substitutionLabel = GuiText.Substitute.text().copy().append(" ");
                final Text canSubstitute = invalid.canSubstitute() ? GuiText.Yes.text()
                        : GuiText.No.text();

                lines.add(substitutionLabel.append(canSubstitute));
=======
                final ITextComponent substitutionLabel = GuiText.Substitute.textComponent().deepCopy()
                        .func_240702_b_(" ");
                final ITextComponent canSubstitute = invalid.canSubstitute() ? GuiText.Yes.textComponent()
                        : GuiText.No.textComponent();

                lines.add(substitutionLabel.deepCopy().func_230529_a_(canSubstitute));
>>>>>>> 56ecda51
            }

            return;
        }

        if (stack.hasCustomName()) {
            stack.removeSubTag("display");
        }

        final boolean isCrafting = details.isCraftable();
        final boolean substitute = details.canSubstitute();

        final Collection<IAEItemStack> in = details.getInputs();
        final Collection<IAEItemStack> out = details.getOutputs();

<<<<<<< HEAD
        final Text label = (isCrafting ? GuiText.Crafts.text() : GuiText.Creates.text())
                .copy().append(": ");
        final Text and = new LiteralText(" ").append(GuiText.And.text())
                .append(" ");
        final Text with = GuiText.With.text().copy().append(": ");
=======
        final ITextComponent label = (isCrafting ? GuiText.Crafts.textComponent() : GuiText.Creates.textComponent())
                .deepCopy().func_240702_b_(": ");
        final ITextComponent and = new StringTextComponent(" ").deepCopy().func_230529_a_(GuiText.And.textComponent())
                .func_240702_b_(" ");
        final ITextComponent with = GuiText.With.textComponent().deepCopy().func_240702_b_(": ");
>>>>>>> 56ecda51

        boolean first = true;
        for (final IAEItemStack anOut : out) {
            if (anOut == null) {
                continue;
            }

<<<<<<< HEAD
            lines.add((first ? label : and).copy().append(anOut.getStackSize() + "x ")
                    .append(Platform.getItemDisplayName(anOut)));
=======
            lines.add((first ? label : and).deepCopy().func_240702_b_(anOut.getStackSize() + "x ")
                    .func_230529_a_(Platform.getItemDisplayName(anOut)));
>>>>>>> 56ecda51
            first = false;
        }

        first = true;
        for (final IAEItemStack anIn : in) {
            if (anIn == null) {
                continue;
            }

<<<<<<< HEAD
            lines.add((first ? with : and).copy().append(anIn.getStackSize() + "x ")
                    .append(Platform.getItemDisplayName(anIn)));
=======
            lines.add((first ? with : and).deepCopy().func_240702_b_(anIn.getStackSize() + "x ")
                    .func_230529_a_(Platform.getItemDisplayName(anIn)));
>>>>>>> 56ecda51
            first = false;
        }

        if (isCrafting) {
<<<<<<< HEAD
            final MutableText substitutionLabel = GuiText.Substitute.text().copy().append(" ");
            final Text canSubstitute = substitute ? GuiText.Yes.text() : GuiText.No.text();

            lines.add(substitutionLabel.append(canSubstitute));
=======
            final ITextComponent substitutionLabel = GuiText.Substitute.textComponent().deepCopy().func_240702_b_(" ");
            final ITextComponent canSubstitute = substitute ? GuiText.Yes.textComponent() : GuiText.No.textComponent();

            lines.add(substitutionLabel.deepCopy().func_230529_a_(canSubstitute));
>>>>>>> 56ecda51
        }
    }

    public ItemStack getOutput(World w, final ItemStack item) {
        ItemStack out = SIMPLE_CACHE.get(item);

        if (out != null) {
            return out;
        }

        final ICraftingPatternDetails details = Api.instance().crafting().decodePattern(item, w);

        out = details != null ? details.getOutputs().get(0).createItemStack() : ItemStack.EMPTY;

        SIMPLE_CACHE.put(item, out);
        return out;
    }

    public boolean isEncodedPattern(ItemStack itemStack) {
        return itemStack != null && !itemStack.isEmpty() && itemStack.getItem() == this && itemStack.getTag() != null
                && itemStack.getTag().contains(NBT_INGREDIENTS, NbtType.LIST)
                && itemStack.getTag().contains(NBT_PRODUCTS, NbtType.LIST);
    }

    public Identifier getCraftingRecipeId(ItemStack itemStack) {
        Preconditions.checkArgument(itemStack.getItem() == this, "Given item stack %s is not an encoded pattern.",
                itemStack);
        final CompoundTag tag = itemStack.getTag();
        Preconditions.checkArgument(tag != null, "itemStack missing a NBT tag");

<<<<<<< HEAD
        return new Identifier(tag.getString(NBT_RECIPE_ID));
=======
        return tag.contains(NBT_RECIPE_ID, Constants.NBT.TAG_STRING)
                ? new ResourceLocation(tag.getString(NBT_RECIPE_ID))
                : null;
>>>>>>> 56ecda51
    }

    public List<IAEItemStack> getIngredients(ItemStack itemStack) {
        Preconditions.checkArgument(itemStack.getItem() == this, "Given item stack %s is not an encoded pattern.",
                itemStack);
        final CompoundTag tag = itemStack.getTag();
        Preconditions.checkArgument(tag != null, "itemStack missing a NBT tag");

        final ListTag inTag = tag.getList(NBT_INGREDIENTS, 10);
        Preconditions.checkArgument(inTag.size() < 10, "Cannot use more than 9 ingredients");

        final List<IAEItemStack> in = new ArrayList<>(inTag.size());
        for (int x = 0; x < inTag.size(); x++) {
            CompoundTag ingredient = inTag.getCompound(x);
            final ItemStack gs = ItemStack.fromTag(ingredient);

            Preconditions.checkArgument(!(!ingredient.isEmpty() && gs.isEmpty()), "invalid itemStack in slot", x);

            in.add(Api.instance().storage().getStorageChannel(IItemStorageChannel.class).createStack(gs));
        }

        return in;
    }

    public List<IAEItemStack> getProducts(ItemStack itemStack) {
        Preconditions.checkArgument(itemStack.getItem() == this, "Given item stack %s is not an encoded pattern.",
                itemStack);
        final CompoundTag tag = itemStack.getTag();
        Preconditions.checkArgument(tag != null, "itemStack missing a NBT tag");

        final ListTag outTag = tag.getList(NBT_PRODUCTS, 10);
        Preconditions.checkArgument(outTag.size() < 4, "Cannot use more than 3 ingredients");

        final List<IAEItemStack> out = new ArrayList<>(outTag.size());
        for (int x = 0; x < outTag.size(); x++) {
            CompoundTag ingredient = outTag.getCompound(x);
            final ItemStack gs = ItemStack.fromTag(ingredient);

            Preconditions.checkArgument(!(!ingredient.isEmpty() && gs.isEmpty()), "invalid itemStack in slot", x);

            out.add(Api.instance().storage().getStorageChannel(IItemStorageChannel.class).createStack(gs));
        }

        return out;

    }

    public boolean allowsSubstitution(ItemStack itemStack) {
        final CompoundTag tag = itemStack.getTag();

        Preconditions.checkArgument(tag != null, "itemStack missing a NBT tag");

        return getCraftingRecipeId(itemStack) != null && tag.getBoolean(NBT_SUBSITUTE);
    }

    /**
     * Use the public API instead {@link appeng.core.api.ApiCrafting}
     */
    public static void encodeCraftingPattern(ItemStack stack, ItemStack[] in, ItemStack[] out,
            Identifier recipeId, boolean allowSubstitutes) {
        CompoundTag encodedValue = encodeInputsAndOutputs(in, out);
        encodedValue.putString(EncodedPatternItem.NBT_RECIPE_ID, recipeId.toString());
        encodedValue.putBoolean(EncodedPatternItem.NBT_SUBSITUTE, allowSubstitutes);
        stack.setTag(encodedValue);
    }

    /**
     * Use the public API instead {@link appeng.core.api.ApiCrafting}
     */
    public static void encodeProcessingPattern(ItemStack stack, ItemStack[] in, ItemStack[] out) {
        stack.setTag(encodeInputsAndOutputs(in, out));
    }

    private static CompoundTag encodeInputsAndOutputs(ItemStack[] in, ItemStack[] out) {
        final CompoundTag encodedValue = new CompoundTag();

        final ListTag tagIn = new ListTag();
        final ListTag tagOut = new ListTag();

        for (final ItemStack i : in) {
            tagIn.add(createItemTag(i));
        }

        for (final ItemStack i : out) {
            tagOut.add(createItemTag(i));
        }

        encodedValue.put(EncodedPatternItem.NBT_INGREDIENTS, tagIn);
        encodedValue.put(EncodedPatternItem.NBT_PRODUCTS, tagOut);
        return encodedValue;
    }

    private static Tag createItemTag(final ItemStack i) {
        final CompoundTag c = new CompoundTag();

        if (!i.isEmpty()) {
            i.toTag(c);
        }

        return c;
    }

}<|MERGE_RESOLUTION|>--- conflicted
+++ resolved
@@ -113,7 +113,6 @@
                 return;
             }
 
-<<<<<<< HEAD
             stack.setCustomName(GuiText.InvalidPattern.text().copy().formatted(Formatting.RED));
 
             InvalidPatternHelper invalid = new InvalidPatternHelper(stack);
@@ -127,49 +126,21 @@
             boolean first = true;
             for (final InvalidPatternHelper.PatternIngredient output : invalid.getOutputs()) {
                 lines.add((first ? label : and).copy().append(output.getFormattedToolTip()));
-=======
-            stack.setDisplayName(GuiText.InvalidPattern.textComponent().deepCopy().func_240701_a_(TextFormatting.RED));
-
-            InvalidPatternHelper invalid = new InvalidPatternHelper(stack);
-
-            final ITextComponent label = (invalid.isCraftable() ? GuiText.Crafts.textComponent()
-                    : GuiText.Creates.textComponent()).deepCopy().func_240702_b_(": ");
-            final ITextComponent and = new StringTextComponent(" ").deepCopy()
-                    .func_230529_a_(GuiText.And.textComponent()).deepCopy().func_240702_b_(" ");
-            final ITextComponent with = GuiText.With.textComponent().deepCopy().func_240702_b_(": ");
-
-            boolean first = true;
-            for (final InvalidPatternHelper.PatternIngredient output : invalid.getOutputs()) {
-                lines.add((first ? label : and).deepCopy().func_230529_a_(output.getFormattedToolTip()));
->>>>>>> 56ecda51
                 first = false;
             }
 
             first = true;
             for (final InvalidPatternHelper.PatternIngredient input : invalid.getInputs()) {
-<<<<<<< HEAD
                 lines.add((first ? with : and).copy().append(input.getFormattedToolTip()));
-=======
-                lines.add((first ? with : and).deepCopy().func_230529_a_(input.getFormattedToolTip()));
->>>>>>> 56ecda51
                 first = false;
             }
 
             if (invalid.isCraftable()) {
-<<<<<<< HEAD
                 final MutableText substitutionLabel = GuiText.Substitute.text().copy().append(" ");
                 final Text canSubstitute = invalid.canSubstitute() ? GuiText.Yes.text()
                         : GuiText.No.text();
 
                 lines.add(substitutionLabel.append(canSubstitute));
-=======
-                final ITextComponent substitutionLabel = GuiText.Substitute.textComponent().deepCopy()
-                        .func_240702_b_(" ");
-                final ITextComponent canSubstitute = invalid.canSubstitute() ? GuiText.Yes.textComponent()
-                        : GuiText.No.textComponent();
-
-                lines.add(substitutionLabel.deepCopy().func_230529_a_(canSubstitute));
->>>>>>> 56ecda51
             }
 
             return;
@@ -185,19 +156,11 @@
         final Collection<IAEItemStack> in = details.getInputs();
         final Collection<IAEItemStack> out = details.getOutputs();
 
-<<<<<<< HEAD
         final Text label = (isCrafting ? GuiText.Crafts.text() : GuiText.Creates.text())
                 .copy().append(": ");
         final Text and = new LiteralText(" ").append(GuiText.And.text())
                 .append(" ");
         final Text with = GuiText.With.text().copy().append(": ");
-=======
-        final ITextComponent label = (isCrafting ? GuiText.Crafts.textComponent() : GuiText.Creates.textComponent())
-                .deepCopy().func_240702_b_(": ");
-        final ITextComponent and = new StringTextComponent(" ").deepCopy().func_230529_a_(GuiText.And.textComponent())
-                .func_240702_b_(" ");
-        final ITextComponent with = GuiText.With.textComponent().deepCopy().func_240702_b_(": ");
->>>>>>> 56ecda51
 
         boolean first = true;
         for (final IAEItemStack anOut : out) {
@@ -205,13 +168,8 @@
                 continue;
             }
 
-<<<<<<< HEAD
             lines.add((first ? label : and).copy().append(anOut.getStackSize() + "x ")
                     .append(Platform.getItemDisplayName(anOut)));
-=======
-            lines.add((first ? label : and).deepCopy().func_240702_b_(anOut.getStackSize() + "x ")
-                    .func_230529_a_(Platform.getItemDisplayName(anOut)));
->>>>>>> 56ecda51
             first = false;
         }
 
@@ -221,28 +179,16 @@
                 continue;
             }
 
-<<<<<<< HEAD
             lines.add((first ? with : and).copy().append(anIn.getStackSize() + "x ")
                     .append(Platform.getItemDisplayName(anIn)));
-=======
-            lines.add((first ? with : and).deepCopy().func_240702_b_(anIn.getStackSize() + "x ")
-                    .func_230529_a_(Platform.getItemDisplayName(anIn)));
->>>>>>> 56ecda51
             first = false;
         }
 
         if (isCrafting) {
-<<<<<<< HEAD
             final MutableText substitutionLabel = GuiText.Substitute.text().copy().append(" ");
             final Text canSubstitute = substitute ? GuiText.Yes.text() : GuiText.No.text();
 
             lines.add(substitutionLabel.append(canSubstitute));
-=======
-            final ITextComponent substitutionLabel = GuiText.Substitute.textComponent().deepCopy().func_240702_b_(" ");
-            final ITextComponent canSubstitute = substitute ? GuiText.Yes.textComponent() : GuiText.No.textComponent();
-
-            lines.add(substitutionLabel.deepCopy().func_230529_a_(canSubstitute));
->>>>>>> 56ecda51
         }
     }
 
@@ -273,13 +219,9 @@
         final CompoundTag tag = itemStack.getTag();
         Preconditions.checkArgument(tag != null, "itemStack missing a NBT tag");
 
-<<<<<<< HEAD
-        return new Identifier(tag.getString(NBT_RECIPE_ID));
-=======
         return tag.contains(NBT_RECIPE_ID, Constants.NBT.TAG_STRING)
-                ? new ResourceLocation(tag.getString(NBT_RECIPE_ID))
+                ? new Identifier(tag.getString(NBT_RECIPE_ID))
                 : null;
->>>>>>> 56ecda51
     }
 
     public List<IAEItemStack> getIngredients(ItemStack itemStack) {
