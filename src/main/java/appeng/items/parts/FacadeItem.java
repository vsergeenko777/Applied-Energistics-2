/*
 * This file is part of Applied Energistics 2.
 * Copyright (c) 2013 - 2015, AlgorithmX2, All rights reserved.
 *
 * Applied Energistics 2 is free software: you can redistribute it and/or modify
 * it under the terms of the GNU Lesser General Public License as published by
 * the Free Software Foundation, either version 3 of the License, or
 * (at your option) any later version.
 *
 * Applied Energistics 2 is distributed in the hope that it will be useful,
 * but WITHOUT ANY WARRANTY; without even the implied warranty of
 * MERCHANTABILITY or FITNESS FOR A PARTICULAR PURPOSE.  See the
 * GNU Lesser General Public License for more details.
 *
 * You should have received a copy of the GNU Lesser General Public License
 * along with Applied Energistics 2.  If not, see <http://www.gnu.org/licenses/lgpl>.
 */

package appeng.items.parts;

import net.fabricmc.api.EnvType;
import net.fabricmc.api.Environment;
import net.fabricmc.api.EnvironmentInterface;
import net.minecraft.block.Block;
import net.minecraft.block.BlockRenderType;
import net.minecraft.block.BlockState;
import net.minecraft.block.Blocks;
import net.minecraft.client.render.RenderLayer;
import net.minecraft.client.render.RenderLayers;
import net.minecraft.item.*;
import net.minecraft.nbt.CompoundTag;
import net.minecraft.tag.BlockTags;
import net.minecraft.tag.Tag;
import net.minecraft.text.Text;
import net.minecraft.util.ActionResult;
import net.minecraft.util.Identifier;
import net.minecraft.util.collection.DefaultedList;
import net.minecraft.util.math.BlockPos;
import net.minecraft.util.registry.Registry;
import net.minecraft.world.EmptyBlockView;

import appeng.api.exceptions.MissingDefinitionException;
import appeng.api.features.AEFeature;
import appeng.api.parts.IAlphaPassItem;
import appeng.api.util.AEPartLocation;
import appeng.core.AEConfig;
import appeng.core.Api;
import appeng.core.AppEng;
import appeng.facade.FacadePart;
import appeng.facade.IFacadeItem;
import appeng.hooks.AEToolItem;
import appeng.items.AEBaseItem;

@EnvironmentInterface(value = EnvType.CLIENT, itf = IAlphaPassItem.class)
public class FacadeItem extends AEBaseItem implements IFacadeItem, IAlphaPassItem, AEToolItem {

    /**
     * Block tag used to explicitly whitelist blocks for use in facades.
     */
<<<<<<< HEAD
    private static final Identifier TAG_WHITELISTED = new Identifier(AppEng.MOD_ID, "whitelisted/facades");
=======
    private static final ITag.INamedTag<Block> BLOCK_WHITELIST = BlockTags
            .makeWrapperTag(AppEng.makeId("whitelisted/facades").toString());
>>>>>>> f455fd19

    private static final String NBT_ITEM_ID = "item";

    public FacadeItem(Settings properties) {
        super(properties);
    }

    @Override
    public ActionResult onItemUseFirst(ItemStack stack, ItemUsageContext context) {
        return Api.instance().partHelper().placeBus(stack, context.getBlockPos(), context.getSide(),
                context.getPlayer(), context.getHand(), context.getWorld());
    }

    @Override
    public Text getName(ItemStack is) {
        try {
            final ItemStack in = this.getTextureItem(is);
            if (!in.isEmpty()) {
                return super.getName(is).copy().append(" - ").append(in.getName());
            }
        } catch (final Throwable ignored) {

        }

        return super.getName(is);
    }

    @Override
    public void appendStacks(ItemGroup group, DefaultedList<ItemStack> items) {
    }

    public ItemStack createFacadeForItem(final ItemStack itemStack, final boolean returnItem) {
        if (itemStack.isEmpty() || itemStack.hasTag() || !(itemStack.getItem() instanceof BlockItem)) {
            return ItemStack.EMPTY;
        }

        BlockItem blockItem = (BlockItem) itemStack.getItem();
        Block block = blockItem.getBlock();
        if (block == Blocks.AIR) {
            return ItemStack.EMPTY;
        }

        // We only support the default state for facades. Sorry.
        BlockState blockState = block.getDefaultState();

        final boolean areTileEntitiesEnabled = AEConfig.instance().isFeatureEnabled(AEFeature.TILE_ENTITY_FACADES);
<<<<<<< HEAD
        Tag<Block> whitelistTag = BlockTags.getTagGroup().getTagOrEmpty(TAG_WHITELISTED);
        final boolean isWhiteListed = block.isIn(whitelistTag);
=======
        final boolean isWhiteListed = BLOCK_WHITELIST.contains(block);
>>>>>>> f455fd19
        final boolean isModel = blockState.getRenderType() == BlockRenderType.MODEL;

        final BlockState defaultState = block.getDefaultState();
        final boolean isTileEntity = block.hasBlockEntity();
        final boolean isFullCube = defaultState.isOpaqueFullCube(EmptyBlockView.INSTANCE, BlockPos.ORIGIN);

        final boolean isTileEntityAllowed = !isTileEntity || (areTileEntitiesEnabled && isWhiteListed);
        final boolean isBlockAllowed = isFullCube || isWhiteListed;

        if (isModel && isTileEntityAllowed && isBlockAllowed) {
            if (returnItem) {
                return itemStack;
            }

            final ItemStack is = new ItemStack(this);
            final CompoundTag data = new CompoundTag();
            Identifier itemId = Registry.ITEM.getId(itemStack.getItem());
            data.putString(NBT_ITEM_ID, itemId.toString());
            is.setTag(data);
            return is;
        }
        return ItemStack.EMPTY;
    }

    @Override
    public FacadePart createPartFromItemStack(final ItemStack is, final AEPartLocation side) {
        final ItemStack in = this.getTextureItem(is);
        if (!in.isEmpty()) {
            return new FacadePart(is, side);
        }
        return null;
    }

    @Override
    public ItemStack getTextureItem(ItemStack is) {
        CompoundTag nbt = is.getTag();

        if (nbt == null) {
            return ItemStack.EMPTY;
        }

        Identifier itemId = new Identifier(nbt.getString(NBT_ITEM_ID));
        Item baseItem = Registry.ITEM.getOrEmpty(itemId).orElse(null);

        if (baseItem == null) {
            return ItemStack.EMPTY;
        }

        return new ItemStack(baseItem);
    }

    @Override
    public BlockState getTextureBlockState(ItemStack is) {

        ItemStack baseItemStack = this.getTextureItem(is);

        if (baseItemStack.isEmpty()) {
            return Blocks.GLASS.getDefaultState();
        }

        Block block = Block.getBlockFromItem(baseItemStack.getItem());

        if (block == Blocks.AIR) {
            return Blocks.GLASS.getDefaultState();
        }

        return block.getDefaultState();
    }

    public ItemStack createFromID(final int id) {
        ItemStack facadeStack = Api.instance().definitions().items().facade().maybeStack(1).orElseThrow(
                () -> new MissingDefinitionException("Tried to create a facade, while facades are being deactivated."));

        // Convert back to a registry name...
        Item item = Registry.ITEM.get(id);
        if (item == Items.AIR) {
            return ItemStack.EMPTY;
        }
        Identifier longId = Registry.ITEM.getId(item);

        final CompoundTag facadeTag = new CompoundTag();
        facadeTag.putString(NBT_ITEM_ID, longId.toString());
        facadeStack.setTag(facadeTag);

        return facadeStack;
    }

    @Environment(EnvType.CLIENT)
    @Override
    public boolean useAlphaPass(final ItemStack is) {
        BlockState blockState = this.getTextureBlockState(is);

        if (blockState == null) {
            return false;
        }

        return RenderLayers.getBlockLayer(blockState) == RenderLayer.getTranslucent()
                || RenderLayers.getBlockLayer(blockState) == RenderLayer.getTranslucentNoCrumbling();
    }
}<|MERGE_RESOLUTION|>--- conflicted
+++ resolved
@@ -18,6 +18,7 @@
 
 package appeng.items.parts;
 
+import appeng.mixins.tags.BlockTagsAccessor;
 import net.fabricmc.api.EnvType;
 import net.fabricmc.api.Environment;
 import net.fabricmc.api.EnvironmentInterface;
@@ -57,12 +58,8 @@
     /**
      * Block tag used to explicitly whitelist blocks for use in facades.
      */
-<<<<<<< HEAD
-    private static final Identifier TAG_WHITELISTED = new Identifier(AppEng.MOD_ID, "whitelisted/facades");
-=======
-    private static final ITag.INamedTag<Block> BLOCK_WHITELIST = BlockTags
-            .makeWrapperTag(AppEng.makeId("whitelisted/facades").toString());
->>>>>>> f455fd19
+    private static final Tag.Identified<Block> BLOCK_WHITELIST = BlockTagsAccessor
+            .register(AppEng.makeId("whitelisted/facades").toString());
 
     private static final String NBT_ITEM_ID = "item";
 
@@ -109,12 +106,7 @@
         BlockState blockState = block.getDefaultState();
 
         final boolean areTileEntitiesEnabled = AEConfig.instance().isFeatureEnabled(AEFeature.TILE_ENTITY_FACADES);
-<<<<<<< HEAD
-        Tag<Block> whitelistTag = BlockTags.getTagGroup().getTagOrEmpty(TAG_WHITELISTED);
-        final boolean isWhiteListed = block.isIn(whitelistTag);
-=======
         final boolean isWhiteListed = BLOCK_WHITELIST.contains(block);
->>>>>>> f455fd19
         final boolean isModel = blockState.getRenderType() == BlockRenderType.MODEL;
 
         final BlockState defaultState = block.getDefaultState();
