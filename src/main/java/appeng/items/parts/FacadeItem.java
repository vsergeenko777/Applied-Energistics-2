/*
 * This file is part of Applied Energistics 2.
 * Copyright (c) 2013 - 2015, AlgorithmX2, All rights reserved.
 *
 * Applied Energistics 2 is free software: you can redistribute it and/or modify
 * it under the terms of the GNU Lesser General Public License as published by
 * the Free Software Foundation, either version 3 of the License, or
 * (at your option) any later version.
 *
 * Applied Energistics 2 is distributed in the hope that it will be useful,
 * but WITHOUT ANY WARRANTY; without even the implied warranty of
 * MERCHANTABILITY or FITNESS FOR A PARTICULAR PURPOSE.  See the
 * GNU Lesser General Public License for more details.
 *
 * You should have received a copy of the GNU Lesser General Public License
 * along with Applied Energistics 2.  If not, see <http://www.gnu.org/licenses/lgpl>.
 */

package appeng.items.parts;

import net.fabricmc.api.EnvType;
import net.fabricmc.api.Environment;
import net.fabricmc.api.EnvironmentInterface;
import net.minecraft.block.Block;
import net.minecraft.block.BlockRenderType;
import net.minecraft.block.BlockState;
import net.minecraft.block.Blocks;
import net.minecraft.client.renderer.RenderType;
import net.minecraft.client.renderer.RenderTypeLookup;
import net.minecraft.item.BlockItem;
import net.minecraft.item.Item;
import net.minecraft.item.ItemGroup;
import net.minecraft.item.ItemStack;
import net.minecraft.item.ItemUseContext;
import net.minecraft.item.Items;
import net.minecraft.nbt.CompoundNBT;
import net.minecraft.tags.ITag;
import net.minecraft.util.ActionResultType;
import net.minecraft.util.NonNullList;
import net.minecraft.util.ResourceLocation;
import net.minecraft.util.math.BlockPos;
import net.minecraft.util.registry.Registry;
import net.minecraft.util.text.ITextComponent;
import net.minecraft.world.EmptyBlockReader;

import appeng.api.exceptions.MissingDefinitionException;
import appeng.api.features.AEFeature;
import appeng.api.parts.IAlphaPassItem;
import appeng.api.util.AEPartLocation;
import appeng.core.AEConfig;
import appeng.core.Api;
import appeng.core.AppEng;
import appeng.facade.FacadePart;
import appeng.facade.IFacadeItem;
import appeng.hooks.AEToolItem;
import appeng.items.AEBaseItem;
import appeng.mixins.tags.BlockTagsAccessor;

@EnvironmentInterface(value = EnvType.CLIENT, itf = IAlphaPassItem.class)
public class FacadeItem extends AEBaseItem implements IFacadeItem, IAlphaPassItem, AEToolItem {

    /**
     * Block tag used to explicitly whitelist blocks for use in facades.
     */
<<<<<<< HEAD
    private static final ITag.INamedTag<Block> BLOCK_WHITELIST = BlockTagsAccessor
            .register(AppEng.makeId("whitelisted/facades").toString());
=======
    private static final ITag.INamedTag<Block> BLOCK_WHITELIST = BlockTags
            .createOptional(AppEng.makeId("whitelisted/facades"));
>>>>>>> b098fc32

    private static final String NBT_ITEM_ID = "item";

    public FacadeItem(Properties properties) {
        super(properties);
    }

    @Override
    public ActionResultType onItemUseFirst(ItemStack stack, ItemUseContext context) {
        return Api.instance().partHelper().placeBus(stack, context.getPos(), context.getFace(), context.getPlayer(),
                context.getHand(), context.getWorld());
    }

    @Override
    public ITextComponent getDisplayName(ItemStack is) {
        try {
            final ItemStack in = this.getTextureItem(is);
            if (!in.isEmpty()) {
                return super.getDisplayName(is).deepCopy().appendString(" - ").appendSibling(in.getDisplayName());
            }
        } catch (final Throwable ignored) {

        }

        return super.getDisplayName(is);
    }

    @Override
    public void fillItemGroup(ItemGroup group, NonNullList<ItemStack> items) {
    }

    public ItemStack createFacadeForItem(final ItemStack itemStack, final boolean returnItem) {
        if (itemStack.isEmpty() || itemStack.hasTag() || !(itemStack.getItem() instanceof BlockItem)) {
            return ItemStack.EMPTY;
        }

        BlockItem blockItem = (BlockItem) itemStack.getItem();
        Block block = blockItem.getBlock();
        if (block == Blocks.AIR) {
            return ItemStack.EMPTY;
        }

        // We only support the default state for facades. Sorry.
        BlockState blockState = block.getDefaultState();

        final boolean areTileEntitiesEnabled = AEConfig.instance().isFeatureEnabled(AEFeature.TILE_ENTITY_FACADES);
        final boolean isWhiteListed = BLOCK_WHITELIST.contains(block);
        final boolean isModel = blockState.getRenderType() == BlockRenderType.MODEL;

        final BlockState defaultState = block.getDefaultState();
        final boolean isTileEntity = block.isTileEntityProvider();
        final boolean isFullCube = defaultState.isNormalCube(EmptyBlockReader.INSTANCE, BlockPos.ZERO);

        final boolean isTileEntityAllowed = !isTileEntity || areTileEntitiesEnabled && isWhiteListed;
        final boolean isBlockAllowed = isFullCube || isWhiteListed;

        if (isModel && isTileEntityAllowed && isBlockAllowed) {
            if (returnItem) {
                return itemStack;
            }

            final ItemStack is = new ItemStack(this);
            final CompoundNBT data = new CompoundNBT();
            ResourceLocation itemId = Registry.ITEM.getKey(itemStack.getItem());
            data.putString(NBT_ITEM_ID, itemId.toString());
            is.setTag(data);
            return is;
        }
        return ItemStack.EMPTY;
    }

    @Override
    public FacadePart createPartFromItemStack(final ItemStack is, final AEPartLocation side) {
        final ItemStack in = this.getTextureItem(is);
        if (!in.isEmpty()) {
            return new FacadePart(is, side);
        }
        return null;
    }

    @Override
    public ItemStack getTextureItem(ItemStack is) {
        CompoundNBT nbt = is.getTag();

        if (nbt == null) {
            return ItemStack.EMPTY;
        }

        ResourceLocation itemId = new ResourceLocation(nbt.getString(NBT_ITEM_ID));
        Item baseItem = Registry.ITEM.getOptional(itemId).orElse(null);

        if (baseItem == null) {
            return ItemStack.EMPTY;
        }

        return new ItemStack(baseItem, 1);
    }

    @Override
    public BlockState getTextureBlockState(ItemStack is) {

        ItemStack baseItemStack = this.getTextureItem(is);

        if (baseItemStack.isEmpty()) {
            return Blocks.GLASS.getDefaultState();
        }

        Block block = Block.getBlockFromItem(baseItemStack.getItem());

        if (block == Blocks.AIR) {
            return Blocks.GLASS.getDefaultState();
        }

        return block.getDefaultState();
    }

    public ItemStack createFromID(final int id) {
        ItemStack facadeStack = Api.instance().definitions().items().facade().maybeStack(1).orElseThrow(
                () -> new MissingDefinitionException("Tried to create a facade, while facades are being deactivated."));

        // Convert back to a registry name...
        Item item = Registry.ITEM.getByValue(id);
        if (item == Items.AIR) {
            return ItemStack.EMPTY;
        }
        ResourceLocation longId = Registry.ITEM.getKey(item);

        final CompoundNBT facadeTag = new CompoundNBT();
        facadeTag.putString(NBT_ITEM_ID, longId.toString());
        facadeStack.setTag(facadeTag);

        return facadeStack;
    }

    @Environment(EnvType.CLIENT)
    @Override
    public boolean useAlphaPass(final ItemStack is) {
        BlockState blockState = this.getTextureBlockState(is);

        if (blockState == null) {
            return false;
        }

        return RenderTypeLookup.getChunkRenderType(blockState) == RenderType.getTranslucent()
                || RenderTypeLookup.getChunkRenderType(blockState) == RenderType.getTranslucentNoCrumbling();
    }
}<|MERGE_RESOLUTION|>--- conflicted
+++ resolved
@@ -62,13 +62,8 @@
     /**
      * Block tag used to explicitly whitelist blocks for use in facades.
      */
-<<<<<<< HEAD
     private static final ITag.INamedTag<Block> BLOCK_WHITELIST = BlockTagsAccessor
             .register(AppEng.makeId("whitelisted/facades").toString());
-=======
-    private static final ITag.INamedTag<Block> BLOCK_WHITELIST = BlockTags
-            .createOptional(AppEng.makeId("whitelisted/facades"));
->>>>>>> b098fc32
 
     private static final String NBT_ITEM_ID = "item";
 
