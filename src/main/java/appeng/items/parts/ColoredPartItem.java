package appeng.items.parts;

import java.util.function.Function;

import net.minecraft.item.ItemStack;

import appeng.api.parts.IPart;
import appeng.api.util.AEColor;

public class ColoredPartItem<T extends IPart> extends PartItem<T> {

    private final AEColor color;

<<<<<<< HEAD
    public ColoredPartItem(Settings properties, PartType type, Function<ItemStack, T> factory, AEColor color) {
        super(properties, type, factory);
=======
    public ColoredPartItem(Properties properties, Function<ItemStack, T> factory, AEColor color) {
        super(properties, factory);
>>>>>>> c67dba2f
        this.color = color;
    }

    public AEColor getColor() {
        return color;
    }

}<|MERGE_RESOLUTION|>--- conflicted
+++ resolved
@@ -11,13 +11,8 @@
 
     private final AEColor color;
 
-<<<<<<< HEAD
-    public ColoredPartItem(Settings properties, PartType type, Function<ItemStack, T> factory, AEColor color) {
-        super(properties, type, factory);
-=======
-    public ColoredPartItem(Properties properties, Function<ItemStack, T> factory, AEColor color) {
+    public ColoredPartItem(Settings properties, Function<ItemStack, T> factory, AEColor color) {
         super(properties, factory);
->>>>>>> c67dba2f
         this.color = color;
     }
 
