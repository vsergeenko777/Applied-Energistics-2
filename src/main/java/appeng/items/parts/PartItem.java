--- conflicted
+++ resolved
@@ -34,11 +34,7 @@
 
     private final Function<ItemStack, T> factory;
 
-<<<<<<< HEAD
-    public PartItem(Settings properties, PartType type, Function<ItemStack, T> factory) {
-=======
-    public PartItem(Properties properties, Function<ItemStack, T> factory) {
->>>>>>> c67dba2f
+    public PartItem(Settings properties, Function<ItemStack, T> factory) {
         super(properties);
         this.factory = factory;
     }
