--- conflicted
+++ resolved
@@ -70,17 +70,10 @@
 
     @Environment(EnvType.CLIENT)
     @Override
-<<<<<<< HEAD
     public void appendTooltip(final ItemStack stack, final World world, final List<Text> lines,
             final TooltipContext advancedTooltips) {
-        AEApi.instance().client().addCellInformation(
-                AEApi.instance().registries().cell().getCellInventory(stack, null, this.getChannel()), lines);
-=======
-    public void addInformation(final ItemStack stack, final World world, final List<ITextComponent> lines,
-            final ITooltipFlag advancedTooltips) {
         Api.instance().client().addCellInformation(
                 Api.instance().registries().cell().getCellInventory(stack, null, this.getChannel()), lines);
->>>>>>> e8b57c6d
     }
 
     @Override
@@ -195,7 +188,6 @@
     protected abstract void dropEmptyStorageCellCase(final InventoryAdaptor ia, final PlayerEntity player);
 
     @Override
-<<<<<<< HEAD
     public ActionResult onItemUseFirst(ItemStack stack, ItemUsageContext context) {
         return this.disassembleDrive(stack, context.getWorld(), context.getPlayer()) ? ActionResult.SUCCESS
                 : ActionResult.PASS;
@@ -204,7 +196,7 @@
 // FIXME FABRIC: Handle this in the disassemble recipe
 // FIXME FABRIC    @Override
 // FIXME FABRIC    public ItemStack getRecipeRemainder(final ItemStack itemStack) {
-// FIXME FABRIC        return AEApi.instance().definitions().materials().emptyStorageCell().maybeStack(1)
+// FIXME FABRIC        return Api.instance().definitions().materials().emptyStorageCell().maybeStack(1)
 // FIXME FABRIC                .orElseThrow(() -> new MissingDefinitionException(
 // FIXME FABRIC                        "Tried to use empty storage cells while basic storage cells are defined."));
 // FIXME FABRIC    }
@@ -213,23 +205,5 @@
 // FIXME FABRIC    public boolean hasRecipeRemainder(final ItemStack stack) {
 // FIXME FABRIC        return AEConfig.instance().isFeatureEnabled(AEFeature.ENABLE_DISASSEMBLY_CRAFTING);
 // FIXME FABRIC    }
-=======
-    public ActionResultType onItemUseFirst(ItemStack stack, ItemUseContext context) {
-        return this.disassembleDrive(stack, context.getWorld(), context.getPlayer()) ? ActionResultType.SUCCESS
-                : ActionResultType.PASS;
-    }
-
-    @Override
-    public ItemStack getContainerItem(final ItemStack itemStack) {
-        return Api.instance().definitions().materials().emptyStorageCell().maybeStack(1)
-                .orElseThrow(() -> new MissingDefinitionException(
-                        "Tried to use empty storage cells while basic storage cells are defined."));
-    }
-
-    @Override
-    public boolean hasContainerItem(final ItemStack stack) {
-        return AEConfig.instance().isFeatureEnabled(AEFeature.ENABLE_DISASSEMBLY_CRAFTING);
-    }
->>>>>>> e8b57c6d
 
 }