--- conflicted
+++ resolved
@@ -19,19 +19,11 @@
 package appeng.entity;
 
 import net.minecraft.block.BlockState;
-<<<<<<< HEAD
 import net.minecraft.block.Material;
 import net.minecraft.block.entity.BlockEntity;
 import net.minecraft.entity.EntityType;
 import net.minecraft.item.Item;
 import net.minecraft.item.ItemStack;
-=======
-import net.minecraft.entity.EntityType;
-import net.minecraft.item.Item;
-import net.minecraft.item.ItemStack;
-import net.minecraft.tileentity.TileEntity;
-import net.minecraft.util.Direction;
->>>>>>> 9e41d543
 import net.minecraft.util.math.BlockPos;
 import net.minecraft.util.math.MathHelper;
 import net.minecraft.util.math.vector.Vector3d;
@@ -44,11 +36,8 @@
 import appeng.core.AEConfig;
 import appeng.core.AppEng;
 import appeng.items.misc.CrystalSeedItem;
-<<<<<<< HEAD
 import appeng.mixins.ItemEntityAccessor;
 import appeng.util.Platform;
-=======
->>>>>>> 9e41d543
 
 public class GrowingCrystalEntity extends AEBaseItemEntity {
 
@@ -90,46 +79,12 @@
 
         super.tick();
 
-<<<<<<< HEAD
-        if (!AEConfig.instance().isFeatureEnabled(AEFeature.IN_WORLD_PURIFICATION)) {
-            return;
-        }
-
         final ItemStack is = this.getStack();
         final Item gc = is.getItem();
 
-        if (gc instanceof IGrowableCrystal) // if it changes this just stops being an issue...
-        {
-            final int j = MathHelper.floor(this.getX());
-            final int i = MathHelper.floor((this.getBoundingBox().minY + this.getBoundingBox().maxY) / 2.0D);
-            final int k = MathHelper.floor(this.getZ());
-
-            final BlockState state = this.world.getBlockState(new BlockPos(j, i, k));
-            final Material mat = state.getMaterial();
-            final IGrowableCrystal cry = (IGrowableCrystal) is.getItem();
-
-            final float multiplier = cry.getMultiplier(state.getBlock(), mat);
-            final int speed = (int) Math.max(1, this.getSpeed(j, i, k) * multiplier);
-
-            final boolean isClient = Platform.isClient();
-
-            if (mat.isLiquid()) {
-                if (isClient) {
-                    this.progress_1000++;
-                } else {
-                    this.progress_1000 += speed;
-                }
-            } else {
-                this.progress_1000 = 0;
-            }
-=======
-        final ItemStack is = this.getItem();
-        final Item gc = is.getItem();
-
         if (!(gc instanceof IGrowableCrystal)) {
             return;
         }
->>>>>>> 9e41d543
 
         applyGrowthTick((IGrowableCrystal) gc, is);
     }
@@ -156,29 +111,14 @@
 
         final int progressPerTick = (int) Math.max(1, this.getSpeed(pos) * multiplier);
 
-<<<<<<< HEAD
-                if (this.progress_1000 >= len) {
-                    this.progress_1000 = 0;
-                    AppEng.instance().spawnEffect(EffectType.Vibrant, this.world, this.getX(), this.getY() + 0.2,
-                            this.getZ(), null);
-                }
-            } else {
-                if (this.progress_1000 > 1000) {
-                    this.progress_1000 -= 1000;
-                    // We need to copy the stack or the change detection will not work and not sync
-                    // this new stack to the client
-                    ItemStack newItem = cry.triggerGrowth(is.copy());
-                    this.setStack(newItem);
-                }
-=======
         if (world.isRemote()) {
             // On the client, we reuse the growth-tick-progress
             // as a tick-counter for particle effects
             int len = getTicksBetweenParticleEffects(progressPerTick);
             if (++this.progress_1000 >= len) {
                 this.progress_1000 = 0;
-                AppEng.proxy.spawnEffect(EffectType.Vibrant, this.world, this.getPosX(), this.getPosY() + 0.2,
-                        this.getPosZ(), null);
+                AppEng.instance().spawnEffect(EffectType.Vibrant, this.world, this.getX(), this.getY() + 0.2,
+                        this.getZ(), null);
             }
         } else {
             this.progress_1000 += progressPerTick;
@@ -199,8 +139,7 @@
                     // We assume that if the item changes, the process is complete and we can break
                 } while (this.progress_1000 >= 1000 && newItem.getItem() == is.getItem());
 
-                this.setItem(newItem);
->>>>>>> 9e41d543
+                this.setStack(newItem);
             }
         }
     }
@@ -252,29 +191,19 @@
         return count;
     }
 
-<<<<<<< HEAD
-    private boolean isAccelerated(final int x, final int y, final int z) {
-        final BlockEntity te = this.world.getBlockEntity(new BlockPos(x, y, z));
-=======
     private boolean isPoweredAccelerator(BlockPos pos) {
-        final TileEntity te = this.world.getTileEntity(pos);
->>>>>>> 9e41d543
+        final BlockEntity te = this.world.getBlockEntity(pos);
 
         return te instanceof ICrystalGrowthAccelerator && ((ICrystalGrowthAccelerator) te).isPowered();
     }
 
     @Override
-<<<<<<< HEAD
     public void applyBuoyancy() {
         ItemStack item = getStack();
-=======
-    protected void applyFloatMotion() {
-        ItemStack item = getItem();
 
         // Make ungrown seeds sink, and fully grown seeds bouyant allowing for
         // automation based around dropping seeds between 5 CGAs, then catchiung
         // them on their way up.
->>>>>>> 9e41d543
         if (item.getItem() instanceof CrystalSeedItem) {
             Vector3d v = this.getMotion();
 
