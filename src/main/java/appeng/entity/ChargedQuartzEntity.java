/*
 * This file is part of Applied Energistics 2.
 * Copyright (c) 2013 - 2014, AlgorithmX2, All rights reserved.
 *
 * Applied Energistics 2 is free software: you can redistribute it and/or modify
 * it under the terms of the GNU Lesser General Public License as published by
 * the Free Software Foundation, either version 3 of the License, or
 * (at your option) any later version.
 *
 * Applied Energistics 2 is distributed in the hope that it will be useful,
 * but WITHOUT ANY WARRANTY; without even the implied warranty of
 * MERCHANTABILITY or FITNESS FOR A PARTICULAR PURPOSE.  See the
 * GNU Lesser General Public License for more details.
 *
 * You should have received a copy of the GNU Lesser General Public License
 * along with Applied Energistics 2.  If not, see <http://www.gnu.org/licenses/lgpl>.
 */

package appeng.entity;

import java.util.List;

import appeng.client.render.effects.ParticleTypes;
import net.minecraft.block.BlockState;
import net.minecraft.block.Material;
import net.minecraft.client.MinecraftClient;
import net.minecraft.entity.Entity;
import net.minecraft.entity.EntityType;
import net.minecraft.entity.ItemEntity;
import net.minecraft.item.ItemStack;
import net.minecraft.item.Items;
import net.minecraft.util.math.Box;
import net.minecraft.util.math.BlockPos;
import net.minecraft.util.math.MathHelper;
import net.minecraft.world.World;

import appeng.api.definitions.IMaterials;
import appeng.api.features.AEFeature;
import appeng.core.AEConfig;
<<<<<<< HEAD
=======
import appeng.core.Api;
import appeng.core.AppEng;
>>>>>>> e8b57c6d
import appeng.util.Platform;

public final class ChargedQuartzEntity extends AEBaseItemEntity {

    public static EntityType<ChargedQuartzEntity> TYPE;

    private int delay = 0;
    private int transformTime = 0;

    public ChargedQuartzEntity(EntityType<? extends ChargedQuartzEntity> entityType, World world) {
        super(entityType, world);
    }

    public ChargedQuartzEntity(final World w, final double x, final double y, final double z, final ItemStack is) {
        super(TYPE, w, x, y, z, is);
    }

    @Override
    public void tick() {
        super.tick();

        if (this.removed || !AEConfig.instance().isFeatureEnabled(AEFeature.IN_WORLD_FLUIX)) {
            return;
        }

        if (world.isClient && this.delay > 30 && AEConfig.instance().isEnableEffects()) {
            MinecraftClient.getInstance().particleManager.addParticle(ParticleTypes.LIGHTNING, this.getX(), this.getY() + 0.3f, this.getZ(), 0.0f, 0.0f,
                    0.0f);
            this.delay = 0;
        }

        this.delay++;

        final int j = MathHelper.floor(this.getX());
        final int i = MathHelper.floor((this.getBoundingBox().minY + this.getBoundingBox().maxY) / 2.0D);
        final int k = MathHelper.floor(this.getZ());

        BlockState state = this.world.getBlockState(new BlockPos(j, i, k));
        final Material mat = state.getMaterial();

        if (Platform.isServer() && mat.isLiquid()) {
            this.transformTime++;
            if (this.transformTime > 60) {
                if (!this.transform()) {
                    this.transformTime = 0;
                }
            }
        } else {
            this.transformTime = 0;
        }
    }

    private boolean transform() {
<<<<<<< HEAD
        final ItemStack item = this.getStack();
        final IMaterials materials = AEApi.instance().definitions().materials();
=======
        final ItemStack item = this.getItem();
        final IMaterials materials = Api.instance().definitions().materials();
>>>>>>> e8b57c6d

        if (materials.certusQuartzCrystalCharged().isSameAs(item)) {
            final Box region = new Box(this.getX() - 1, this.getY() - 1, this.getZ() - 1,
                    this.getX() + 1, this.getY() + 1, this.getZ() + 1);
            final List<Entity> l = this.getCheckedEntitiesWithinAABBExcludingEntity(region);

            ItemEntity redstone = null;
            ItemEntity netherQuartz = null;

            for (final Entity e : l) {
                if (e instanceof ItemEntity && !e.removed) {
                    final ItemStack other = ((ItemEntity) e).getStack();
                    if (!other.isEmpty()) {
                        if (ItemStack.areItemsEqual(other, new ItemStack(Items.REDSTONE))) {
                            redstone = (ItemEntity) e;
                        }

                        if (ItemStack.areItemsEqual(other, new ItemStack(Items.QUARTZ))) {
                            netherQuartz = (ItemEntity) e;
                        }
                    }
                }
            }

            if (redstone != null && netherQuartz != null) {
                this.getStack().increment(-1);
                redstone.getStack().increment(-1);
                netherQuartz.getStack().increment(-1);

                if (this.getStack().getCount() <= 0) {
                    this.remove();
                }

                if (redstone.getStack().getCount() <= 0) {
                    redstone.remove();
                }

                if (netherQuartz.getStack().getCount() <= 0) {
                    netherQuartz.remove();
                }

                materials.fluixCrystal().maybeStack(2).ifPresent(is -> {
                    final ItemEntity entity = new ItemEntity(this.world, this.getX(), this.getY(), this.getZ(),
                            is);

                    this.world.spawnEntity(entity);
                });

                return true;
            }
        }

        return false;
    }
}<|MERGE_RESOLUTION|>--- conflicted
+++ resolved
@@ -37,11 +37,8 @@
 import appeng.api.definitions.IMaterials;
 import appeng.api.features.AEFeature;
 import appeng.core.AEConfig;
-<<<<<<< HEAD
-=======
 import appeng.core.Api;
 import appeng.core.AppEng;
->>>>>>> e8b57c6d
 import appeng.util.Platform;
 
 public final class ChargedQuartzEntity extends AEBaseItemEntity {
@@ -95,13 +92,8 @@
     }
 
     private boolean transform() {
-<<<<<<< HEAD
         final ItemStack item = this.getStack();
-        final IMaterials materials = AEApi.instance().definitions().materials();
-=======
-        final ItemStack item = this.getItem();
         final IMaterials materials = Api.instance().definitions().materials();
->>>>>>> e8b57c6d
 
         if (materials.certusQuartzCrystalCharged().isSameAs(item)) {
             final Box region = new Box(this.getX() - 1, this.getY() - 1, this.getZ() - 1,
