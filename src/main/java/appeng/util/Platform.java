/*
 * This file is part of Applied Energistics 2.
 * Copyright (c) 2013 - 2015, AlgorithmX2, All rights reserved.
 *
 * Applied Energistics 2 is free software: you can redistribute it and/or modify
 * it under the terms of the GNU Lesser General Public License as published by
 * the Free Software Foundation, either version 3 of the License, or
 * (at your option) any later version.
 *
 * Applied Energistics 2 is distributed in the hope that it will be useful,
 * but WITHOUT ANY WARRANTY; without even the implied warranty of
 * MERCHANTABILITY or FITNESS FOR A PARTICULAR PURPOSE.  See the
 * GNU Lesser General Public License for more details.
 *
 * You should have received a copy of the GNU Lesser General Public License
 * along with Applied Energistics 2.  If not, see <http://www.gnu.org/licenses/lgpl>.
 */

package appeng.util;

import alexiil.mc.lib.attributes.fluid.volume.FluidVolume;
import appeng.core.Api;
import appeng.api.config.*;
import appeng.api.definitions.IItemDefinition;
import appeng.api.definitions.IMaterials;
import appeng.api.features.AEFeature;
import appeng.api.implementations.items.IAEItemPowerStorage;
import appeng.api.implementations.items.IAEWrench;
import appeng.api.networking.IGrid;
import appeng.api.networking.IGridNode;
import appeng.api.networking.energy.IEnergyGrid;
import appeng.api.networking.energy.IEnergySource;
import appeng.api.networking.security.IActionHost;
import appeng.api.networking.security.IActionSource;
import appeng.api.networking.security.ISecurityGrid;
import appeng.api.networking.storage.IStorageGrid;
import appeng.api.storage.IMEInventory;
import appeng.api.storage.IMEMonitor;
import appeng.api.storage.IMEMonitorHandlerReceiver;
import appeng.api.storage.IStorageChannel;
import appeng.api.storage.data.IAEFluidStack;
import appeng.api.storage.data.IAEItemStack;
import appeng.api.storage.data.IAEStack;
import appeng.api.storage.data.IItemList;
import appeng.api.util.AEPartLocation;
import appeng.api.util.DimensionalCoord;
import appeng.core.AEConfig;
import appeng.core.AELog;
import appeng.core.Api;
import appeng.core.stats.AeStats;
import appeng.fluids.util.AEFluidStack;
import appeng.hooks.TickHandler;
import appeng.integration.abstraction.ReiFacade;
import appeng.me.GridAccessException;
import appeng.me.GridNode;
import appeng.me.helpers.AENetworkProxy;
import appeng.util.helpers.ItemComparisonHelper;
import appeng.util.helpers.P2PHelper;
import appeng.util.item.AEItemStack;
import appeng.util.prioritylist.IPartitionList;
import com.google.common.base.Preconditions;
import com.google.common.collect.Iterables;
import net.fabricmc.api.EnvType;
import net.fabricmc.api.Environment;
import net.fabricmc.loader.api.FabricLoader;
import net.minecraft.block.Block;
import net.minecraft.block.BlockState;
import net.minecraft.block.entity.BlockEntity;
import net.minecraft.client.MinecraftClient;
import net.minecraft.client.item.TooltipContext;
import net.minecraft.entity.Entity;
import net.minecraft.entity.ItemEntity;
import net.minecraft.entity.player.PlayerEntity;
import net.minecraft.inventory.CraftingInventory;
import net.minecraft.item.Item;
import net.minecraft.item.ItemStack;
import net.minecraft.item.Items;
import net.minecraft.recipe.Recipe;
import net.minecraft.server.integrated.IntegratedServer;
import net.minecraft.server.world.ServerWorld;
import net.minecraft.text.LiteralText;
import net.minecraft.text.Text;
import net.minecraft.text.TranslatableText;
import net.minecraft.util.Formatting;
import net.minecraft.util.Identifier;
import net.minecraft.util.Util;
import net.minecraft.util.hit.EntityHitResult;
import net.minecraft.util.hit.HitResult;
import net.minecraft.util.math.*;
import net.minecraft.util.registry.Registry;
import net.minecraft.world.RayTraceContext;
import net.minecraft.world.World;

import javax.annotation.Nullable;
import java.text.DecimalFormat;
import java.util.*;

/**
 * @author AlgorithmX2
 * @author thatsIch
 * @version rv2
 * @since rv0
 */
public class Platform {

    public static final int DEF_OFFSET = 16;

    private static final FabricLoader FABRIC = FabricLoader.getInstance();

    private static final boolean CLIENT_INSTALL = FABRIC.getEnvironmentType() == EnvType.CLIENT;

    /*
     * random source, use it for item drop locations...
     */
    private static final Random RANDOM_GENERATOR = new Random();

    private static final ItemComparisonHelper ITEM_COMPARISON_HELPER = new ItemComparisonHelper();

    public static ItemComparisonHelper itemComparisons() {
        return ITEM_COMPARISON_HELPER;
    }

    private static final P2PHelper P2P_HELPER = new P2PHelper();

    public static P2PHelper p2p() {
        return P2P_HELPER;
    }

    public static Random getRandom() {
        return RANDOM_GENERATOR;
    }

    public static float getRandomFloat() {
        return RANDOM_GENERATOR.nextFloat();
    }

    /**
     * This displays the value for encoded longs ( double *100 )
     *
     * @param n      to be formatted long value
     * @param isRate if true it adds a /t to the formatted string
     *
     * @return formatted long value
     */
    public static String formatPowerLong(final long n, final boolean isRate) {
        double p = ((double) n) / 100;

        final PowerUnits displayUnits = AEConfig.instance().getSelectedPowerUnit();
        p = PowerUnits.AE.convertTo(displayUnits, p);

        final String[] preFixes = { "k", "M", "G", "T", "P", "T", "P", "E", "Z", "Y" };
        String unitName = displayUnits.name();

        String level = "";
        int offset = 0;
        while (p > 1000 && offset < preFixes.length) {
            p /= 1000;
            level = preFixes[offset];
            offset++;
        }

        final DecimalFormat df = new DecimalFormat("#.##");
        return df.format(p) + ' ' + level + unitName + (isRate ? "/t" : "");
    }

    public static Direction crossProduct(final Direction forward, final Direction up) {
        final int west_x = forward.getOffsetY() * up.getOffsetZ() - forward.getOffsetZ() * up.getOffsetY();
        final int west_y = forward.getOffsetZ() * up.getOffsetX() - forward.getOffsetX() * up.getOffsetZ();
        final int west_z = forward.getOffsetX() * up.getOffsetY() - forward.getOffsetY() * up.getOffsetX();

        switch (west_x + west_y * 2 + west_z * 3) {
            case 1:
                return Direction.EAST;
            case -1:
                return Direction.WEST;

            case 2:
                return Direction.UP;
            case -2:
                return Direction.DOWN;

            case 3:
                return Direction.SOUTH;
            case -3:
                return Direction.NORTH;
        }

        // something is better then nothing?
        return Direction.NORTH;
    }

    /**
     * @return True if client-side classes (such as Renderers) are available.
     */
    public static boolean hasClientClasses() {
        return FABRIC.getEnvironmentType() ==  EnvType.CLIENT;
    }

    /*
     * returns true if the code is on the client.
     */
    public static boolean isClient() {
        // FIXME: Move this to the proxy so it will work on a dedicated server
        MinecraftClient client = MinecraftClient.getInstance();
        IntegratedServer server = client.getServer();
        return server == null || Thread.currentThread() != server.getThread();
    }

    /*
     * returns true if client classes are available.
     */
    public static boolean isClientInstall() {
        return CLIENT_INSTALL;
    }

    public static boolean hasPermissions(final DimensionalCoord dc, final PlayerEntity player) {
        if (!dc.isInWorld(player.world)) {
            return false;
        }
        return player.world.canPlayerModifyAt(player, dc.getPos());
    }

    public static boolean checkPermissions(final PlayerEntity player, final Object accessInterface,
            SecurityPermissions requiredPermission, boolean notifyPlayer) {
        // FIXME: Check permissions...
        if (requiredPermission != null && accessInterface instanceof IActionHost) {
            final IGridNode gn = ((IActionHost) accessInterface).getActionableNode();
            if (gn != null) {
                final IGrid g = gn.getGrid();
                if (g != null) {
                    final boolean requirePower = false;
                    if (requirePower) {
                        final IEnergyGrid eg = g.getCache(IEnergyGrid.class);
                        if (!eg.isNetworkPowered()) {
                            // FIXME trace logging?
                            return false;
                        }
                    }

                    final ISecurityGrid sg = g.getCache(ISecurityGrid.class);
                    if (!sg.hasPermission(player, requiredPermission)) {
                        player.sendSystemMessage(new TranslatableText("appliedenergistics2.permission_denied")
                                .formatted(Formatting.RED), Util.NIL_UUID);
                        // FIXME trace logging?
                        return false;
                    }
                }
            }
        }

        return true;
    }

    public static ItemStack[] getBlockDrops(final World w, final BlockPos pos) {
        // FIXME: Check assumption here and if this could only EVER be called with a
        // server world
        if (!(w instanceof ServerWorld)) {
            return new ItemStack[0];
        }

        ServerWorld serverWorld = (ServerWorld) w;

        final BlockState state = w.getBlockState(pos);
        final BlockEntity tileEntity = w.getBlockEntity(pos);

        List<ItemStack> out = Block.getDroppedStacks(state, serverWorld, pos, tileEntity);

        return out.toArray(new ItemStack[0]);
    }

    /*
     * Generates Item entities in the world similar to how items are generally
     * dropped.
     */
    public static void spawnDrops(final World w, final BlockPos pos, final List<ItemStack> drops) {
        if (isServer()) {
            for (final ItemStack i : drops) {
                if (!i.isEmpty()) {
                    if (i.getCount() > 0) {
                        final double offset_x = (getRandomInt() % 32 - 16) / 82;
                        final double offset_y = (getRandomInt() % 32 - 16) / 82;
                        final double offset_z = (getRandomInt() % 32 - 16) / 82;
                        final ItemEntity ei = new ItemEntity(w, 0.5 + offset_x + pos.getX(),
                                0.5 + offset_y + pos.getY(), 0.2 + offset_z + pos.getZ(), i.copy());
                        w.spawnEntity(ei);
                    }
                }
            }
        }
    }

    /*
     * returns true if the code is on the server.
     */
    public static boolean isServer() {
        return !isClient();
    }

    public static int getRandomInt() {
        return Math.abs(RANDOM_GENERATOR.nextInt());
    }

    @Environment(EnvType.CLIENT)
    public static List<Text> getTooltip(final Object o) {
        if (o == null) {
            return Collections.emptyList();
        }

        ItemStack itemStack = ItemStack.EMPTY;
        if (o instanceof AEItemStack) {
            final AEItemStack ais = (AEItemStack) o;
            return ais.getToolTip();
        } else if (o instanceof ItemStack) {
            itemStack = (ItemStack) o;
        } else {
            return Collections.emptyList();
        }

        try {
            TooltipContext tooltipFlag = MinecraftClient.getInstance().options.advancedItemTooltips
                    ? TooltipContext.Default.ADVANCED
                    : TooltipContext.Default.NORMAL;
            return itemStack.getTooltip(MinecraftClient.getInstance().player, tooltipFlag);
        } catch (final Exception errB) {
            return Collections.emptyList();
        }
    }

    public static String getModId(final IAEItemStack is) {
        if (is == null) {
            return "** Null";
        }

        final String n = ((AEItemStack) is).getModID();
        return n == null ? "** Null" : n;
    }

    public static String getModId(final IAEFluidStack fs) {
        if (fs == null || fs.getFluidStack().isEmpty()) {
            return "** Null";
        }

        final Identifier n = Registry.FLUID.getId(fs.getFluidStack().getRawFluid());
        return n == Registry.FLUID.getDefaultId() ? "** Null" : n.getNamespace();
    }

    public static String getModName(String modId) {
        return "" + Formatting.BLUE + Formatting.ITALIC
                + FABRIC.getModContainer(modId).map(mc -> mc.getMetadata().getName()).orElse(null);
    }

    public static Text getItemDisplayName(final Object o) {
        if (o == null) {
            return new LiteralText("** Null");
        }

        ItemStack itemStack = ItemStack.EMPTY;
        if (o instanceof AEItemStack) {
            final Text n = ((AEItemStack) o).getDisplayName();
            return n == null ? new LiteralText("** Null") : n;
        } else if (o instanceof ItemStack) {
            itemStack = (ItemStack) o;
        } else {
            return new LiteralText("**Invalid Object");
        }

        try {
            return itemStack.getName();
        } catch (final Exception errA) {
            try {
                return new TranslatableText(itemStack.getTranslationKey());
            } catch (final Exception errB) {
                return new LiteralText("** Exception");
            }
        }
    }

    public static Text getFluidDisplayName(Object o) {
        if (o == null) {
            return new LiteralText("** Null");
        }
        FluidVolume fluidStack = null;
        if (o instanceof AEFluidStack) {
            fluidStack = ((AEFluidStack) o).getFluidStack();
        } else if (o instanceof FluidVolume) {
            fluidStack = (FluidVolume) o;
        } else {
            return new LiteralText("**Invalid Object");
        }
        return fluidStack.getName();
    }

    public static boolean isWrench(final PlayerEntity player, final ItemStack eq, final BlockPos pos) {
        if (!eq.isEmpty()) {
            try {
                // TODO: Build Craft Wrench?
                /*
                 * if( eq.getItem() instanceof IToolWrench ) { IToolWrench wrench =
                 * (IToolWrench) eq.getItem(); return wrench.canWrench( player, x, y, z ); }
                 */

                // FIXME if( eq.getItem() instanceof cofh.api.item.IToolHammer )
                // FIXME {
                // FIXME return ( (cofh.api.item.IToolHammer) eq.getItem() ).isUsable( eq,
                // player, pos );
                // FIXME }
            } catch (final Throwable ignore) { // explodes without BC

            }

            if (eq.getItem() instanceof IAEWrench) {
                final IAEWrench wrench = (IAEWrench) eq.getItem();
                return wrench.canWrench(eq, player, pos);
            }
        }
        return false;
    }

    public static boolean isChargeable(final ItemStack i) {
        if (i.isEmpty()) {
            return false;
        }
        final Item it = i.getItem();
        if (it instanceof IAEItemPowerStorage) {
            return ((IAEItemPowerStorage) it).getPowerFlow(i) != AccessRestriction.READ;
        }
        return false;
    }

    /**
     * Returns a random element from the given collection.
     *
     * @return null if the collection is empty
     */
    @Nullable
    public static <T> T pickRandom(final Collection<T> outs) {
        if (outs.isEmpty()) {
            return null;
        }

        int index = RANDOM_GENERATOR.nextInt(outs.size());
        return Iterables.get(outs, index, null);
    }

    public static AEPartLocation rotateAround(final AEPartLocation forward, final AEPartLocation axis) {
        if (axis == AEPartLocation.INTERNAL || forward == AEPartLocation.INTERNAL) {
            return forward;
        }

        switch (forward) {
            case DOWN:
                switch (axis) {
                    case DOWN:
                        return forward;
                    case UP:
                        return forward;
                    case NORTH:
                        return AEPartLocation.EAST;
                    case SOUTH:
                        return AEPartLocation.WEST;
                    case EAST:
                        return AEPartLocation.NORTH;
                    case WEST:
                        return AEPartLocation.SOUTH;
                    default:
                        break;
                }
                break;
            case UP:
                switch (axis) {
                    case NORTH:
                        return AEPartLocation.WEST;
                    case SOUTH:
                        return AEPartLocation.EAST;
                    case EAST:
                        return AEPartLocation.SOUTH;
                    case WEST:
                        return AEPartLocation.NORTH;
                    default:
                        break;
                }
                break;
            case NORTH:
                switch (axis) {
                    case UP:
                        return AEPartLocation.WEST;
                    case DOWN:
                        return AEPartLocation.EAST;
                    case EAST:
                        return AEPartLocation.UP;
                    case WEST:
                        return AEPartLocation.DOWN;
                    default:
                        break;
                }
                break;
            case SOUTH:
                switch (axis) {
                    case UP:
                        return AEPartLocation.EAST;
                    case DOWN:
                        return AEPartLocation.WEST;
                    case EAST:
                        return AEPartLocation.DOWN;
                    case WEST:
                        return AEPartLocation.UP;
                    default:
                        break;
                }
                break;
            case EAST:
                switch (axis) {
                    case UP:
                        return AEPartLocation.NORTH;
                    case DOWN:
                        return AEPartLocation.SOUTH;
                    case NORTH:
                        return AEPartLocation.UP;
                    case SOUTH:
                        return AEPartLocation.DOWN;
                    default:
                        break;
                }
            case WEST:
                switch (axis) {
                    case UP:
                        return AEPartLocation.SOUTH;
                    case DOWN:
                        return AEPartLocation.NORTH;
                    case NORTH:
                        return AEPartLocation.DOWN;
                    case SOUTH:
                        return AEPartLocation.UP;
                    default:
                        break;
                }
            default:
                break;
        }
        return forward;
    }

    public static Direction rotateAround(final Direction forward, final Direction axis) {
        switch (forward) {
            case DOWN:
                switch (axis) {
                    case DOWN:
                        return forward;
                    case UP:
                        return forward;
                    case NORTH:
                        return Direction.EAST;
                    case SOUTH:
                        return Direction.WEST;
                    case EAST:
                        return Direction.NORTH;
                    case WEST:
                        return Direction.SOUTH;
                    default:
                        break;
                }
                break;
            case UP:
                switch (axis) {
                    case NORTH:
                        return Direction.WEST;
                    case SOUTH:
                        return Direction.EAST;
                    case EAST:
                        return Direction.SOUTH;
                    case WEST:
                        return Direction.NORTH;
                    default:
                        break;
                }
                break;
            case NORTH:
                switch (axis) {
                    case UP:
                        return Direction.WEST;
                    case DOWN:
                        return Direction.EAST;
                    case EAST:
                        return Direction.UP;
                    case WEST:
                        return Direction.DOWN;
                    default:
                        break;
                }
                break;
            case SOUTH:
                switch (axis) {
                    case UP:
                        return Direction.EAST;
                    case DOWN:
                        return Direction.WEST;
                    case EAST:
                        return Direction.DOWN;
                    case WEST:
                        return Direction.UP;
                    default:
                        break;
                }
                break;
            case EAST:
                switch (axis) {
                    case UP:
                        return Direction.NORTH;
                    case DOWN:
                        return Direction.SOUTH;
                    case NORTH:
                        return Direction.UP;
                    case SOUTH:
                        return Direction.DOWN;
                    default:
                        break;
                }
            case WEST:
                switch (axis) {
                    case UP:
                        return Direction.SOUTH;
                    case DOWN:
                        return Direction.NORTH;
                    case NORTH:
                        return Direction.DOWN;
                    case SOUTH:
                        return Direction.UP;
                    default:
                        break;
                }
            default:
                break;
        }
        return forward;
    }

    public static LookDirection getPlayerRay(final PlayerEntity playerIn) {
        // FIXME this currently cant be modded in Fabric, see net.minecraft.server.network.ServerPlayerInteractionManager.processBlockBreakingAction
        double reachDistance = 36.0D;
        return getPlayerRay(playerIn, reachDistance);
    }

    public static LookDirection getPlayerRay(final PlayerEntity playerIn, double reachDistance) {
        final double x = playerIn.prevX + (playerIn.getX() - playerIn.prevX);
        final double y = playerIn.prevY + (playerIn.getY() - playerIn.prevY) + playerIn.getEyeHeight(playerIn.getPose());
        final double z = playerIn.prevZ + (playerIn.getZ() - playerIn.prevZ);

        final float playerPitch = playerIn.prevPitch + (playerIn.pitch - playerIn.prevPitch);
        final float playerYaw = playerIn.prevYaw + (playerIn.yaw - playerIn.prevYaw);

        final float yawRayX = MathHelper.sin(-playerYaw * 0.017453292f - (float) Math.PI);
        final float yawRayZ = MathHelper.cos(-playerYaw * 0.017453292f - (float) Math.PI);

        final float pitchMultiplier = -MathHelper.cos(-playerPitch * 0.017453292F);
        final float eyeRayY = MathHelper.sin(-playerPitch * 0.017453292F);
        final float eyeRayX = yawRayX * pitchMultiplier;
        final float eyeRayZ = yawRayZ * pitchMultiplier;

        final Vec3d from = new Vec3d(x, y, z);
        final Vec3d to = from.add(eyeRayX * reachDistance, eyeRayY * reachDistance, eyeRayZ * reachDistance);

        return new LookDirection(from, to);
    }

    public static HitResult rayTrace(final PlayerEntity p, final boolean hitBlocks, final boolean hitEntities) {
        final World w = p.getEntityWorld();

        final float f = 1.0F;
        float f1 = p.prevPitch + (p.pitch - p.prevPitch) * f;
        final float f2 = p.prevYaw + (p.yaw - p.prevYaw) * f;
        final double d0 = p.prevX + (p.getX() - p.prevX) * f;
        final double d1 = p.prevY + (p.getY() - p.prevY) * f + 1.62D - p.getHeightOffset();
        final double d2 = p.prevZ + (p.getZ() - p.prevZ) * f;
        final Vec3d vec3 = new Vec3d(d0, d1, d2);
        final float f3 = MathHelper.cos(-f2 * 0.017453292F - (float) Math.PI);
        final float f4 = MathHelper.sin(-f2 * 0.017453292F - (float) Math.PI);
        final float f5 = -MathHelper.cos(-f1 * 0.017453292F);
        final float f6 = MathHelper.sin(-f1 * 0.017453292F);
        final float f7 = f4 * f5;
        final float f8 = f3 * f5;
        final double d3 = 32.0D;

        final Vec3d vec31 = vec3.add(f7 * d3, f6 * d3, f8 * d3);

        final Box bb = new Box(Math.min(vec3.x, vec31.x), Math.min(vec3.y, vec31.y),
                Math.min(vec3.z, vec31.z), Math.max(vec3.x, vec31.x), Math.max(vec3.y, vec31.y),
                Math.max(vec3.z, vec31.z)).expand(16, 16, 16);

        Entity entity = null;
        double closest = 9999999.0D;
        if (hitEntities) {
            final List<Entity> list = w.getEntities(p, bb);

            for (final Entity entity1 : list) {
                if (entity1.isAlive() && entity1 != p && !(entity1 instanceof ItemEntity)) {
                    // prevent killing / flying of mounts.
                    if (entity1.isConnectedThroughVehicle(p)) {
                        continue;
                    }

                    f1 = 0.3F;
                    // FIXME: Three different bounding boxes available, should double-check
                    final Box boundingBox = entity1.getBoundingBox().expand(f1, f1, f1);
                    final Vec3d rtResult = boundingBox.rayTrace(vec3, vec31).orElse(null);

                    if (rtResult != null) {
                        final double nd = vec3.squaredDistanceTo(rtResult);

                        if (nd < closest) {
                            entity = entity1;
                            closest = nd;
                        }
                    }
                }
            }
        }

        HitResult pos = null;
        Vec3d vec = null;

        if (hitBlocks) {
            vec = new Vec3d(d0, d1, d2);
            // FIXME: passing p as entity here might be incorrect
            pos = w.rayTrace(new RayTraceContext(vec3, vec31, RayTraceContext.ShapeType.COLLIDER,
                    RayTraceContext.FluidHandling.ANY, p));
        }

        if (entity != null && pos != null && pos.getPos().squaredDistanceTo(vec) > closest) {
            pos = new EntityHitResult(entity);
        } else if (entity != null && pos == null) {
            pos = new EntityHitResult(entity);
        }

        return pos;
    }

    public static <T extends IAEStack<T>> T poweredExtraction(final IEnergySource energy, final IMEInventory<T> cell,
            final T request, final IActionSource src) {
        return poweredExtraction(energy, cell, request, src, Actionable.MODULATE);
    }

    public static <T extends IAEStack<T>> T poweredExtraction(final IEnergySource energy, final IMEInventory<T> cell,
            final T request, final IActionSource src, final Actionable mode) {
        Preconditions.checkNotNull(energy);
        Preconditions.checkNotNull(cell);
        Preconditions.checkNotNull(request);
        Preconditions.checkNotNull(src);
        Preconditions.checkNotNull(mode);

        final T possible = cell.extractItems(request.copy(), Actionable.SIMULATE, src);

        long retrieved = 0;
        if (possible != null) {
            retrieved = possible.getStackSize();
        }

        final double energyFactor = Math.max(1.0, cell.getChannel().transferFactor());
        final double availablePower = energy.extractAEPower(retrieved / energyFactor, Actionable.SIMULATE,
                PowerMultiplier.CONFIG);
        final long itemToExtract = Math.min((long) ((availablePower * energyFactor) + 0.9), retrieved);

        if (itemToExtract > 0) {
            if (mode == Actionable.MODULATE) {
                energy.extractAEPower(retrieved / energyFactor, Actionable.MODULATE, PowerMultiplier.CONFIG);
                possible.setStackSize(itemToExtract);
                final T ret = cell.extractItems(possible, Actionable.MODULATE, src);

                if (ret != null) {
                    src.player()
                            .ifPresent(player -> AeStats.ItemsExtracted.addToPlayer(player, (int) ret.getStackSize()));
                }
                return ret;
            } else {
                return possible.setStackSize(itemToExtract);
            }
        }

        return null;
    }

    public static <T extends IAEStack<T>> T poweredInsert(final IEnergySource energy, final IMEInventory<T> cell,
            final T input, final IActionSource src) {
        return poweredInsert(energy, cell, input, src, Actionable.MODULATE);
    }

    /**
     * @return The remainder (non-inserted) _or_ null if everything was inserted.
     */
    public static <T extends IAEStack<T>> T poweredInsert(final IEnergySource energy, final IMEInventory<T> cell,
            final T input, final IActionSource src, final Actionable mode) {
        Preconditions.checkNotNull(energy);
        Preconditions.checkNotNull(cell);
        Preconditions.checkNotNull(input);
        Preconditions.checkNotNull(src);
        Preconditions.checkNotNull(mode);

        final T possible = cell.injectItems(input.copy(), Actionable.SIMULATE, src);

        long stored = input.getStackSize();
        if (possible != null) {
            stored -= possible.getStackSize();
        }

        final double energyFactor = Math.max(1.0, cell.getChannel().transferFactor());
        final double availablePower = energy.extractAEPower(stored / energyFactor, Actionable.SIMULATE,
                PowerMultiplier.CONFIG);
        final long itemToAdd = Math.min((long) ((availablePower * energyFactor) + 0.9), stored);

        if (itemToAdd > 0) {
            if (mode == Actionable.MODULATE) {
                energy.extractAEPower(stored / energyFactor, Actionable.MODULATE, PowerMultiplier.CONFIG);
                if (itemToAdd < input.getStackSize()) {
                    final long original = input.getStackSize();
                    final T split = input.copy();
                    split.decStackSize(itemToAdd);
                    input.setStackSize(itemToAdd);
                    split.add(cell.injectItems(input, Actionable.MODULATE, src));

                    src.player().ifPresent(player -> {
                        final long diff = original - split.getStackSize();
                        AeStats.ItemsInserted.addToPlayer(player, (int) diff);
                    });

                    return split;
                }

                final T ret = cell.injectItems(input, Actionable.MODULATE, src);

                src.player().ifPresent(player -> {
                    final long diff = ret == null ? input.getStackSize() : input.getStackSize() - ret.getStackSize();
                    AeStats.ItemsInserted.addToPlayer(player, (int) diff);
                });

                return ret;
            } else {
                final T ret = input.copy().setStackSize(input.getStackSize() - itemToAdd);
                return (ret != null && ret.getStackSize() > 0) ? ret : null;
            }
        }

        return input;
    }

    @SuppressWarnings({ "rawtypes", "unchecked" })
    public static void postChanges(final IStorageGrid gs, final ItemStack removed, final ItemStack added,
            final IActionSource src) {
        for (final IStorageChannel<?> chan : Api.instance().storage().storageChannels()) {
            final IItemList<?> myChanges = chan.createList();

            if (!removed.isEmpty()) {
                final IMEInventory myInv = Api.instance().registries().cell().getCellInventory(removed, null, chan);
                if (myInv != null) {
                    myInv.getAvailableItems(myChanges);
                    for (final IAEStack is : myChanges) {
                        is.setStackSize(-is.getStackSize());
                    }
                }
            }
            if (!added.isEmpty()) {
                final IMEInventory myInv = Api.instance().registries().cell().getCellInventory(added, null, chan);
                if (myInv != null) {
                    myInv.getAvailableItems(myChanges);
                }

            }
            gs.postAlterationOfStoredItems(chan, myChanges, src);
        }
    }

    public static <T extends IAEStack<T>> void postListChanges(final IItemList<T> before, final IItemList<T> after,
            final IMEMonitorHandlerReceiver<T> meMonitorPassthrough, final IActionSource source) {
        final List<T> changes = new ArrayList<>();

        for (final T is : before) {
            is.setStackSize(-is.getStackSize());
        }

        for (final T is : after) {
            before.add(is);
        }

        for (final T is : before) {
            if (is.getStackSize() != 0) {
                changes.add(is);
            }
        }

        if (!changes.isEmpty()) {
            meMonitorPassthrough.postChange(null, changes, source);
        }
    }

    public static boolean securityCheck(final GridNode a, final GridNode b) {
        if (a.getLastSecurityKey() == -1 && b.getLastSecurityKey() == -1) {
            return true;
        } else if (a.getLastSecurityKey() == b.getLastSecurityKey()) {
            return true;
        }

        final boolean a_isSecure = isPowered(a.getGrid()) && a.getLastSecurityKey() != -1;
        final boolean b_isSecure = isPowered(b.getGrid()) && b.getLastSecurityKey() != -1;

        if (AEConfig.instance().isFeatureEnabled(AEFeature.LOG_SECURITY_AUDITS)) {
            final String locationA = a.getGridBlock().isWorldAccessible() ? a.getGridBlock().getLocation().toString()
                    : "notInWorld";
            final String locationB = b.getGridBlock().isWorldAccessible() ? b.getGridBlock().getLocation().toString()
                    : "notInWorld";

            AELog.info(
                    "Audit: Node A [isSecure=%b, key=%d, playerID=%d, location={%s}] vs Node B[isSecure=%b, key=%d, playerID=%d, location={%s}]",
                    a_isSecure, a.getLastSecurityKey(), a.getPlayerID(), locationA, b_isSecure, b.getLastSecurityKey(),
                    b.getPlayerID(), locationB);
        }

        // can't do that son...
        if (a_isSecure && b_isSecure) {
            return false;
        }

        if (!a_isSecure && b_isSecure) {
            return checkPlayerPermissions(b.getGrid(), a.getPlayerID());
        }

        if (a_isSecure && !b_isSecure) {
            return checkPlayerPermissions(a.getGrid(), b.getPlayerID());
        }

        return true;
    }

    private static boolean isPowered(final IGrid grid) {
        if (grid == null) {
            return false;
        }

        final IEnergyGrid eg = grid.getCache(IEnergyGrid.class);
        return eg.isNetworkPowered();
    }

    private static boolean checkPlayerPermissions(final IGrid grid, final int playerID) {
        if (grid == null) {
            return true;
        }

        final ISecurityGrid gs = grid.getCache(ISecurityGrid.class);

        if (gs == null) {
            return true;
        }

        if (!gs.isAvailable()) {
            return true;
        }

        return gs.hasPermission(playerID, SecurityPermissions.BUILD);
    }

    public static void configurePlayer(final PlayerEntity player, final AEPartLocation side, final BlockEntity tile) {
        float pitch = 0.0f;
        float yaw = 0.0f;
        // player.yOffset = 1.8f;

        switch (side) {
            case DOWN:
                pitch = 90.0f;
                // player.getOffsetY() = -1.8f;
                break;
            case EAST:
                yaw = -90.0f;
                break;
            case NORTH:
                yaw = 180.0f;
                break;
            case SOUTH:
                yaw = 0.0f;
                break;
            case INTERNAL:
                break;
            case UP:
                pitch = 90.0f;
                break;
            case WEST:
                yaw = 90.0f;
                break;
        }

        player.refreshPositionAndAngles(tile.getPos().getX() + 0.5, tile.getPos().getY() + 0.5, tile.getPos().getZ() + 0.5,
                yaw, pitch);
    }

    public static boolean canAccess(final AENetworkProxy gridProxy, final IActionSource src) {
        try {
            if (src.player().isPresent()) {
                return gridProxy.getSecurity().hasPermission(src.player().get(), SecurityPermissions.BUILD);
            } else if (src.machine().isPresent()) {
                final IActionHost te = src.machine().get();
                final IGridNode n = te.getActionableNode();
                if (n == null) {
                    return false;
                }

                final int playerID = n.getPlayerID();
                return gridProxy.getSecurity().hasPermission(playerID, SecurityPermissions.BUILD);
            } else {
                return false;
            }
        } catch (final GridAccessException gae) {
            return false;
        }
    }

    public static ItemStack extractItemsByRecipe(final IEnergySource energySrc, final IActionSource mySrc,
            final IMEMonitor<IAEItemStack> src, final World w, final Recipe<CraftingInventory> r,
            final ItemStack output, final CraftingInventory ci, final ItemStack providedTemplate, final int slot,
            final IItemList<IAEItemStack> items, final Actionable realForFake,
            final IPartitionList<IAEItemStack> filter) {
        if (energySrc.extractAEPower(1, Actionable.SIMULATE, PowerMultiplier.CONFIG) > 0.9) {
            if (providedTemplate == null) {
                return ItemStack.EMPTY;
            }

            final AEItemStack ae_req = AEItemStack.fromItemStack(providedTemplate);
            ae_req.setStackSize(1);

            if (filter == null || filter.isListed(ae_req)) {
                final IAEItemStack ae_ext = src.extractItems(ae_req, realForFake, mySrc);
                if (ae_ext != null) {
                    final ItemStack extracted = ae_ext.createItemStack();
                    if (!extracted.isEmpty()) {
                        energySrc.extractAEPower(1, realForFake, PowerMultiplier.CONFIG);
                        return extracted;
                    }
                }
            }

            final boolean checkFuzzy = /*
                                        * FIXME ae_req.getOre().isPresent() || FIXME providedTemplate.getDamage() ==
                                        * OreDictionary.WILDCARD_VALUE ||
                                        */ providedTemplate.hasTag() || providedTemplate.isDamageable();

            if (items != null && checkFuzzy) {
                for (final IAEItemStack x : items) {
                    final ItemStack sh = x.getDefinition();
                    if ((Platform.itemComparisons().isEqualItemType(providedTemplate,
                            sh) /* FIXME || ae_req.sameOre( x ) */ ) && !ItemStack.areItemsEqual(sh, output)) { // Platform.isSameItemType(
                                                                                                                // sh,
                                                                                                                // providedTemplate
                                                                                                                // )
                        final ItemStack cp = sh.copy();
                        cp.setCount(1);
                        ci.setStack(slot, cp);
                        if (r.matches(ci, w) && ItemStack.areItemsEqual(r.craft(ci), output)) {
                            final IAEItemStack ax = x.copy();
                            ax.setStackSize(1);
                            if (filter == null || filter.isListed(ax)) {
                                final IAEItemStack ex = src.extractItems(ax, realForFake, mySrc);
                                if (ex != null) {
                                    energySrc.extractAEPower(1, realForFake, PowerMultiplier.CONFIG);
                                    return ex.createItemStack();
                                }
                            }
                        }
                        ci.setStack(slot, providedTemplate);
                    }
                }
            }
        }
        return ItemStack.EMPTY;
    }

    /**
     * Gets the container item for the given item or EMPTY. A container item is what
     * remains when the item is used for crafting, i.E. the empty bucket for a
     * bucket of water.
     */
    public static ItemStack getRecipeRemainder(final ItemStack stackInSlot) {
        if (stackInSlot == null) {
            return ItemStack.EMPTY;
        }

        final Item i = stackInSlot.getItem();
        if (i == null || !i.hasRecipeRemainder()) {
            if (stackInSlot.getCount() > 1) {
                stackInSlot.setCount(stackInSlot.getCount() - 1);
                return stackInSlot;
            }
            return ItemStack.EMPTY;
        }

        ItemStack ci = new ItemStack(i.getRecipeRemainder());
        if (!ci.isEmpty() && ci.isDamageable() && ci.getDamage() == ci.getMaxDamage()) {
            ci = ItemStack.EMPTY;
        }

        return ci;
    }

    public static void notifyBlocksOfNeighbors(final World world, final BlockPos pos) {
<<<<<<< HEAD
        if (!world.isClient) {
            TickHandler.INSTANCE.addCallable(world, new BlockUpdate(pos));
=======
        if (!world.isRemote) {
            TickHandler.instance().addCallable(world, new BlockUpdate(pos));
>>>>>>> 7121426f
        }
    }

    public static boolean canRepair(final AEFeature type, final ItemStack a, final ItemStack b) {
        if (b.isEmpty() || a.isEmpty()) {
            return false;
        }

        if (type == AEFeature.CERTUS_QUARTZ_TOOLS) {
            final IItemDefinition certusQuartzCrystal = Api.instance().definitions().materials().certusQuartzCrystal();

            return certusQuartzCrystal.isSameAs(b);
        }

        if (type == AEFeature.NETHER_QUARTZ_TOOLS) {
            return Items.QUARTZ == b.getItem();
        }

        return false;
    }

    public static float getEyeOffset(final PlayerEntity player) {
        assert player.world.isClient : "Valid only on client";
        // FIXME: The entire premise of this seems broken
        return (float) player.getEyeY() - 1.62F;
    }

    public static boolean isRecipePrioritized(final ItemStack what) {
        final IMaterials materials = Api.instance().definitions().materials();

        boolean isPurified = materials.purifiedCertusQuartzCrystal().isSameAs(what);
        isPurified |= materials.purifiedFluixCrystal().isSameAs(what);
        isPurified |= materials.purifiedNetherQuartzCrystal().isSameAs(what);

        return isPurified;
    }

    public static boolean isSortOrderAvailable(SortOrder order) {
        return true;
    }

    public static boolean isSearchModeAvailable(SearchBoxMode mode) {
        if (mode.isRequiresJei()) {
           return ReiFacade.instance().isEnabled();
        }
        return true;
    }

    public static ItemStack copyStackWithSize(ItemStack stack, int size) {
        if (!stack.isEmpty() && size > 0) {
            ItemStack copy = stack.copy();
            copy.setCount(size);
            return copy;
        }
        return ItemStack.EMPTY;
    }

    public static boolean canStack(ItemStack a, ItemStack b) {
        return itemComparisons().isSameItem(a, b);
    }

}<|MERGE_RESOLUTION|>--- conflicted
+++ resolved
@@ -1096,13 +1096,8 @@
     }
 
     public static void notifyBlocksOfNeighbors(final World world, final BlockPos pos) {
-<<<<<<< HEAD
         if (!world.isClient) {
-            TickHandler.INSTANCE.addCallable(world, new BlockUpdate(pos));
-=======
-        if (!world.isRemote) {
             TickHandler.instance().addCallable(world, new BlockUpdate(pos));
->>>>>>> 7121426f
         }
     }
 
