/*
 * This file is part of Applied Energistics 2.
 * Copyright (c) 2013 - 2015, AlgorithmX2, All rights reserved.
 *
 * Applied Energistics 2 is free software: you can redistribute it and/or modify
 * it under the terms of the GNU Lesser General Public License as published by
 * the Free Software Foundation, either version 3 of the License, or
 * (at your option) any later version.
 *
 * Applied Energistics 2 is distributed in the hope that it will be useful,
 * but WITHOUT ANY WARRANTY; without even the implied warranty of
 * MERCHANTABILITY or FITNESS FOR A PARTICULAR PURPOSE.  See the
 * GNU Lesser General Public License for more details.
 *
 * You should have received a copy of the GNU Lesser General Public License
 * along with Applied Energistics 2.  If not, see <http://www.gnu.org/licenses/lgpl>.
 */

package appeng.util;

import java.text.DecimalFormat;
import java.util.ArrayList;
import java.util.Collection;
import java.util.Collections;
import java.util.List;
import java.util.Random;

import javax.annotation.Nullable;

import com.google.common.base.Preconditions;
import com.google.common.collect.Iterables;

import net.fabricmc.api.EnvType;
import net.fabricmc.api.Environment;
import net.fabricmc.loader.api.FabricLoader;
import net.minecraft.block.Block;
import net.minecraft.block.BlockState;
import net.minecraft.block.entity.BlockEntity;
import net.minecraft.client.MinecraftClient;
import net.minecraft.client.item.TooltipContext;
import net.minecraft.entity.Entity;
import net.minecraft.entity.ItemEntity;
import net.minecraft.entity.player.PlayerEntity;
import net.minecraft.inventory.CraftingInventory;
import net.minecraft.item.Item;
import net.minecraft.item.ItemStack;
import net.minecraft.item.Items;
import net.minecraft.recipe.Recipe;
import net.minecraft.server.world.ServerWorld;
import net.minecraft.text.LiteralText;
import net.minecraft.text.Text;
import net.minecraft.text.TranslatableText;
import net.minecraft.util.Formatting;
import net.minecraft.util.Identifier;
import net.minecraft.util.Util;
import net.minecraft.util.hit.EntityHitResult;
import net.minecraft.util.hit.HitResult;
import net.minecraft.util.math.BlockPos;
import net.minecraft.util.math.Box;
import net.minecraft.util.math.Direction;
import net.minecraft.util.math.MathHelper;
import net.minecraft.util.math.Vec3d;
import net.minecraft.util.registry.Registry;
import net.minecraft.world.RaycastContext;
import net.minecraft.world.World;

import alexiil.mc.lib.attributes.fluid.volume.FluidVolume;

import appeng.api.config.AccessRestriction;
import appeng.api.config.Actionable;
import appeng.api.config.PowerMultiplier;
import appeng.api.config.PowerUnits;
import appeng.api.config.SearchBoxMode;
import appeng.api.config.SecurityPermissions;
import appeng.api.config.SortOrder;
import appeng.api.definitions.IItemDefinition;
import appeng.api.definitions.IMaterials;
import appeng.api.features.AEFeature;
import appeng.api.implementations.items.IAEItemPowerStorage;
import appeng.api.implementations.items.IAEWrench;
import appeng.api.networking.IGrid;
import appeng.api.networking.IGridNode;
import appeng.api.networking.energy.IEnergyGrid;
import appeng.api.networking.energy.IEnergySource;
import appeng.api.networking.security.IActionHost;
import appeng.api.networking.security.IActionSource;
import appeng.api.networking.security.ISecurityGrid;
import appeng.api.networking.storage.IStorageGrid;
import appeng.api.storage.IMEInventory;
import appeng.api.storage.IMEMonitor;
import appeng.api.storage.IMEMonitorHandlerReceiver;
import appeng.api.storage.IStorageChannel;
import appeng.api.storage.data.IAEFluidStack;
import appeng.api.storage.data.IAEItemStack;
import appeng.api.storage.data.IAEStack;
import appeng.api.storage.data.IItemList;
import appeng.api.util.AEPartLocation;
import appeng.api.util.DimensionalCoord;
import appeng.core.AEConfig;
import appeng.core.AELog;
import appeng.core.Api;
import appeng.core.AppEng;
import appeng.core.stats.AeStats;
import appeng.fluids.util.AEFluidStack;
import appeng.hooks.TickHandler;
import appeng.integration.abstraction.ReiFacade;
import appeng.me.GridAccessException;
import appeng.me.GridNode;
import appeng.me.helpers.AENetworkProxy;
import appeng.util.helpers.ItemComparisonHelper;
import appeng.util.helpers.P2PHelper;
import appeng.util.item.AEItemStack;
import appeng.util.prioritylist.IPartitionList;

/**
 * @author AlgorithmX2
 * @author thatsIch
 * @version rv2
 * @since rv0
 */
public class Platform {

    public static final int DEF_OFFSET = 16;

<<<<<<< HEAD
    private static final FabricLoader FABRIC = FabricLoader.getInstance();

    private static final boolean CLIENT_INSTALL = FABRIC.getEnvironmentType() == EnvType.CLIENT;

=======
>>>>>>> b8f48407
    /*
     * random source, use it for item drop locations...
     */
    private static final Random RANDOM_GENERATOR = new Random();

    private static final ItemComparisonHelper ITEM_COMPARISON_HELPER = new ItemComparisonHelper();

    public static ItemComparisonHelper itemComparisons() {
        return ITEM_COMPARISON_HELPER;
    }

    private static final P2PHelper P2P_HELPER = new P2PHelper();

    public static P2PHelper p2p() {
        return P2P_HELPER;
    }

    public static Random getRandom() {
        return RANDOM_GENERATOR;
    }

    public static float getRandomFloat() {
        return RANDOM_GENERATOR.nextFloat();
    }

    /**
     * This displays the value for encoded longs ( double *100 )
     *
     * @param n      to be formatted long value
     * @param isRate if true it adds a /t to the formatted string
     * @return formatted long value
     */
    public static String formatPowerLong(final long n, final boolean isRate) {
        double p = ((double) n) / 100;

        final PowerUnits displayUnits = AEConfig.instance().getSelectedPowerUnit();
        p = PowerUnits.AE.convertTo(displayUnits, p);

        final String[] preFixes = { "k", "M", "G", "T", "P", "T", "P", "E", "Z", "Y" };
        String unitName = displayUnits.getSymbolName();

        String level = "";
        int offset = 0;
        while (p > 1000 && offset < preFixes.length) {
            p /= 1000;
            level = preFixes[offset];
            offset++;
        }

        final DecimalFormat df = new DecimalFormat("#.##");
        return df.format(p) + ' ' + level + unitName + (isRate ? "/t" : "");
    }

    public static Direction crossProduct(final Direction forward, final Direction up) {
        final int west_x = forward.getOffsetY() * up.getOffsetZ() - forward.getOffsetZ() * up.getOffsetY();
        final int west_y = forward.getOffsetZ() * up.getOffsetX() - forward.getOffsetX() * up.getOffsetZ();
        final int west_z = forward.getOffsetX() * up.getOffsetY() - forward.getOffsetY() * up.getOffsetX();

        switch (west_x + west_y * 2 + west_z * 3) {
            case 1:
                return Direction.EAST;
            case -1:
                return Direction.WEST;

            case 2:
                return Direction.UP;
            case -2:
                return Direction.DOWN;

            case 3:
                return Direction.SOUTH;
            case -3:
                return Direction.NORTH;
        }

        // something is better then nothing?
        return Direction.NORTH;
    }

    /**
     * @return True if client-side classes (such as Renderers) are available.
     */
    public static boolean hasClientClasses() {
        return FABRIC.getEnvironmentType() == EnvType.CLIENT;
    }

    /*
     * returns true if the code is on the client.
     */
    public static boolean isClient() {
        return !AppEng.instance().isOnServerThread();
    }

    public static boolean hasPermissions(final DimensionalCoord dc, final PlayerEntity player) {
        if (!dc.isInWorld(player.world)) {
            return false;
        }
        return player.world.canPlayerModifyAt(player, dc.getPos());
    }

    public static boolean checkPermissions(final PlayerEntity player, final Object accessInterface,
            SecurityPermissions requiredPermission, boolean notifyPlayer) {
        // FIXME: Check permissions...
        if (requiredPermission != null && accessInterface instanceof IActionHost) {
            final IGridNode gn = ((IActionHost) accessInterface).getActionableNode();
            if (gn != null) {
                final IGrid g = gn.getGrid();
                if (g != null) {
                    final boolean requirePower = false;
                    if (requirePower) {
                        final IEnergyGrid eg = g.getCache(IEnergyGrid.class);
                        if (!eg.isNetworkPowered()) {
                            // FIXME trace logging?
                            return false;
                        }
                    }

                    final ISecurityGrid sg = g.getCache(ISecurityGrid.class);
                    if (!sg.hasPermission(player, requiredPermission)) {
                        player.sendSystemMessage(
                                new TranslatableText("appliedenergistics2.permission_denied").formatted(Formatting.RED),
                                Util.NIL_UUID);
                        // FIXME trace logging?
                        return false;
                    }
                }
            }
        }

        return true;
    }

    public static ItemStack[] getBlockDrops(final World w, final BlockPos pos) {
        // FIXME: Check assumption here and if this could only EVER be called with a
        // server world
        if (!(w instanceof ServerWorld)) {
            return new ItemStack[0];
        }

        ServerWorld serverWorld = (ServerWorld) w;

        final BlockState state = w.getBlockState(pos);
        final BlockEntity tileEntity = w.getBlockEntity(pos);

        List<ItemStack> out = Block.getDroppedStacks(state, serverWorld, pos, tileEntity);

        return out.toArray(new ItemStack[0]);
    }

    /*
     * Generates Item entities in the world similar to how items are generally
     * dropped.
     */
    public static void spawnDrops(final World w, final BlockPos pos, final List<ItemStack> drops) {
        if (isServer()) {
            for (final ItemStack i : drops) {
                if (!i.isEmpty()) {
                    if (i.getCount() > 0) {
                        final double offset_x = (getRandomInt() % 32 - 16) / 82;
                        final double offset_y = (getRandomInt() % 32 - 16) / 82;
                        final double offset_z = (getRandomInt() % 32 - 16) / 82;
                        final ItemEntity ei = new ItemEntity(w, 0.5 + offset_x + pos.getX(),
                                0.5 + offset_y + pos.getY(), 0.2 + offset_z + pos.getZ(), i.copy());
                        w.spawnEntity(ei);
                    }
                }
            }
        }
    }

    /*
     * returns true if the code is on the server.
     */
    public static boolean isServer() {
        return !isClient();
    }

    public static int getRandomInt() {
        return Math.abs(RANDOM_GENERATOR.nextInt());
    }

    @Environment(EnvType.CLIENT)
    public static List<Text> getTooltip(final Object o) {
        if (o == null) {
            return Collections.emptyList();
        }

        ItemStack itemStack = ItemStack.EMPTY;
        if (o instanceof AEItemStack) {
            final AEItemStack ais = (AEItemStack) o;
            return ais.getToolTip();
        } else if (o instanceof ItemStack) {
            itemStack = (ItemStack) o;
        } else {
            return Collections.emptyList();
        }

        try {
            TooltipContext tooltipFlag = MinecraftClient.getInstance().options.advancedItemTooltips
                    ? TooltipContext.Default.ADVANCED
                    : TooltipContext.Default.NORMAL;
            return itemStack.getTooltip(MinecraftClient.getInstance().player, tooltipFlag);
        } catch (final Exception errB) {
            return Collections.emptyList();
        }
    }

    public static String getModId(final IAEItemStack is) {
        if (is == null) {
            return "** Null";
        }

        final String n = ((AEItemStack) is).getModID();
        return n == null ? "** Null" : n;
    }

    public static String getModId(final IAEFluidStack fs) {
        if (fs == null || fs.getFluidStack().isEmpty()) {
            return "** Null";
        }

        final Identifier n = Registry.FLUID.getId(fs.getFluidStack().getRawFluid());
        return n == Registry.FLUID.getDefaultId() ? "** Null" : n.getNamespace();
    }

    public static String getModName(String modId) {
        return "" + Formatting.BLUE + Formatting.ITALIC
                + FABRIC.getModContainer(modId).map(mc -> mc.getMetadata().getName()).orElse(null);
    }

    public static Text getItemDisplayName(final Object o) {
        if (o == null) {
            return new LiteralText("** Null");
        }

        ItemStack itemStack = ItemStack.EMPTY;
        if (o instanceof AEItemStack) {
            final Text n = ((AEItemStack) o).getDisplayName();
            return n == null ? new LiteralText("** Null") : n;
        } else if (o instanceof ItemStack) {
            itemStack = (ItemStack) o;
        } else {
            return new LiteralText("**Invalid Object");
        }

        try {
            return itemStack.getName();
        } catch (final Exception errA) {
            try {
                return new TranslatableText(itemStack.getTranslationKey());
            } catch (final Exception errB) {
                return new LiteralText("** Exception");
            }
        }
    }

    public static Text getFluidDisplayName(Object o) {
        if (o == null) {
            return new LiteralText("** Null");
        }
        FluidVolume fluidStack = null;
        if (o instanceof AEFluidStack) {
            fluidStack = ((AEFluidStack) o).getFluidStack();
        } else if (o instanceof FluidVolume) {
            fluidStack = (FluidVolume) o;
        } else {
            return new LiteralText("**Invalid Object");
        }
        return fluidStack.getName();
    }

    public static boolean isWrench(final PlayerEntity player, final ItemStack eq, final BlockPos pos) {
        if (!eq.isEmpty()) {
            try {
                // TODO: Build Craft Wrench?
                /*
                 * if( eq.getItem() instanceof IToolWrench ) { IToolWrench wrench =
                 * (IToolWrench) eq.getItem(); return wrench.canWrench( player, x, y, z ); }
                 */

                // FIXME if( eq.getItem() instanceof cofh.api.item.IToolHammer )
                // FIXME {
                // FIXME return ( (cofh.api.item.IToolHammer) eq.getItem() ).isUsable( eq,
                // player, pos );
                // FIXME }
            } catch (final Throwable ignore) { // explodes without BC

            }

            if (eq.getItem() instanceof IAEWrench) {
                final IAEWrench wrench = (IAEWrench) eq.getItem();
                return wrench.canWrench(eq, player, pos);
            }
        }
        return false;
    }

    public static boolean isChargeable(final ItemStack i) {
        if (i.isEmpty()) {
            return false;
        }
        final Item it = i.getItem();
        if (it instanceof IAEItemPowerStorage) {
            return ((IAEItemPowerStorage) it).getPowerFlow(i) != AccessRestriction.READ;
        }
        return false;
    }

    /**
     * Returns a random element from the given collection.
     *
     * @return null if the collection is empty
     */
    @Nullable
    public static <T> T pickRandom(final Collection<T> outs) {
        if (outs.isEmpty()) {
            return null;
        }

        int index = RANDOM_GENERATOR.nextInt(outs.size());
        return Iterables.get(outs, index, null);
    }

    public static AEPartLocation rotateAround(final AEPartLocation forward, final AEPartLocation axis) {
        if (axis == AEPartLocation.INTERNAL || forward == AEPartLocation.INTERNAL) {
            return forward;
        }

        switch (forward) {
            case DOWN:
                switch (axis) {
                    case DOWN:
                        return forward;
                    case UP:
                        return forward;
                    case NORTH:
                        return AEPartLocation.EAST;
                    case SOUTH:
                        return AEPartLocation.WEST;
                    case EAST:
                        return AEPartLocation.NORTH;
                    case WEST:
                        return AEPartLocation.SOUTH;
                    default:
                        break;
                }
                break;
            case UP:
                switch (axis) {
                    case NORTH:
                        return AEPartLocation.WEST;
                    case SOUTH:
                        return AEPartLocation.EAST;
                    case EAST:
                        return AEPartLocation.SOUTH;
                    case WEST:
                        return AEPartLocation.NORTH;
                    default:
                        break;
                }
                break;
            case NORTH:
                switch (axis) {
                    case UP:
                        return AEPartLocation.WEST;
                    case DOWN:
                        return AEPartLocation.EAST;
                    case EAST:
                        return AEPartLocation.UP;
                    case WEST:
                        return AEPartLocation.DOWN;
                    default:
                        break;
                }
                break;
            case SOUTH:
                switch (axis) {
                    case UP:
                        return AEPartLocation.EAST;
                    case DOWN:
                        return AEPartLocation.WEST;
                    case EAST:
                        return AEPartLocation.DOWN;
                    case WEST:
                        return AEPartLocation.UP;
                    default:
                        break;
                }
                break;
            case EAST:
                switch (axis) {
                    case UP:
                        return AEPartLocation.NORTH;
                    case DOWN:
                        return AEPartLocation.SOUTH;
                    case NORTH:
                        return AEPartLocation.UP;
                    case SOUTH:
                        return AEPartLocation.DOWN;
                    default:
                        break;
                }
            case WEST:
                switch (axis) {
                    case UP:
                        return AEPartLocation.SOUTH;
                    case DOWN:
                        return AEPartLocation.NORTH;
                    case NORTH:
                        return AEPartLocation.DOWN;
                    case SOUTH:
                        return AEPartLocation.UP;
                    default:
                        break;
                }
            default:
                break;
        }
        return forward;
    }

    public static Direction rotateAround(final Direction forward, final Direction axis) {
        switch (forward) {
            case DOWN:
                switch (axis) {
                    case DOWN:
                        return forward;
                    case UP:
                        return forward;
                    case NORTH:
                        return Direction.EAST;
                    case SOUTH:
                        return Direction.WEST;
                    case EAST:
                        return Direction.NORTH;
                    case WEST:
                        return Direction.SOUTH;
                    default:
                        break;
                }
                break;
            case UP:
                switch (axis) {
                    case NORTH:
                        return Direction.WEST;
                    case SOUTH:
                        return Direction.EAST;
                    case EAST:
                        return Direction.SOUTH;
                    case WEST:
                        return Direction.NORTH;
                    default:
                        break;
                }
                break;
            case NORTH:
                switch (axis) {
                    case UP:
                        return Direction.WEST;
                    case DOWN:
                        return Direction.EAST;
                    case EAST:
                        return Direction.UP;
                    case WEST:
                        return Direction.DOWN;
                    default:
                        break;
                }
                break;
            case SOUTH:
                switch (axis) {
                    case UP:
                        return Direction.EAST;
                    case DOWN:
                        return Direction.WEST;
                    case EAST:
                        return Direction.DOWN;
                    case WEST:
                        return Direction.UP;
                    default:
                        break;
                }
                break;
            case EAST:
                switch (axis) {
                    case UP:
                        return Direction.NORTH;
                    case DOWN:
                        return Direction.SOUTH;
                    case NORTH:
                        return Direction.UP;
                    case SOUTH:
                        return Direction.DOWN;
                    default:
                        break;
                }
            case WEST:
                switch (axis) {
                    case UP:
                        return Direction.SOUTH;
                    case DOWN:
                        return Direction.NORTH;
                    case NORTH:
                        return Direction.DOWN;
                    case SOUTH:
                        return Direction.UP;
                    default:
                        break;
                }
            default:
                break;
        }
        return forward;
    }

    public static LookDirection getPlayerRay(final PlayerEntity playerIn) {
        // FIXME this currently cant be modded in Fabric, see
        // net.minecraft.server.network.ServerPlayerInteractionManager.processBlockBreakingAction
        double reachDistance = 36.0D;
        return getPlayerRay(playerIn, reachDistance);
    }

    public static LookDirection getPlayerRay(final PlayerEntity playerIn, double reachDistance) {
        final double x = playerIn.prevX + (playerIn.getX() - playerIn.prevX);
        final double y = playerIn.prevY + (playerIn.getY() - playerIn.prevY) + playerIn.getStandingEyeHeight();
        final double z = playerIn.prevZ + (playerIn.getZ() - playerIn.prevZ);

        final float playerPitch = playerIn.prevPitch + (playerIn.pitch - playerIn.prevPitch);
        final float playerYaw = playerIn.prevYaw + (playerIn.yaw - playerIn.prevYaw);

        final float yawRayX = MathHelper.sin(-playerYaw * 0.017453292f - (float) Math.PI);
        final float yawRayZ = MathHelper.cos(-playerYaw * 0.017453292f - (float) Math.PI);

        final float pitchMultiplier = -MathHelper.cos(-playerPitch * 0.017453292F);
        final float eyeRayY = MathHelper.sin(-playerPitch * 0.017453292F);
        final float eyeRayX = yawRayX * pitchMultiplier;
        final float eyeRayZ = yawRayZ * pitchMultiplier;

        final Vec3d from = new Vec3d(x, y, z);
        final Vec3d to = from.add(eyeRayX * reachDistance, eyeRayY * reachDistance, eyeRayZ * reachDistance);

        return new LookDirection(from, to);
    }

    public static HitResult rayTrace(final PlayerEntity p, final boolean hitBlocks, final boolean hitEntities) {
        final World w = p.getEntityWorld();

        final float f = 1.0F;
        float f1 = p.prevPitch + (p.pitch - p.prevPitch) * f;
        final float f2 = p.prevYaw + (p.yaw - p.prevYaw) * f;
        final double d0 = p.prevX + (p.getX() - p.prevX) * f;
        final double d1 = p.prevY + (p.getY() - p.prevY) * f + 1.62D - p.getHeightOffset();
        final double d2 = p.prevZ + (p.getZ() - p.prevZ) * f;
        final Vec3d vec3 = new Vec3d(d0, d1, d2);
        final float f3 = MathHelper.cos(-f2 * 0.017453292F - (float) Math.PI);
        final float f4 = MathHelper.sin(-f2 * 0.017453292F - (float) Math.PI);
        final float f5 = -MathHelper.cos(-f1 * 0.017453292F);
        final float f6 = MathHelper.sin(-f1 * 0.017453292F);
        final float f7 = f4 * f5;
        final float f8 = f3 * f5;
        final double d3 = 32.0D;

        final Vec3d vec31 = vec3.add(f7 * d3, f6 * d3, f8 * d3);

        final Box bb = new Box(Math.min(vec3.x, vec31.x), Math.min(vec3.y, vec31.y), Math.min(vec3.z, vec31.z),
                Math.max(vec3.x, vec31.x), Math.max(vec3.y, vec31.y), Math.max(vec3.z, vec31.z)).expand(16, 16, 16);

        Entity entity = null;
        double closest = 9999999.0D;
        if (hitEntities) {
            final List<Entity> list = w.getOtherEntities(p, bb);

            for (final Entity entity1 : list) {
                if (entity1.isAlive() && entity1 != p && !(entity1 instanceof ItemEntity)) {
                    // prevent killing / flying of mounts.
                    if (entity1.isConnectedThroughVehicle(p)) {
                        continue;
                    }

                    f1 = 0.3F;
                    // FIXME: Three different bounding boxes available, should double-check
                    final Box boundingBox = entity1.getBoundingBox().expand(f1, f1, f1);
                    final Vec3d rtResult = boundingBox.raycast(vec3, vec31).orElse(null);

                    if (rtResult != null) {
                        final double nd = vec3.squaredDistanceTo(rtResult);

                        if (nd < closest) {
                            entity = entity1;
                            closest = nd;
                        }
                    }
                }
            }
        }

        HitResult pos = null;
        Vec3d vec = null;

        if (hitBlocks) {
            vec = new Vec3d(d0, d1, d2);
            // FIXME: passing p as entity here might be incorrect
            pos = w.raycast(new RaycastContext(vec3, vec31, RaycastContext.ShapeType.COLLIDER,
                    RaycastContext.FluidHandling.ANY, p));
        }

        if (entity != null && pos != null && pos.getPos().squaredDistanceTo(vec) > closest) {
            pos = new EntityHitResult(entity);
        } else if (entity != null && pos == null) {
            pos = new EntityHitResult(entity);
        }

        return pos;
    }

    public static <T extends IAEStack<T>> T poweredExtraction(final IEnergySource energy, final IMEInventory<T> cell,
            final T request, final IActionSource src) {
        return poweredExtraction(energy, cell, request, src, Actionable.MODULATE);
    }

    public static <T extends IAEStack<T>> T poweredExtraction(final IEnergySource energy, final IMEInventory<T> cell,
            final T request, final IActionSource src, final Actionable mode) {
        Preconditions.checkNotNull(energy);
        Preconditions.checkNotNull(cell);
        Preconditions.checkNotNull(request);
        Preconditions.checkNotNull(src);
        Preconditions.checkNotNull(mode);

        final T possible = cell.extractItems(request.copy(), Actionable.SIMULATE, src);

        long retrieved = 0;
        if (possible != null) {
            retrieved = possible.getStackSize();
        }

        final double energyFactor = Math.max(1.0, cell.getChannel().transferFactor());
        final double availablePower = energy.extractAEPower(retrieved / energyFactor, Actionable.SIMULATE,
                PowerMultiplier.CONFIG);
        final long itemToExtract = Math.min((long) ((availablePower * energyFactor) + 0.9), retrieved);

        if (itemToExtract > 0) {
            if (mode == Actionable.MODULATE) {
                energy.extractAEPower(retrieved / energyFactor, Actionable.MODULATE, PowerMultiplier.CONFIG);
                possible.setStackSize(itemToExtract);
                final T ret = cell.extractItems(possible, Actionable.MODULATE, src);

                if (ret != null) {
                    src.player()
                            .ifPresent(player -> AeStats.ItemsExtracted.addToPlayer(player, (int) ret.getStackSize()));
                }
                return ret;
            } else {
                return possible.setStackSize(itemToExtract);
            }
        }

        return null;
    }

    public static <T extends IAEStack<T>> T poweredInsert(final IEnergySource energy, final IMEInventory<T> cell,
            final T input, final IActionSource src) {
        return poweredInsert(energy, cell, input, src, Actionable.MODULATE);
    }

    /**
     * @return The remainder (non-inserted) _or_ null if everything was inserted.
     */
    public static <T extends IAEStack<T>> T poweredInsert(final IEnergySource energy, final IMEInventory<T> cell,
            final T input, final IActionSource src, final Actionable mode) {
        Preconditions.checkNotNull(energy);
        Preconditions.checkNotNull(cell);
        Preconditions.checkNotNull(input);
        Preconditions.checkNotNull(src);
        Preconditions.checkNotNull(mode);

        final T overflow = cell.injectItems(input.copy(), Actionable.SIMULATE, src);

        long transferAmount = input.getStackSize();
        if (overflow != null) {
            transferAmount -= overflow.getStackSize();
        }

        final double energyFactor = Math.max(1.0, cell.getChannel().transferFactor());
        final double availablePower = energy.extractAEPower(transferAmount / energyFactor, Actionable.SIMULATE,
                PowerMultiplier.CONFIG);
        final long itemToAdd = Math.min((long) ((availablePower * energyFactor) + 0.9), transferAmount);

        if (itemToAdd > 0) {
            if (mode == Actionable.MODULATE) {
                energy.extractAEPower(transferAmount / energyFactor, Actionable.MODULATE, PowerMultiplier.CONFIG);
                if (itemToAdd < input.getStackSize()) {
                    final long original = input.getStackSize();
                    final T leftover = input.copy();
                    final T split = input.copy();

                    leftover.decStackSize(itemToAdd);
                    split.setStackSize(itemToAdd);
                    leftover.add(cell.injectItems(split, Actionable.MODULATE, src));

                    src.player().ifPresent(player -> {
                        final long diff = original - leftover.getStackSize();
                        AeStats.ItemsInserted.addToPlayer(player, (int) diff);
                    });

                    return leftover;
                }

                final T ret = cell.injectItems(input, Actionable.MODULATE, src);

                src.player().ifPresent(player -> {
                    final long diff = ret == null ? input.getStackSize() : input.getStackSize() - ret.getStackSize();
                    AeStats.ItemsInserted.addToPlayer(player, (int) diff);
                });

                return ret;
            } else {
                final T ret = input.copy().setStackSize(input.getStackSize() - itemToAdd);
                return (ret != null && ret.getStackSize() > 0) ? ret : null;
            }
        }

        return input;
    }

    @SuppressWarnings({ "rawtypes", "unchecked" })
    public static void postChanges(final IStorageGrid gs, final ItemStack removed, final ItemStack added,
            final IActionSource src) {
        for (final IStorageChannel<?> chan : Api.instance().storage().storageChannels()) {
            final IItemList<?> myChanges = chan.createList();

            if (!removed.isEmpty()) {
                final IMEInventory myInv = Api.instance().registries().cell().getCellInventory(removed, null, chan);
                if (myInv != null) {
                    myInv.getAvailableItems(myChanges);
                    for (final IAEStack is : myChanges) {
                        is.setStackSize(-is.getStackSize());
                    }
                }
            }
            if (!added.isEmpty()) {
                final IMEInventory myInv = Api.instance().registries().cell().getCellInventory(added, null, chan);
                if (myInv != null) {
                    myInv.getAvailableItems(myChanges);
                }

            }
            gs.postAlterationOfStoredItems(chan, myChanges, src);
        }
    }

    public static <T extends IAEStack<T>> void postListChanges(final IItemList<T> before, final IItemList<T> after,
            final IMEMonitorHandlerReceiver<T> meMonitorPassthrough, final IActionSource source) {
        final List<T> changes = new ArrayList<>();

        for (final T is : before) {
            is.setStackSize(-is.getStackSize());
        }

        for (final T is : after) {
            before.add(is);
        }

        for (final T is : before) {
            if (is.getStackSize() != 0) {
                changes.add(is);
            }
        }

        if (!changes.isEmpty()) {
            meMonitorPassthrough.postChange(null, changes, source);
        }
    }

    public static boolean securityCheck(final GridNode a, final GridNode b) {
        if (a.getLastSecurityKey() == -1 && b.getLastSecurityKey() == -1) {
            return true;
        } else if (a.getLastSecurityKey() == b.getLastSecurityKey()) {
            return true;
        }

        final boolean a_isSecure = isPowered(a.getGrid()) && a.getLastSecurityKey() != -1;
        final boolean b_isSecure = isPowered(b.getGrid()) && b.getLastSecurityKey() != -1;

        if (AEConfig.instance().isFeatureEnabled(AEFeature.LOG_SECURITY_AUDITS)) {
            final String locationA = a.getGridBlock().isWorldAccessible() ? a.getGridBlock().getLocation().toString()
                    : "notInWorld";
            final String locationB = b.getGridBlock().isWorldAccessible() ? b.getGridBlock().getLocation().toString()
                    : "notInWorld";

            AELog.info(
                    "Audit: Node A [isSecure=%b, key=%d, playerID=%d, location={%s}] vs Node B[isSecure=%b, key=%d, playerID=%d, location={%s}]",
                    a_isSecure, a.getLastSecurityKey(), a.getPlayerID(), locationA, b_isSecure, b.getLastSecurityKey(),
                    b.getPlayerID(), locationB);
        }

        // can't do that son...
        if (a_isSecure && b_isSecure) {
            return false;
        }

        if (!a_isSecure && b_isSecure) {
            return checkPlayerPermissions(b.getGrid(), a.getPlayerID());
        }

        if (a_isSecure && !b_isSecure) {
            return checkPlayerPermissions(a.getGrid(), b.getPlayerID());
        }

        return true;
    }

    private static boolean isPowered(final IGrid grid) {
        if (grid == null) {
            return false;
        }

        final IEnergyGrid eg = grid.getCache(IEnergyGrid.class);
        return eg.isNetworkPowered();
    }

    private static boolean checkPlayerPermissions(final IGrid grid, final int playerID) {
        if (grid == null) {
            return true;
        }

        final ISecurityGrid gs = grid.getCache(ISecurityGrid.class);

        if (gs == null) {
            return true;
        }

        if (!gs.isAvailable()) {
            return true;
        }

        return gs.hasPermission(playerID, SecurityPermissions.BUILD);
    }

    public static void configurePlayer(final PlayerEntity player, final AEPartLocation side, final BlockEntity tile) {
        float pitch = 0.0f;
        float yaw = 0.0f;
        // player.yOffset = 1.8f;

        switch (side) {
            case DOWN:
                pitch = 90.0f;
                // player.getOffsetY() = -1.8f;
                break;
            case EAST:
                yaw = -90.0f;
                break;
            case NORTH:
                yaw = 180.0f;
                break;
            case SOUTH:
                yaw = 0.0f;
                break;
            case INTERNAL:
                break;
            case UP:
                pitch = 90.0f;
                break;
            case WEST:
                yaw = 90.0f;
                break;
        }

        player.refreshPositionAndAngles(tile.getPos().getX() + 0.5, tile.getPos().getY() + 0.5,
                tile.getPos().getZ() + 0.5, yaw, pitch);
    }

    public static boolean canAccess(final AENetworkProxy gridProxy, final IActionSource src) {
        try {
            if (src.player().isPresent()) {
                return gridProxy.getSecurity().hasPermission(src.player().get(), SecurityPermissions.BUILD);
            } else if (src.machine().isPresent()) {
                final IActionHost te = src.machine().get();
                final IGridNode n = te.getActionableNode();
                if (n == null) {
                    return false;
                }

                final int playerID = n.getPlayerID();
                return gridProxy.getSecurity().hasPermission(playerID, SecurityPermissions.BUILD);
            } else {
                return false;
            }
        } catch (final GridAccessException gae) {
            return false;
        }
    }

    public static ItemStack extractItemsByRecipe(final IEnergySource energySrc, final IActionSource mySrc,
            final IMEMonitor<IAEItemStack> src, final World w, final Recipe<CraftingInventory> r,
            final ItemStack output, final CraftingInventory ci, final ItemStack providedTemplate, final int slot,
            final IItemList<IAEItemStack> items, final Actionable realForFake,
            final IPartitionList<IAEItemStack> filter) {
        if (energySrc.extractAEPower(1, Actionable.SIMULATE, PowerMultiplier.CONFIG) > 0.9) {
            if (providedTemplate == null) {
                return ItemStack.EMPTY;
            }

            final AEItemStack ae_req = AEItemStack.fromItemStack(providedTemplate);
            ae_req.setStackSize(1);

            if (filter == null || filter.isListed(ae_req)) {
                final IAEItemStack ae_ext = src.extractItems(ae_req, realForFake, mySrc);
                if (ae_ext != null) {
                    final ItemStack extracted = ae_ext.createItemStack();
                    if (!extracted.isEmpty()) {
                        energySrc.extractAEPower(1, realForFake, PowerMultiplier.CONFIG);
                        return extracted;
                    }
                }
            }

            final boolean checkFuzzy = /*
                                        * FIXME ae_req.getOre().isPresent() || FIXME providedTemplate.getDamage() ==
                                        * OreDictionary.WILDCARD_VALUE ||
                                        */ providedTemplate.hasTag() || providedTemplate.isDamageable();

            if (items != null && checkFuzzy) {
                for (final IAEItemStack x : items) {
                    final ItemStack sh = x.getDefinition();
                    if ((Platform.itemComparisons().isEqualItemType(providedTemplate,
                            sh) /* FIXME || ae_req.sameOre( x ) */) && !ItemStack.areItemsEqual(sh, output)) { // Platform.isSameItemType(
                        // sh,
                        // providedTemplate
                        // )
                        final ItemStack cp = sh.copy();
                        cp.setCount(1);
                        ci.setStack(slot, cp);
                        if (r.matches(ci, w) && ItemStack.areItemsEqual(r.craft(ci), output)) {
                            final IAEItemStack ax = x.copy();
                            ax.setStackSize(1);
                            if (filter == null || filter.isListed(ax)) {
                                final IAEItemStack ex = src.extractItems(ax, realForFake, mySrc);
                                if (ex != null) {
                                    energySrc.extractAEPower(1, realForFake, PowerMultiplier.CONFIG);
                                    return ex.createItemStack();
                                }
                            }
                        }
                        ci.setStack(slot, providedTemplate);
                    }
                }
            }
        }
        return ItemStack.EMPTY;
    }

    /**
     * Gets the container item for the given item or EMPTY. A container item is what
     * remains when the item is used for crafting, i.E. the empty bucket for a
     * bucket of water.
     */
    public static ItemStack getRecipeRemainder(final ItemStack stackInSlot) {
        if (stackInSlot == null) {
            return ItemStack.EMPTY;
        }

        final Item i = stackInSlot.getItem();
        if (i == null || !i.hasRecipeRemainder()) {
            if (stackInSlot.getCount() > 1) {
                stackInSlot.setCount(stackInSlot.getCount() - 1);
                return stackInSlot;
            }
            return ItemStack.EMPTY;
        }

        ItemStack ci = new ItemStack(i.getRecipeRemainder());
        if (!ci.isEmpty() && ci.isDamageable() && ci.getDamage() == ci.getMaxDamage()) {
            ci = ItemStack.EMPTY;
        }

        return ci;
    }

    public static void notifyBlocksOfNeighbors(final World world, final BlockPos pos) {
        if (!world.isClient) {
            TickHandler.instance().addCallable(world, new BlockUpdate(pos));
        }
    }

    public static boolean canRepair(final AEFeature type, final ItemStack a, final ItemStack b) {
        if (b.isEmpty() || a.isEmpty()) {
            return false;
        }

        if (type == AEFeature.CERTUS_QUARTZ_TOOLS) {
            final IItemDefinition certusQuartzCrystal = Api.instance().definitions().materials().certusQuartzCrystal();

            return certusQuartzCrystal.isSameAs(b);
        }

        if (type == AEFeature.NETHER_QUARTZ_TOOLS) {
            return Items.QUARTZ == b.getItem();
        }

        return false;
    }

    public static float getEyeOffset(final PlayerEntity player) {
        assert player.world.isClient : "Valid only on client";
        // FIXME: The entire premise of this seems broken
        return (float) player.getEyeY() - 1.62F;
    }

    public static boolean isRecipePrioritized(final ItemStack what) {
        final IMaterials materials = Api.instance().definitions().materials();

        boolean isPurified = materials.purifiedCertusQuartzCrystal().isSameAs(what);
        isPurified |= materials.purifiedFluixCrystal().isSameAs(what);
        isPurified |= materials.purifiedNetherQuartzCrystal().isSameAs(what);

        return isPurified;
    }

    public static boolean isSortOrderAvailable(SortOrder order) {
        return true;
    }

    public static boolean isSearchModeAvailable(SearchBoxMode mode) {
        if (mode.isRequiresJei()) {
            return ReiFacade.instance().isEnabled();
        }
        return true;
    }

    public static ItemStack copyStackWithSize(ItemStack stack, int size) {
        if (!stack.isEmpty() && size > 0) {
            ItemStack copy = stack.copy();
            copy.setCount(size);
            return copy;
        }
        return ItemStack.EMPTY;
    }

    public static boolean canStack(ItemStack a, ItemStack b) {
        return itemComparisons().isSameItem(a, b);
    }

}<|MERGE_RESOLUTION|>--- conflicted
+++ resolved
@@ -122,13 +122,10 @@
 
     public static final int DEF_OFFSET = 16;
 
-<<<<<<< HEAD
     private static final FabricLoader FABRIC = FabricLoader.getInstance();
 
     private static final boolean CLIENT_INSTALL = FABRIC.getEnvironmentType() == EnvType.CLIENT;
 
-=======
->>>>>>> b8f48407
     /*
      * random source, use it for item drop locations...
      */
