/*
 * This file is part of Applied Energistics 2.
 * Copyright (c) 2013 - 2014, AlgorithmX2, All rights reserved.
 *
 * Applied Energistics 2 is free software: you can redistribute it and/or modify
 * it under the terms of the GNU Lesser General Public License as published by
 * the Free Software Foundation, either version 3 of the License, or
 * (at your option) any later version.
 *
 * Applied Energistics 2 is distributed in the hope that it will be useful,
 * but WITHOUT ANY WARRANTY; without even the implied warranty of
 * MERCHANTABILITY or FITNESS FOR A PARTICULAR PURPOSE.  See the
 * GNU Lesser General Public License for more details.
 *
 * You should have received a copy of the GNU Lesser General Public License
 * along with Applied Energistics 2.  If not, see <http://www.gnu.org/licenses/lgpl>.
 */

package appeng.parts.reporting;

import java.util.List;

import net.minecraft.entity.player.PlayerEntity;
import net.minecraft.screen.ScreenHandlerType;
import net.minecraft.item.ItemStack;
import net.minecraft.nbt.CompoundTag;
import net.minecraft.util.Identifier;
import alexiil.mc.lib.attributes.item.FixedItemInv;

import appeng.api.config.SecurityPermissions;
import appeng.api.networking.crafting.ICraftingPatternDetails;
import appeng.api.parts.IPartModel;
import appeng.api.storage.data.IAEItemStack;
import appeng.container.implementations.MEMonitorableContainer;
import appeng.container.implementations.PatternTermContainer;
import appeng.core.Api;
import appeng.core.AppEng;
import appeng.items.parts.PartModels;
import appeng.parts.PartModel;
import appeng.tile.inventory.AppEngInternalInventory;
import appeng.util.Platform;
import appeng.util.inv.InvOperation;

public class PatternTerminalPart extends AbstractTerminalPart {

    @PartModels
    public static final Identifier MODEL_OFF = new Identifier(AppEng.MOD_ID, "part/pattern_terminal_off");
    @PartModels
    public static final Identifier MODEL_ON = new Identifier(AppEng.MOD_ID, "part/pattern_terminal_on");

    public static final IPartModel MODELS_OFF = new PartModel(MODEL_BASE, MODEL_OFF, MODEL_STATUS_OFF);
    public static final IPartModel MODELS_ON = new PartModel(MODEL_BASE, MODEL_ON, MODEL_STATUS_ON);
    public static final IPartModel MODELS_HAS_CHANNEL = new PartModel(MODEL_BASE, MODEL_ON, MODEL_STATUS_HAS_CHANNEL);

    private final AppEngInternalInventory crafting = new AppEngInternalInventory(this, 9);
    private final AppEngInternalInventory output = new AppEngInternalInventory(this, 3);
    private final AppEngInternalInventory pattern = new AppEngInternalInventory(this, 2);

    private boolean craftingMode = true;
    private boolean substitute = false;

    public PatternTerminalPart(final ItemStack is) {
        super(is);
    }

    @Override
    public void getDrops(final List<ItemStack> drops, final boolean wrenched) {
        for (final ItemStack is : this.pattern) {
            if (!is.isEmpty()) {
                drops.add(is);
            }
        }
    }

    @Override
    public void readFromNBT(final CompoundTag data) {
        super.readFromNBT(data);
        this.setCraftingRecipe(data.getBoolean("craftingMode"));
        this.setSubstitution(data.getBoolean("substitute"));
        this.pattern.readFromNBT(data, "pattern");
        this.output.readFromNBT(data, "outputList");
        this.crafting.readFromNBT(data, "craftingGrid");
    }

    @Override
    public void writeToNBT(final CompoundTag data) {
        super.writeToNBT(data);
        data.putBoolean("craftingMode", this.craftingMode);
        data.putBoolean("substitute", this.substitute);
        this.pattern.writeToNBT(data, "pattern");
        this.output.writeToNBT(data, "outputList");
        this.crafting.writeToNBT(data, "craftingGrid");
    }

    @Override
    public ScreenHandlerType<?> getContainerType(final PlayerEntity p) {
        if (Platform.checkPermissions(p, this, SecurityPermissions.CRAFT, false)) {
            return PatternTermContainer.TYPE;
        }
        return MEMonitorableContainer.TYPE;
    }

    @Override
    public void onChangeInventory(final FixedItemInv inv, final int slot, final InvOperation mc,
                                  final ItemStack removedStack, final ItemStack newStack) {
        if (inv == this.pattern && slot == 1) {
            final ItemStack is = this.pattern.getInvStack(1);
            final ICraftingPatternDetails details = Api.instance().crafting().decodePattern(is,
                    this.getHost().getTile().getWorld());
            if (details != null) {
                this.setCraftingRecipe(details.isCraftable());
                this.setSubstitution(details.canSubstitute());

<<<<<<< HEAD
                for (int x = 0; x < this.crafting.getSlotCount() && x < details.getInputs().length; x++) {
                    final IAEItemStack item = details.getInputs()[x];
                    this.crafting.forceSetInvStack(x, item == null ? ItemStack.EMPTY : item.createItemStack());
                }

                for (int x = 0; x < this.output.getSlotCount() && x < details.getOutputs().length; x++) {
                    final IAEItemStack item = details.getOutputs()[x];
                    this.output.forceSetInvStack(x, item == null ? ItemStack.EMPTY : item.createItemStack());
=======
                for (int x = 0; x < this.crafting.getSlots() && x < details.getSparseInputs().length; x++) {
                    final IAEItemStack item = details.getSparseInputs()[x];
                    this.crafting.setStackInSlot(x, item == null ? ItemStack.EMPTY : item.createItemStack());
                }

                for (int x = 0; x < this.output.getSlots() && x < details.getSparseOutputs().length; x++) {
                    final IAEItemStack item = details.getSparseOutputs()[x];
                    this.output.setStackInSlot(x, item == null ? ItemStack.EMPTY : item.createItemStack());
>>>>>>> 56ecda51
                }
            }
        } else if (inv == this.crafting) {
            this.fixCraftingRecipes();
        }

        this.getHost().markForSave();
    }

    private void fixCraftingRecipes() {
        if (this.craftingMode) {
            for (int x = 0; x < this.crafting.getSlotCount(); x++) {
                final ItemStack is = this.crafting.getInvStack(x);
                if (!is.isEmpty()) {
                    is.setCount(1);
                }
            }
        }
    }

    public boolean isCraftingRecipe() {
        return this.craftingMode;
    }

    public void setCraftingRecipe(final boolean craftingMode) {
        this.craftingMode = craftingMode;
        this.fixCraftingRecipes();
    }

    public boolean isSubstitution() {
        return this.substitute;
    }

    public void setSubstitution(final boolean canSubstitute) {
        this.substitute = canSubstitute;
    }

    @Override
    public FixedItemInv getInventoryByName(final String name) {
        if (name.equals("crafting")) {
            return this.crafting;
        }

        if (name.equals("output")) {
            return this.output;
        }

        if (name.equals("pattern")) {
            return this.pattern;
        }

        return super.getInventoryByName(name);
    }

    @Override
    public IPartModel getStaticModels() {
        return this.selectModel(MODELS_OFF, MODELS_ON, MODELS_HAS_CHANNEL);
    }
}<|MERGE_RESOLUTION|>--- conflicted
+++ resolved
@@ -111,25 +111,14 @@
                 this.setCraftingRecipe(details.isCraftable());
                 this.setSubstitution(details.canSubstitute());
 
-<<<<<<< HEAD
-                for (int x = 0; x < this.crafting.getSlotCount() && x < details.getInputs().length; x++) {
-                    final IAEItemStack item = details.getInputs()[x];
+                for (int x = 0; x < this.crafting.getSlotCount() && x < details.getSparseInputs().length; x++) {
+                    final IAEItemStack item = details.getSparseInputs()[x];
                     this.crafting.forceSetInvStack(x, item == null ? ItemStack.EMPTY : item.createItemStack());
                 }
 
-                for (int x = 0; x < this.output.getSlotCount() && x < details.getOutputs().length; x++) {
-                    final IAEItemStack item = details.getOutputs()[x];
+                for (int x = 0; x < this.output.getSlotCount() && x < details.getSparseOutputs().length; x++) {
+                    final IAEItemStack item = details.getSparseOutputs()[x];
                     this.output.forceSetInvStack(x, item == null ? ItemStack.EMPTY : item.createItemStack());
-=======
-                for (int x = 0; x < this.crafting.getSlots() && x < details.getSparseInputs().length; x++) {
-                    final IAEItemStack item = details.getSparseInputs()[x];
-                    this.crafting.setStackInSlot(x, item == null ? ItemStack.EMPTY : item.createItemStack());
-                }
-
-                for (int x = 0; x < this.output.getSlots() && x < details.getSparseOutputs().length; x++) {
-                    final IAEItemStack item = details.getSparseOutputs()[x];
-                    this.output.setStackInSlot(x, item == null ? ItemStack.EMPTY : item.createItemStack());
->>>>>>> 56ecda51
                 }
             }
         } else if (inv == this.crafting) {
