/*
 * This file is part of Applied Energistics 2.
 * Copyright (c) 2013 - 2014, AlgorithmX2, All rights reserved.
 *
 * Applied Energistics 2 is free software: you can redistribute it and/or modify
 * it under the terms of the GNU Lesser General Public License as published by
 * the Free Software Foundation, either version 3 of the License, or
 * (at your option) any later version.
 *
 * Applied Energistics 2 is distributed in the hope that it will be useful,
 * but WITHOUT ANY WARRANTY; without even the implied warranty of
 * MERCHANTABILITY or FITNESS FOR A PARTICULAR PURPOSE.  See the
 * GNU Lesser General Public License for more details.
 *
 * You should have received a copy of the GNU Lesser General Public License
 * along with Applied Energistics 2.  If not, see <http://www.gnu.org/licenses/lgpl>.
 */

package appeng.parts.reporting;

import java.io.IOException;

import net.minecraft.entity.player.PlayerEntity;
import net.minecraft.item.ItemStack;
import net.minecraft.nbt.CompoundTag;
import net.minecraft.network.PacketByteBuf;
import net.minecraft.block.entity.BlockEntity;
import net.minecraft.util.Hand;
import net.minecraft.util.math.BlockPos;
import net.minecraft.util.math.MathHelper;
<<<<<<< HEAD
import net.minecraft.util.math.Vec3d;
import net.minecraft.world.BlockView;
=======
import net.minecraft.util.math.vector.Vector3d;
import net.minecraft.world.IBlockReader;
>>>>>>> 56ecda51
import net.minecraft.world.World;

import appeng.api.implementations.IPowerChannelState;
import appeng.api.implementations.parts.IMonitorPart;
import appeng.api.networking.GridFlags;
import appeng.api.networking.events.MENetworkBootingStatusChange;
import appeng.api.networking.events.MENetworkEventSubscribe;
import appeng.api.networking.events.MENetworkPowerStatusChange;
import appeng.api.parts.IPartCollisionHelper;
import appeng.api.parts.IPartModel;
import appeng.api.util.AEPartLocation;
import appeng.me.GridAccessException;
import appeng.parts.AEBasePart;
import appeng.util.Platform;

/**
 * The most basic class for any part reporting information, like terminals or
 * monitors. This can also include basic panels which just provide light.
 *
 * It deals with the most basic functionalities like network data, grid
 * registration or the rotation of the actual part.
 *
 * The direct abstract subclasses are usually a better entry point for adding
 * new concrete ones. But this might be an ideal starting point to completely
 * new type, which does not resemble any existing one.
 *
 * @author AlgorithmX2
 * @author yueh
 * @version rv3
 * @since rv3
 */
public abstract class AbstractReportingPart extends AEBasePart implements IMonitorPart, IPowerChannelState {

    protected static final int POWERED_FLAG = 4;
    protected static final int CHANNEL_FLAG = 16;
    private static final int BOOTING_FLAG = 8;

    private byte spin = 0; // 0-3
    private int clientFlags = 0; // sent as byte.
    private int opacity = -1;

    public AbstractReportingPart(final ItemStack is) {
        this(is, false);
    }

    protected AbstractReportingPart(final ItemStack is, final boolean requireChannel) {
        super(is);

        if (requireChannel) {
            this.getProxy().setFlags(GridFlags.REQUIRE_CHANNEL);
            this.getProxy().setIdlePowerUsage(1.0 / 2.0);
        } else {
            this.getProxy().setIdlePowerUsage(1.0 / 16.0); // lights drain a little bit.
        }
    }

    @MENetworkEventSubscribe
    public final void bootingRender(final MENetworkBootingStatusChange c) {
        if (!this.isLightSource()) {
            this.getHost().markForUpdate();
        }
    }

    @MENetworkEventSubscribe
    public final void powerRender(final MENetworkPowerStatusChange c) {
        this.getHost().markForUpdate();
    }

    @Override
    public final void getBoxes(final IPartCollisionHelper bch) {
        bch.addBox(2, 2, 14, 14, 14, 16);
        bch.addBox(4, 4, 13, 12, 12, 14);
    }

    @Override
    public void onneighborUpdate(BlockView w, BlockPos pos, BlockPos neighbor) {
        if (pos.offset(this.getSide().getFacing()).equals(neighbor)) {
            this.opacity = -1;
            this.getHost().markForUpdate();
        }
    }

    @Override
    public void readFromNBT(final CompoundTag data) {
        super.readFromNBT(data);
        this.spin = data.getByte("spin");
    }

    @Override
    public void writeToNBT(final CompoundTag data) {
        super.writeToNBT(data);
        data.putByte("spin", this.getSpin());
    }

    @Override
    public void writeToStream(final PacketByteBuf data) throws IOException {
        super.writeToStream(data);
        this.clientFlags = this.getSpin() & 3;

        try {
            if (this.getProxy().getEnergy().isNetworkPowered()) {
                this.clientFlags = this.getClientFlags() | AbstractReportingPart.POWERED_FLAG;
            }

            if (this.getProxy().getPath().isNetworkBooting()) {
                this.clientFlags = this.getClientFlags() | AbstractReportingPart.BOOTING_FLAG;
            }

            if (this.getProxy().getNode().meetsChannelRequirements()) {
                this.clientFlags = this.getClientFlags() | AbstractReportingPart.CHANNEL_FLAG;
            }
        } catch (final GridAccessException e) {
            // um.. nothing.
        }

        data.writeByte((byte) this.getClientFlags());
        data.writeInt(this.opacity);
    }

    @Override
    public boolean readFromStream(final PacketByteBuf data) throws IOException {
        super.readFromStream(data);
        final int oldFlags = this.getClientFlags();
        final int oldOpacity = this.opacity;

        this.clientFlags = data.readByte();
        this.opacity = data.readInt();

        this.spin = (byte) (this.getClientFlags() & 3);
        if (this.getClientFlags() == oldFlags && this.opacity == oldOpacity) {
            return false;
        }
        return true;
    }

    @Override
    public final int getLightLevel() {
        return this.blockLight(this.isPowered() ? (this.isLightSource() ? 15 : 9) : 0);
    }

    @Override
<<<<<<< HEAD
    public boolean onPartActivate(final PlayerEntity player, final Hand hand, final Vec3d pos) {
        final BlockEntity te = this.getTile();
=======
    public boolean onPartActivate(final PlayerEntity player, final Hand hand, final Vector3d pos) {
        final TileEntity te = this.getTile();
>>>>>>> 56ecda51

        if (Platform.isWrench(player, player.inventory.getMainHandStack(), te.getPos())) {
            if (Platform.isServer()) {
                if (this.getSpin() > 3) {
                    this.spin = 0;
                }

                switch (this.getSpin()) {
                    case 0:
                        this.spin = 1;
                        break;
                    case 1:
                        this.spin = 3;
                        break;
                    case 2:
                        this.spin = 0;
                        break;
                    case 3:
                        this.spin = 2;
                        break;
                }

                this.getHost().markForUpdate();
                this.saveChanges();
            }
            return true;
        } else {
            return super.onPartActivate(player, hand, pos);
        }
    }

    @Override
    public final void onPlacement(final PlayerEntity player, final Hand hand, final ItemStack held,
            final AEPartLocation side) {
        super.onPlacement(player, hand, held, side);

        final byte rotation = (byte) (MathHelper.floor((player.yaw * 4F) / 360F + 2.5D) & 3);
        if (side == AEPartLocation.UP) {
            this.spin = rotation;
        } else if (side == AEPartLocation.DOWN) {
            this.spin = rotation;
        }
    }

    private final int blockLight(final int emit) {
        if (this.opacity < 0) {
            final BlockEntity te = this.getTile();
            World world = te.getWorld();
            BlockPos pos = te.getPos().offset(this.getSide().getFacing());
            this.opacity = 255 - world.getBlockState(pos).getOpacity(world, pos);
        }

        return (int) (emit * (this.opacity / 255.0f));
    }

    @Override
    public final boolean isPowered() {
        try {
            if (Platform.isServer()) {
                return this.getProxy().getEnergy().isNetworkPowered();
            } else {
                return ((this.getClientFlags() & PanelPart.POWERED_FLAG) == PanelPart.POWERED_FLAG);
            }
        } catch (final GridAccessException e) {
            return false;
        }
    }

    @Override
    public final boolean isActive() {
        if (!this.isLightSource()) {
            return ((this.getClientFlags()
                    & (PanelPart.CHANNEL_FLAG | PanelPart.POWERED_FLAG)) == (PanelPart.CHANNEL_FLAG
                            | PanelPart.POWERED_FLAG));
        } else {
            return this.isPowered();
        }
    }

    protected IPartModel selectModel(IPartModel offModels, IPartModel onModels, IPartModel hasChannelModels) {
        if (this.isActive()) {
            return hasChannelModels;
        } else if (this.isPowered()) {
            return onModels;
        } else {
            return offModels;
        }
    }

    public final int getClientFlags() {
        return this.clientFlags;
    }

    public final byte getSpin() {
        return this.spin;
    }

    /**
     * Should the part emit light. This actually only affects the light level, light
     * source use a level of 15 and non light source 9.
     */
    public abstract boolean isLightSource();

}<|MERGE_RESOLUTION|>--- conflicted
+++ resolved
@@ -28,13 +28,8 @@
 import net.minecraft.util.Hand;
 import net.minecraft.util.math.BlockPos;
 import net.minecraft.util.math.MathHelper;
-<<<<<<< HEAD
-import net.minecraft.util.math.Vec3d;
+import net.minecraft.util.math.vector.Vector3d;
 import net.minecraft.world.BlockView;
-=======
-import net.minecraft.util.math.vector.Vector3d;
-import net.minecraft.world.IBlockReader;
->>>>>>> 56ecda51
 import net.minecraft.world.World;
 
 import appeng.api.implementations.IPowerChannelState;
@@ -176,13 +171,8 @@
     }
 
     @Override
-<<<<<<< HEAD
-    public boolean onPartActivate(final PlayerEntity player, final Hand hand, final Vec3d pos) {
+    public boolean onPartActivate(final PlayerEntity player, final Hand hand, final Vector3d pos) {
         final BlockEntity te = this.getTile();
-=======
-    public boolean onPartActivate(final PlayerEntity player, final Hand hand, final Vector3d pos) {
-        final TileEntity te = this.getTile();
->>>>>>> 56ecda51
 
         if (Platform.isWrench(player, player.inventory.getMainHandStack(), te.getPos())) {
             if (Platform.isServer()) {
