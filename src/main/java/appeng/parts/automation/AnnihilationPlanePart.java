--- conflicted
+++ resolved
@@ -79,15 +79,9 @@
     public static final ResourceLocation TAG_BLACKLIST = new ResourceLocation(AppEng.MOD_ID,
             "blacklisted/annihilation_plane");
 
-<<<<<<< HEAD
     private static final ITag.INamedTag<Block> BLOCK_BLACKLIST = BlockTagsAccessor.register(TAG_BLACKLIST.toString());
 
     private static final ITag.INamedTag<Item> ITEM_BLACKLIST = ItemTagsAccessor.register(TAG_BLACKLIST.toString());
-=======
-    private static final ITag.INamedTag<Block> BLOCK_BLACKLIST = BlockTags.createOptional(TAG_BLACKLIST);
-
-    private static final ITag.INamedTag<Item> ITEM_BLACKLIST = ItemTags.createOptional(TAG_BLACKLIST);
->>>>>>> b098fc32
 
     private static final PlaneModels MODELS = new PlaneModels("part/annihilation_plane", "part/annihilation_plane_on");
 
@@ -383,23 +377,12 @@
         final float hardness = state.getBlockHardness(w, pos);
         final boolean ignoreAirAndFluids = material == Material.AIR || material.isLiquid();
 
-<<<<<<< HEAD
-        return !ignoreMaterials && hardness >= 0f && w.isBlockLoaded(pos)
+        return !ignoreAirAndFluids && hardness >= 0f && w.isBlockLoaded(pos)
                 && w.isBlockModifiable(FakePlayer.getOrCreate(w), pos);
     }
 
     protected List<ItemStack> obtainBlockDrops(final ServerWorld w, final BlockPos pos) {
-
-        Entity fakePlayer = FakePlayer.getOrCreate(w);
-
-=======
-        return !ignoreAirAndFluids && hardness >= 0f && w.isBlockLoaded(pos)
-                && w.isBlockModifiable(Platform.getPlayer(w), pos);
-    }
-
-    protected List<ItemStack> obtainBlockDrops(final ServerWorld w, final BlockPos pos) {
-        final Entity fakePlayer = FakePlayerFactory.getMinecraft(w);
->>>>>>> b098fc32
+        final Entity fakePlayer = FakePlayer.getOrCreate(w);
         final BlockState state = w.getBlockState(pos);
         final TileEntity te = w.getTileEntity(pos);
 
@@ -504,7 +487,7 @@
 
     /**
      * Creates the fake (and temporary) tool based on the provided hints in case a loot table relies on it.
-     * 
+     *
      * Generally could use a stick as tool or anything else which can be enchanted. {@link ItemStack#EMPTY} is not an
      * option as at least anything having a fortune effect need something enchantable even without the enchantment,
      * otherwise it will not drop anything.
@@ -512,13 +495,6 @@
      * @param state The block state of the block about to be broken.
      */
     protected ItemStack createHarvestTool(BlockState state) {
-<<<<<<< HEAD
-        // Try to use the right tool...
-        for (Item toolItem : SUPPORTED_HARVEST_TOOLS) {
-            if (toolItem.canHarvestBlock(state)) {
-                return new ItemStack(toolItem);
-            }
-=======
         ToolType harvestToolType = state.getBlock().getHarvestTool(state);
 
         if (harvestToolType == ToolType.AXE) {
@@ -530,9 +506,7 @@
         } else {
             // Use a pickaxe for everything else. Mostly to allow silk touch enchants
             return new ItemStack(Items.DIAMOND_PICKAXE, 1);
->>>>>>> b098fc32
-        }
-        return null;
+        }
     }
 
     public static boolean isBlockBlacklisted(Block b) {
