--- conflicted
+++ resolved
@@ -25,12 +25,7 @@
 
 import net.minecraft.block.entity.BlockEntity;
 import net.minecraft.entity.Entity;
-<<<<<<< HEAD
-import net.minecraft.entity.EntityType;
 import net.minecraft.entity.ItemEntity;
-=======
-import net.minecraft.entity.item.ItemEntity;
->>>>>>> b8e53adf
 import net.minecraft.entity.player.PlayerEntity;
 import net.minecraft.item.AutomaticItemPlacementContext;
 import net.minecraft.item.Item;
@@ -284,14 +279,7 @@
         return input;
     }
 
-<<<<<<< HEAD
     private static boolean spawnItemEntity(ServerWorld w, BlockEntity te, AEPartLocation side, ItemStack is) {
-        // the item offset based on the entity height plus some offset
-        final double itemOffset = .55 + EntityType.ITEM.getHeight();
-
-=======
-    private static boolean spawnItemEntity(World w, TileEntity te, AEPartLocation side, ItemStack is) {
->>>>>>> b8e53adf
         // The center of the block the plane is located in
         final double centerX = te.getPos().getX() + .5;
         final double centerY = te.getPos().getY();
@@ -302,6 +290,16 @@
         Entity entity = new ItemEntity(w, centerX, centerY, centerZ, is.copy());
 
         // Replace it if there is a custom entity
+        if (is.getItem() instanceof AECustomEntityItem) {
+            Entity result = ((AECustomEntityItem) is.getItem()).replaceItemEntity(w, entity, is);
+            // Destroy the old one, in case it's spawned somehow and replace with the new
+            // one.
+            if (result != entity) {
+                entity.remove();
+                entity = result;
+            }
+        }
+
         if (is.getItem().hasCustomEntity(is)) {
             Entity result = is.getItem().createEntity(w, entity, is);
             // Destroy the old one, in case it's spawned somehow and replace with the new
@@ -341,31 +339,13 @@
         final double absoluteY = centerY + offsetY;
         final double absoluteZ = centerZ + offsetZ;
 
-<<<<<<< HEAD
-        final ItemEntity ei = new ItemEntity(w, absoluteX, absoluteY, absoluteZ, is.copy());
-        ei.setVelocity(side.xOffset * .1, side.yOffset * 0.1, side.zOffset * 0.1);
-
-        Entity result;
-        if (is.getItem() instanceof AECustomEntityItem) {
-            result = ((AECustomEntityItem) is.getItem()).replaceItemEntity(w, ei, is);
-            if (result != ei) {
-                ei.remove();
-            }
-        } else {
-            result = ei;
-        }
-
-        if (!w.spawnEntity(result)) {
-            result.remove();
-=======
         // Set to correct position and slow the motion down a bit
         entity.setPosition(absoluteX, absoluteY, absoluteZ);
-        entity.setMotion(side.xOffset * .1, side.yOffset * 0.1, side.zOffset * 0.1);
+        entity.setVelocity(side.xOffset * .1, side.yOffset * 0.1, side.zOffset * 0.1);
 
         // Try to spawn it and destroy it in case it's not possible
-        if (!w.addEntity(entity)) {
+        if (!w.spawnEntity(entity)) {
             entity.remove();
->>>>>>> b8e53adf
             return false;
         }
         return true;
