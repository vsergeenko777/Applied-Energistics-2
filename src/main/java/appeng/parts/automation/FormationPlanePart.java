/*
 * This file is part of Applied Energistics 2.
 * Copyright (c) 2013 - 2014, AlgorithmX2, All rights reserved.
 *
 * Applied Energistics 2 is free software: you can redistribute it and/or modify
 * it under the terms of the GNU Lesser General Public License as published by
 * the Free Software Foundation, either version 3 of the License, or
 * (at your option) any later version.
 *
 * Applied Energistics 2 is distributed in the hope that it will be useful,
 * but WITHOUT ANY WARRANTY; without even the implied warranty of
 * MERCHANTABILITY or FITNESS FOR A PARTICULAR PURPOSE.  See the
 * GNU Lesser General Public License for more details.
 *
 * You should have received a copy of the GNU Lesser General Public License
 * along with Applied Energistics 2.  If not, see <http://www.gnu.org/licenses/lgpl>.
 */

package appeng.parts.automation;

import java.util.ArrayList;
import java.util.Collections;
import java.util.List;
import java.util.Random;

<<<<<<< HEAD
import javax.annotation.Nullable;
=======
import javax.annotation.Nonnull;
>>>>>>> 822249dd

import net.minecraft.block.entity.BlockEntity;
import net.minecraft.entity.Entity;
<<<<<<< HEAD
import net.minecraft.entity.ItemEntity;
import net.minecraft.entity.player.PlayerEntity;
import net.minecraft.item.*;
import net.minecraft.nbt.CompoundTag;
import net.minecraft.screen.ScreenHandlerType;
import net.minecraft.server.world.ServerWorld;
import net.minecraft.util.ActionResult;
=======
import net.minecraft.entity.EntityType;
import net.minecraft.entity.item.ItemEntity;
import net.minecraft.entity.player.PlayerEntity;
import net.minecraft.inventory.container.ContainerType;
import net.minecraft.item.BlockItemUseContext;
import net.minecraft.item.DirectionalPlaceContext;
import net.minecraft.item.Item;
import net.minecraft.item.ItemStack;
import net.minecraft.nbt.CompoundNBT;
import net.minecraft.tileentity.TileEntity;
import net.minecraft.util.Direction;
import net.minecraft.util.Direction.Axis;
>>>>>>> 822249dd
import net.minecraft.util.Hand;
import net.minecraft.util.hit.BlockHitResult;
import net.minecraft.util.math.BlockPos;
import net.minecraft.util.math.Box;
import net.minecraft.util.math.Direction;
import net.minecraft.util.math.Vec3d;
import net.minecraft.world.World;
<<<<<<< HEAD

import alexiil.mc.lib.attributes.item.FixedItemInv;

import appeng.api.config.*;
=======
import net.minecraft.world.server.ServerWorld;
import net.minecraftforge.client.model.data.IModelData;
import net.minecraftforge.items.IItemHandler;

import appeng.api.config.AccessRestriction;
import appeng.api.config.Actionable;
import appeng.api.config.FuzzyMode;
import appeng.api.config.IncludeExclude;
import appeng.api.config.Settings;
import appeng.api.config.Upgrades;
import appeng.api.config.YesNo;
>>>>>>> 822249dd
import appeng.api.networking.events.MENetworkCellArrayUpdate;
import appeng.api.networking.events.MENetworkChannelsChanged;
import appeng.api.networking.events.MENetworkEventSubscribe;
import appeng.api.networking.events.MENetworkPowerStatusChange;
import appeng.api.networking.security.IActionSource;
import appeng.api.parts.IPartModel;
import appeng.api.storage.IMEInventoryHandler;
import appeng.api.storage.IStorageChannel;
import appeng.api.storage.channels.IItemStorageChannel;
import appeng.api.storage.data.IAEItemStack;
import appeng.api.storage.data.IItemList;
import appeng.api.util.AEPartLocation;
import appeng.container.ContainerLocator;
import appeng.container.ContainerOpener;
import appeng.container.implementations.FormationPlaneContainer;
import appeng.core.AEConfig;
import appeng.core.Api;
import appeng.hooks.AECustomEntityItem;
import appeng.items.parts.PartModels;
import appeng.me.GridAccessException;
import appeng.me.storage.MEInventoryHandler;
import appeng.tile.inventory.AppEngInternalAEInventory;
import appeng.util.FakePlayer;
import appeng.util.Platform;
import appeng.util.inv.InvOperation;
import appeng.util.prioritylist.FuzzyPriorityList;
import appeng.util.prioritylist.PrecisePriorityList;

public class FormationPlanePart extends AbstractFormationPlanePart<IAEItemStack> {

    private static final PlaneModels MODELS = new PlaneModels("part/formation_plane", "part/formation_plane_on");
    private static final Random RANDOM_OFFSET = new Random();

    @PartModels
    public static List<IPartModel> getModels() {
        return MODELS.getModels();
    }

    private final MEInventoryHandler<IAEItemStack> myHandler = new MEInventoryHandler<>(this,
            Api.instance().storage().getStorageChannel(IItemStorageChannel.class));
    private final AppEngInternalAEInventory Config = new AppEngInternalAEInventory(this, 63);

    public FormationPlanePart(final ItemStack is) {
        super(is);

        this.getConfigManager().registerSetting(Settings.FUZZY_MODE, FuzzyMode.IGNORE_ALL);
        this.getConfigManager().registerSetting(Settings.PLACE_BLOCK, YesNo.YES);
        this.updateHandler();
    }

    @Override
    protected void updateHandler() {
        this.myHandler.setBaseAccess(AccessRestriction.WRITE);
        this.myHandler.setWhitelist(
                this.getInstalledUpgrades(Upgrades.INVERTER) > 0 ? IncludeExclude.BLACKLIST : IncludeExclude.WHITELIST);
        this.myHandler.setPriority(this.getPriority());

        final IItemList<IAEItemStack> priorityList = Api.instance().storage()
                .getStorageChannel(IItemStorageChannel.class).createList();

        final int slotsToUse = 18 + this.getInstalledUpgrades(Upgrades.CAPACITY) * 9;
        for (int x = 0; x < this.Config.getSlotCount() && x < slotsToUse; x++) {
            final IAEItemStack is = this.Config.getAEStackInSlot(x);
            if (is != null) {
                priorityList.add(is);
            }
        }

        if (this.getInstalledUpgrades(Upgrades.FUZZY) > 0) {
            this.myHandler.setPartitionList(new FuzzyPriorityList<IAEItemStack>(priorityList,
                    (FuzzyMode) this.getConfigManager().getSetting(Settings.FUZZY_MODE)));
        } else {
            this.myHandler.setPartitionList(new PrecisePriorityList<IAEItemStack>(priorityList));
        }

        try {
            this.getProxy().getGrid().postEvent(new MENetworkCellArrayUpdate());
        } catch (final GridAccessException e) {
            // :P
        }
    }

    @Override
    public void onChangeInventory(final FixedItemInv inv, final int slot, final InvOperation mc,
            final ItemStack removedStack, final ItemStack newStack) {
        super.onChangeInventory(inv, slot, mc, removedStack, newStack);

        if (inv == this.Config) {
            this.updateHandler();
        }
    }

    @Override
    public void readFromNBT(final CompoundTag data) {
        super.readFromNBT(data);
        this.Config.readFromNBT(data, "config");
        this.updateHandler();
    }

    @Override
    public void writeToNBT(final CompoundTag data) {
        super.writeToNBT(data);
        this.Config.writeToNBT(data, "config");
    }

    @Override
    public FixedItemInv getInventoryByName(final String name) {
        if (name.equals("config")) {
            return this.Config;
        }

        return super.getInventoryByName(name);
    }

    @Override
    @MENetworkEventSubscribe
    public void powerRender(final MENetworkPowerStatusChange c) {
        this.stateChanged();
    }

    @MENetworkEventSubscribe
    public void updateChannels(final MENetworkChannelsChanged changedChannels) {
        this.stateChanged();
    }

    @Override
    public boolean onPartActivate(final PlayerEntity player, final Hand hand, final Vec3d pos) {
        if (Platform.isServer()) {
            ContainerOpener.openContainer(FormationPlaneContainer.TYPE, player, ContainerLocator.forPart(this));
        }
        return true;
    }

    @Override
    public List<IMEInventoryHandler> getCellArray(final IStorageChannel channel) {
        if (this.getProxy().isActive()
                && channel == Api.instance().storage().getStorageChannel(IItemStorageChannel.class)) {
            final List<IMEInventoryHandler> handler = new ArrayList<>(1);
            handler.add(this.myHandler);
            return handler;
        }
        return Collections.emptyList();
    }

    @Override
    public IAEItemStack injectItems(final IAEItemStack input, final Actionable type, final IActionSource src) {
        if (this.blocked || input == null || input.getStackSize() <= 0) {
            return input;
        }

        final YesNo placeBlock = (YesNo) this.getConfigManager().getSetting(Settings.PLACE_BLOCK);

        final ItemStack is = input.createItemStack();
        final Item i = is.getItem();

        long maxStorage = Math.min(input.getStackSize(), is.getMaxCount());
        boolean worked = false;

        final BlockEntity te = this.getHost().getTile();
        final World w = te.getWorld();
        if (!(w instanceof ServerWorld)) {
            return input;
        }
        ServerWorld serverWorld = (ServerWorld) w;

        final AEPartLocation side = this.getSide();

        final BlockPos placePos = te.getPos().offset(side.getFacing());

        if (w.getBlockState(placePos).getMaterial().isReplaceable()) {
<<<<<<< HEAD
            if (placeBlock == YesNo.YES && (i instanceof BlockItem || i instanceof FireworkChargeItem
                    || i instanceof FireworkItem || i instanceof IPartItem)) {
                final PlayerEntity player = FakePlayer.getOrCreate(serverWorld);
                Platform.configurePlayer(player, side, this.getTile());
                Hand hand = player.getActiveHand();
                player.setStackInHand(hand, is);
=======
            if (placeBlock == YesNo.YES) {
                final PlayerEntity player = Platform.getPlayer((ServerWorld) w);
                Platform.configurePlayer(player, side, this.getTile());
                // Seems to work without...
                // Hand hand = player.getActiveHand();
                // player.setHeldItem(hand, is);
>>>>>>> 822249dd

                maxStorage = is.getCount();
                worked = true;
                if (type == Actionable.MODULATE) {
                    // The side the plane is attached to will be considered the look direction
                    // in terms of placing an item
                    Direction lookDirection = side.getFacing();
                    PlaneDirectionalPlaceContext context = new PlaneDirectionalPlaceContext(w, player, placePos,
                            lookDirection, is, lookDirection.getOpposite());

<<<<<<< HEAD
                    // FIXME No idea what any of this is _supposed_ to do, comment badly needed
                    if (i instanceof WallStandingBlockItem) {
                        boolean Worked = false;

                        // Up or Down, Attempt 1??
                        if (side.xOffset == 0 && side.zOffset == 0) {
                            Worked = i
                                    .useOnBlock(new AutomaticItemPlacementContext(w, placePos.offset(side.getFacing()),
                                            lookDirection, is, side.getFacing())) == ActionResult.SUCCESS;
                        }

                        // Up or Down, Attempt 2??
                        if (!Worked && side.xOffset == 0 && side.zOffset == 0) {
                            Worked = i.useOnBlock(new AutomaticItemPlacementContext(w,
                                    placePos.offset(side.getFacing().getOpposite()), lookDirection, is,
                                    side.getFacing().getOpposite())) == ActionResult.SUCCESS;
                        }

                        // Horizontal, attempt 1??
                        if (!Worked && side.yOffset == 0) {
                            Worked = i.useOnBlock(new AutomaticItemPlacementContext(w, placePos.offset(Direction.DOWN),
                                    lookDirection, is, Direction.DOWN)) == ActionResult.SUCCESS;
                        }

                        if (!Worked) {
                            i.useOnBlock(new AutomaticItemPlacementContext(w, placePos, lookDirection, is,
                                    lookDirection.getOpposite()));
                        }

                        maxStorage -= is.getCount();
                    } else {
                        i.useOnBlock(new AutomaticItemPlacementContext(w, placePos, lookDirection, is,
                                lookDirection.getOpposite()));
                        maxStorage -= is.getCount();
                    }
=======
                    i.onItemUse(context);
                    maxStorage -= is.getCount();

>>>>>>> 822249dd
                } else {
                    maxStorage = 1;
                }

<<<<<<< HEAD
                // Safe keeping
                player.setStackInHand(hand, ItemStack.EMPTY);
=======
                // Seems to work without... Safe keeping
                // player.setHeldItem(hand, ItemStack.EMPTY);
>>>>>>> 822249dd
            } else {
                final int sum = this.countEntitesAround(w, placePos);

                // Disable spawning once there is a certain amount of entities in an area.
                if (sum < AEConfig.instance().getFormationPlaneEntityLimit()) {
                    worked = true;

                    if (type == Actionable.MODULATE) {
                        is.setCount((int) maxStorage);
<<<<<<< HEAD
                        final double x = (side.xOffset != 0 ? 0 : .7 * (Platform.getRandomFloat() - .5)) + side.xOffset
                                + .5 + te.getPos().getX();
                        final double y = (side.yOffset != 0 ? 0 : .7 * (Platform.getRandomFloat() - .5)) + side.yOffset
                                + .5 + te.getPos().getY();
                        final double z = (side.zOffset != 0 ? 0 : .7 * (Platform.getRandomFloat() - .5)) + side.zOffset
                                + .5 + te.getPos().getZ();

                        final ItemEntity ei = new ItemEntity(w, x, y, z, is.copy());
                        ei.setVelocity(side.xOffset * 0.2, side.yOffset * 0.2, side.zOffset * 0.2);

                        Entity result;
                        if (is.getItem() instanceof AECustomEntityItem) {
                            result = ((AECustomEntityItem) is.getItem()).replaceItemEntity(serverWorld, ei, is);
                            if (result != ei) {
                                ei.remove();
                            }
                        } else {
                            result = ei;
                        }

                        if (!w.spawnEntity(result)) {
                            result.remove();
=======
                        if (!spawnItemEntity(w, te, side, is)) {
                            // revert in case something prevents spawning.
>>>>>>> 822249dd
                            worked = false;
                        }

                    }
                }
            }
        }

        this.blocked = !w.getBlockState(placePos).getMaterial().isReplaceable();

        if (worked) {
            final IAEItemStack out = input.copy();
            out.decStackSize(maxStorage);
            if (out.getStackSize() == 0) {
                return null;
            }
            return out;
        }

        return input;
    }

    private static boolean spawnItemEntity(World w, TileEntity te, AEPartLocation side, ItemStack is) {
        // the item offset based on the entity height plus some offset
        final double itemOffset = .55 + EntityType.ITEM.getHeight();

        // The center of the block the plane is located in
        final double centerX = te.getPos().getX() + .5;
        final double centerY = te.getPos().getY() + .5;
        final double centerZ = te.getPos().getZ() + .5;

        // When spawning downwards, we have to take the item height of 0.25 into account
        // Otherwise it will get stuck and be spit out in a random direction as
        // minecraft spawns it at its feet position and not center
        final double additionalYOffset = side.yOffset == -1 ? -.3 : 0;

        // Calculate the offsets to spawn it into the adjacent block, taking the sign
        // into account.
        // Spawn it 0.8 blocks away from the center pos when facing in this direction
        // Every other direction will select a position in a .5 block area around the
        // block center.
        final double offsetX = (side.xOffset == 0) ? ((RANDOM_OFFSET.nextFloat() / 2) - .25)
                : (side.xOffset * itemOffset);
        final double offsetY = (side.yOffset == 0) ? ((RANDOM_OFFSET.nextFloat() / 2) - .25)
                : ((side.yOffset * itemOffset) + additionalYOffset);
        final double offsetZ = (side.zOffset == 0) ? ((RANDOM_OFFSET.nextFloat() / 2) - .25)
                : (side.zOffset * itemOffset);

        final double absoluteX = centerX + offsetX;
        final double absoluteY = centerY + offsetY;
        final double absoluteZ = centerZ + offsetZ;

        final ItemEntity ei = new ItemEntity(w, absoluteX, absoluteY, absoluteZ, is.copy());
        Entity result = ei;

        ei.setMotion(side.xOffset * .1, side.yOffset * 0.1, side.zOffset * 0.1);

        if (is.getItem().hasCustomEntity(is)) {
            result = is.getItem().createEntity(w, ei, is);
            if (result != null) {
                ei.remove();
            } else {
                result = ei;
            }
        }

        if (!w.addEntity(result)) {
            result.remove();
            return false;
        }
        return true;
    }

    @Override
    public IStorageChannel<IAEItemStack> getChannel() {
        return Api.instance().storage().getStorageChannel(IItemStorageChannel.class);
    }

    @Override
    public IPartModel getStaticModels() {
        return MODELS.getModel(this.isPowered(), this.isActive());
    }

    @Override
    public Object getModelData() {
        return getConnections();
    }

    @Override
    public ItemStack getItemStackRepresentation() {
        return Api.instance().definitions().parts().formationPlane().maybeStack(1).orElse(ItemStack.EMPTY);
    }

    @Override
    public ScreenHandlerType<?> getContainerType() {
        return FormationPlaneContainer.TYPE;
    }

    private int countEntitesAround(World world, BlockPos pos) {
        final Box t = new Box(pos).expand(8);
        final List<Entity> list = world.getEntitiesByClass(Entity.class, t, null);

        return list.size();
    }

<<<<<<< HEAD
    private class ForcedItemUseContext extends ItemUsageContext {
        protected ForcedItemUseContext(World worldIn, @Nullable PlayerEntity player, Hand handIn, ItemStack heldItem,
                BlockHitResult rayTraceResultIn) {
            super(worldIn, player, handIn, heldItem, rayTraceResultIn);
=======
    /**
     * A custom {@link DirectionalPlaceContext} which also accepts a player needed
     * various blocks like seeds.
     * <p>
     * Also removed {@link DirectionalPlaceContext#replacingClickedOnBlock} as this
     * can cause a {@link StackOverflowError} for certain replaceable blocks.
     */
    private static class PlaneDirectionalPlaceContext extends BlockItemUseContext {
        private final Direction lookDirection;

        public PlaneDirectionalPlaceContext(World world, PlayerEntity player, BlockPos pos, Direction lookDirection,
                ItemStack itemStack, Direction facing) {
            super(world, player, Hand.MAIN_HAND, itemStack,
                    new BlockRayTraceResult(Vector3d.copyCenteredHorizontally(pos), facing, pos, false));
            this.lookDirection = lookDirection;
        }

        @Override
        public BlockPos getPos() {
            return this.rayTraceResult.getPos();
        }

        @Override
        public boolean canPlace() {
            return this.world.getBlockState(this.rayTraceResult.getPos()).isReplaceable(this);
        }

        @Override
        public Direction getNearestLookingDirection() {
            return Direction.DOWN;
        }

        @Override
        public Direction[] getNearestLookingDirections() {
            switch (this.lookDirection) {
                case DOWN:
                default:
                    return new Direction[] { Direction.DOWN, Direction.NORTH, Direction.EAST, Direction.SOUTH,
                            Direction.WEST, Direction.UP };
                case UP:
                    return new Direction[] { Direction.DOWN, Direction.UP, Direction.NORTH, Direction.EAST,
                            Direction.SOUTH, Direction.WEST };
                case NORTH:
                    return new Direction[] { Direction.DOWN, Direction.NORTH, Direction.EAST, Direction.WEST,
                            Direction.UP, Direction.SOUTH };
                case SOUTH:
                    return new Direction[] { Direction.DOWN, Direction.SOUTH, Direction.EAST, Direction.WEST,
                            Direction.UP, Direction.NORTH };
                case WEST:
                    return new Direction[] { Direction.DOWN, Direction.WEST, Direction.SOUTH, Direction.UP,
                            Direction.NORTH, Direction.EAST };
                case EAST:
                    return new Direction[] { Direction.DOWN, Direction.EAST, Direction.SOUTH, Direction.UP,
                            Direction.NORTH, Direction.WEST };
            }
        }

        @Override
        public Direction getPlacementHorizontalFacing() {
            return this.lookDirection.getAxis() == Axis.Y ? Direction.NORTH : this.lookDirection;
        }

        @Override
        public boolean func_225518_g_() {
            return false;
>>>>>>> 822249dd
        }

        @Override
        public float getPlacementYaw() {
            return (float) (this.lookDirection.getHorizontalIndex() * 90);
        }
    }
}<|MERGE_RESOLUTION|>--- conflicted
+++ resolved
@@ -23,15 +23,11 @@
 import java.util.List;
 import java.util.Random;
 
-<<<<<<< HEAD
 import javax.annotation.Nullable;
-=======
-import javax.annotation.Nonnull;
->>>>>>> 822249dd
 
 import net.minecraft.block.entity.BlockEntity;
 import net.minecraft.entity.Entity;
-<<<<<<< HEAD
+import net.minecraft.entity.EntityType;
 import net.minecraft.entity.ItemEntity;
 import net.minecraft.entity.player.PlayerEntity;
 import net.minecraft.item.*;
@@ -39,20 +35,6 @@
 import net.minecraft.screen.ScreenHandlerType;
 import net.minecraft.server.world.ServerWorld;
 import net.minecraft.util.ActionResult;
-=======
-import net.minecraft.entity.EntityType;
-import net.minecraft.entity.item.ItemEntity;
-import net.minecraft.entity.player.PlayerEntity;
-import net.minecraft.inventory.container.ContainerType;
-import net.minecraft.item.BlockItemUseContext;
-import net.minecraft.item.DirectionalPlaceContext;
-import net.minecraft.item.Item;
-import net.minecraft.item.ItemStack;
-import net.minecraft.nbt.CompoundNBT;
-import net.minecraft.tileentity.TileEntity;
-import net.minecraft.util.Direction;
-import net.minecraft.util.Direction.Axis;
->>>>>>> 822249dd
 import net.minecraft.util.Hand;
 import net.minecraft.util.hit.BlockHitResult;
 import net.minecraft.util.math.BlockPos;
@@ -60,24 +42,10 @@
 import net.minecraft.util.math.Direction;
 import net.minecraft.util.math.Vec3d;
 import net.minecraft.world.World;
-<<<<<<< HEAD
 
 import alexiil.mc.lib.attributes.item.FixedItemInv;
 
 import appeng.api.config.*;
-=======
-import net.minecraft.world.server.ServerWorld;
-import net.minecraftforge.client.model.data.IModelData;
-import net.minecraftforge.items.IItemHandler;
-
-import appeng.api.config.AccessRestriction;
-import appeng.api.config.Actionable;
-import appeng.api.config.FuzzyMode;
-import appeng.api.config.IncludeExclude;
-import appeng.api.config.Settings;
-import appeng.api.config.Upgrades;
-import appeng.api.config.YesNo;
->>>>>>> 822249dd
 import appeng.api.networking.events.MENetworkCellArrayUpdate;
 import appeng.api.networking.events.MENetworkChannelsChanged;
 import appeng.api.networking.events.MENetworkEventSubscribe;
@@ -248,21 +216,12 @@
         final BlockPos placePos = te.getPos().offset(side.getFacing());
 
         if (w.getBlockState(placePos).getMaterial().isReplaceable()) {
-<<<<<<< HEAD
-            if (placeBlock == YesNo.YES && (i instanceof BlockItem || i instanceof FireworkChargeItem
-                    || i instanceof FireworkItem || i instanceof IPartItem)) {
+            if (placeBlock == YesNo.YES) {
                 final PlayerEntity player = FakePlayer.getOrCreate(serverWorld);
-                Platform.configurePlayer(player, side, this.getTile());
-                Hand hand = player.getActiveHand();
-                player.setStackInHand(hand, is);
-=======
-            if (placeBlock == YesNo.YES) {
-                final PlayerEntity player = Platform.getPlayer((ServerWorld) w);
                 Platform.configurePlayer(player, side, this.getTile());
                 // Seems to work without...
                 // Hand hand = player.getActiveHand();
-                // player.setHeldItem(hand, is);
->>>>>>> 822249dd
+                // player.setStackInHand(hand, is);
 
                 maxStorage = is.getCount();
                 worked = true;
@@ -273,58 +232,15 @@
                     PlaneDirectionalPlaceContext context = new PlaneDirectionalPlaceContext(w, player, placePos,
                             lookDirection, is, lookDirection.getOpposite());
 
-<<<<<<< HEAD
-                    // FIXME No idea what any of this is _supposed_ to do, comment badly needed
-                    if (i instanceof WallStandingBlockItem) {
-                        boolean Worked = false;
-
-                        // Up or Down, Attempt 1??
-                        if (side.xOffset == 0 && side.zOffset == 0) {
-                            Worked = i
-                                    .useOnBlock(new AutomaticItemPlacementContext(w, placePos.offset(side.getFacing()),
-                                            lookDirection, is, side.getFacing())) == ActionResult.SUCCESS;
-                        }
-
-                        // Up or Down, Attempt 2??
-                        if (!Worked && side.xOffset == 0 && side.zOffset == 0) {
-                            Worked = i.useOnBlock(new AutomaticItemPlacementContext(w,
-                                    placePos.offset(side.getFacing().getOpposite()), lookDirection, is,
-                                    side.getFacing().getOpposite())) == ActionResult.SUCCESS;
-                        }
-
-                        // Horizontal, attempt 1??
-                        if (!Worked && side.yOffset == 0) {
-                            Worked = i.useOnBlock(new AutomaticItemPlacementContext(w, placePos.offset(Direction.DOWN),
-                                    lookDirection, is, Direction.DOWN)) == ActionResult.SUCCESS;
-                        }
-
-                        if (!Worked) {
-                            i.useOnBlock(new AutomaticItemPlacementContext(w, placePos, lookDirection, is,
-                                    lookDirection.getOpposite()));
-                        }
-
-                        maxStorage -= is.getCount();
-                    } else {
-                        i.useOnBlock(new AutomaticItemPlacementContext(w, placePos, lookDirection, is,
-                                lookDirection.getOpposite()));
-                        maxStorage -= is.getCount();
-                    }
-=======
                     i.onItemUse(context);
                     maxStorage -= is.getCount();
 
->>>>>>> 822249dd
                 } else {
                     maxStorage = 1;
                 }
 
-<<<<<<< HEAD
-                // Safe keeping
-                player.setStackInHand(hand, ItemStack.EMPTY);
-=======
                 // Seems to work without... Safe keeping
-                // player.setHeldItem(hand, ItemStack.EMPTY);
->>>>>>> 822249dd
+                // player.setStackInHand(hand, ItemStack.EMPTY);
             } else {
                 final int sum = this.countEntitesAround(w, placePos);
 
@@ -334,33 +250,8 @@
 
                     if (type == Actionable.MODULATE) {
                         is.setCount((int) maxStorage);
-<<<<<<< HEAD
-                        final double x = (side.xOffset != 0 ? 0 : .7 * (Platform.getRandomFloat() - .5)) + side.xOffset
-                                + .5 + te.getPos().getX();
-                        final double y = (side.yOffset != 0 ? 0 : .7 * (Platform.getRandomFloat() - .5)) + side.yOffset
-                                + .5 + te.getPos().getY();
-                        final double z = (side.zOffset != 0 ? 0 : .7 * (Platform.getRandomFloat() - .5)) + side.zOffset
-                                + .5 + te.getPos().getZ();
-
-                        final ItemEntity ei = new ItemEntity(w, x, y, z, is.copy());
-                        ei.setVelocity(side.xOffset * 0.2, side.yOffset * 0.2, side.zOffset * 0.2);
-
-                        Entity result;
-                        if (is.getItem() instanceof AECustomEntityItem) {
-                            result = ((AECustomEntityItem) is.getItem()).replaceItemEntity(serverWorld, ei, is);
-                            if (result != ei) {
-                                ei.remove();
-                            }
-                        } else {
-                            result = ei;
-                        }
-
-                        if (!w.spawnEntity(result)) {
-                            result.remove();
-=======
-                        if (!spawnItemEntity(w, te, side, is)) {
+                        if (!spawnItemEntity(serverWorld, te, side, is)) {
                             // revert in case something prevents spawning.
->>>>>>> 822249dd
                             worked = false;
                         }
 
@@ -383,7 +274,7 @@
         return input;
     }
 
-    private static boolean spawnItemEntity(World w, TileEntity te, AEPartLocation side, ItemStack is) {
+    private static boolean spawnItemEntity(ServerWorld w, BlockEntity te, AEPartLocation side, ItemStack is) {
         // the item offset based on the entity height plus some offset
         final double itemOffset = .55 + EntityType.ITEM.getHeight();
 
@@ -414,20 +305,19 @@
         final double absoluteZ = centerZ + offsetZ;
 
         final ItemEntity ei = new ItemEntity(w, absoluteX, absoluteY, absoluteZ, is.copy());
-        Entity result = ei;
-
-        ei.setMotion(side.xOffset * .1, side.yOffset * 0.1, side.zOffset * 0.1);
-
-        if (is.getItem().hasCustomEntity(is)) {
-            result = is.getItem().createEntity(w, ei, is);
-            if (result != null) {
+        ei.setVelocity(side.xOffset * .1, side.yOffset * 0.1, side.zOffset * 0.1);
+
+        Entity result;
+        if (is.getItem() instanceof AECustomEntityItem) {
+            result = ((AECustomEntityItem) is.getItem()).replaceItemEntity(w, ei, is);
+            if (result != ei) {
                 ei.remove();
-            } else {
-                result = ei;
             }
-        }
-
-        if (!w.addEntity(result)) {
+        } else {
+            result = ei;
+        }
+
+        if (!w.spawnEntity(result)) {
             result.remove();
             return false;
         }
@@ -466,12 +356,6 @@
         return list.size();
     }
 
-<<<<<<< HEAD
-    private class ForcedItemUseContext extends ItemUsageContext {
-        protected ForcedItemUseContext(World worldIn, @Nullable PlayerEntity player, Hand handIn, ItemStack heldItem,
-                BlockHitResult rayTraceResultIn) {
-            super(worldIn, player, handIn, heldItem, rayTraceResultIn);
-=======
     /**
      * A custom {@link DirectionalPlaceContext} which also accepts a player needed
      * various blocks like seeds.
@@ -537,7 +421,6 @@
         @Override
         public boolean func_225518_g_() {
             return false;
->>>>>>> 822249dd
         }
 
         @Override
