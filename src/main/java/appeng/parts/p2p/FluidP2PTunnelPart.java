/*
 * This file is part of Applied Energistics 2.
 * Copyright (c) 2013 - 2014, AlgorithmX2, All rights reserved.
 *
 * Applied Energistics 2 is free software: you can redistribute it and/or modify
 * it under the terms of the GNU Lesser General Public License as published by
 * the Free Software Foundation, either version 3 of the License, or
 * (at your option) any later version.
 *
 * Applied Energistics 2 is distributed in the hope that it will be useful,
 * but WITHOUT ANY WARRANTY; without even the implied warranty of
 * MERCHANTABILITY or FITNESS FOR A PARTICULAR PURPOSE.  See the
 * GNU Lesser General Public License for more details.
 *
 * You should have received a copy of the GNU Lesser General Public License
 * along with Applied Energistics 2.  If not, see <http://www.gnu.org/licenses/lgpl>.
 */

package appeng.parts.p2p;

<<<<<<< HEAD
import java.util.*;

=======
import java.util.List;

import javax.annotation.Nonnull;

>>>>>>> 822249dd
import net.minecraft.item.ItemStack;
import net.minecraft.util.math.BlockPos;
import net.minecraft.world.BlockView;

import alexiil.mc.lib.attributes.AttributeList;
import alexiil.mc.lib.attributes.Simulation;
import alexiil.mc.lib.attributes.fluid.FluidAttributes;
import alexiil.mc.lib.attributes.fluid.FluidInsertable;
import alexiil.mc.lib.attributes.fluid.FluidVolumeUtil;
import alexiil.mc.lib.attributes.fluid.amount.FluidAmount;
import alexiil.mc.lib.attributes.fluid.volume.FluidKey;
import alexiil.mc.lib.attributes.fluid.volume.FluidVolume;

import appeng.api.config.PowerUnits;
import appeng.api.parts.IPartModel;
import appeng.items.parts.PartModels;
import appeng.me.GridAccessException;

<<<<<<< HEAD
public class FluidP2PTunnelPart extends P2PTunnelPart<FluidP2PTunnelPart> implements FluidInsertable {
=======
public class FluidP2PTunnelPart extends P2PTunnelPart<FluidP2PTunnelPart> {
>>>>>>> 822249dd

    private static final P2PModels MODELS = new P2PModels("part/p2p/p2p_tunnel_fluids");
    private static final IFluidHandler NULL_FLUID_HANDLER = new NullFluidHandler();

<<<<<<< HEAD
    private static final ThreadLocal<Deque<FluidP2PTunnelPart>> DEPTH = new ThreadLocal<>();;

    private FluidInsertable cachedTank;
=======
    private final IFluidHandler inputHandler = new InputFluidHandler();
    private final IFluidHandler outputHandler = new OutputFluidHandler();
>>>>>>> 822249dd

    public FluidP2PTunnelPart(final ItemStack is) {
        super(is);
    }

    @PartModels
    public static List<IPartModel> getModels() {
        return MODELS.getModels();
    }

    public float getPowerDrainPerTick() {
        return 2.0f;
    }

    @Override
    public void onTunnelNetworkChange() {
    }

    @Override
<<<<<<< HEAD
    public void onneighborUpdate(BlockView w, BlockPos pos, BlockPos neighbor) {
        this.cachedTank = null;

=======
    public void onNeighborChanged(IBlockReader w, BlockPos pos, BlockPos neighbor) {
>>>>>>> 822249dd
        if (this.isOutput()) {
            final FluidP2PTunnelPart in = this.getInput();
            if (in != null) {
                in.onTunnelNetworkChange();
            }
        }
    }

    @Override
<<<<<<< HEAD
    public void addAllAttributes(AttributeList<?> to) {
        to.offer(this);
=======
    public <T> LazyOptional<T> getCapability(Capability<T> capabilityClass) {
        if (capabilityClass == CapabilityFluidHandler.FLUID_HANDLER_CAPABILITY) {
            if (this.isOutput()) {
                return (LazyOptional<T>) LazyOptional.of(() -> this.outputHandler);
            }
            return (LazyOptional<T>) LazyOptional.of(() -> this.inputHandler);
        }

        return super.getCapability(capabilityClass);
>>>>>>> 822249dd
    }

    @Override
    public IPartModel getStaticModels() {
        return MODELS.getModel(this.isPowered(), this.isActive());
    }

<<<<<<< HEAD
    @Override
    public FluidVolume attemptInsertion(FluidVolume fluid, Simulation simulation) {
=======
    private IFluidHandler getAttachedFluidHandler() {
        LazyOptional<IFluidHandler> fluidHandler = LazyOptional.empty();
        if (this.isActive()) {
            final TileEntity self = this.getTile();
            final TileEntity te = self.getWorld().getTileEntity(self.getPos().offset(this.getSide().getFacing()));

            if (te != null) {
                fluidHandler = te.getCapability(CapabilityFluidHandler.FLUID_HANDLER_CAPABILITY,
                        this.getSide().getOpposite().getFacing());
            }
        }
        return fluidHandler.orElse(NULL_FLUID_HANDLER);
    }

    private class InputFluidHandler implements IFluidHandler {

        @Override
        public int getTanks() {
            return 1;
        }

        @Override
        @Nonnull
        public FluidStack getFluidInTank(int tank) {
            return FluidStack.EMPTY;
        }
>>>>>>> 822249dd

        @Override
        public int getTankCapacity(int tank) {
            return Integer.MAX_VALUE;
        }

<<<<<<< HEAD
        for (final FluidP2PTunnelPart t : stack) {
            if (t == this) {
                return fluid;
            }
=======
        @Override
        public boolean isFluidValid(int tank, @Nonnull FluidStack stack) {
            return true;
>>>>>>> 822249dd
        }

        @Override
        public int fill(FluidStack resource, FluidAction action) {
            int total = 0;

<<<<<<< HEAD
        final List<FluidP2PTunnelPart> list = this.getOutputs(fluid.getFluidKey());
        FluidAmount requestTotal = FluidAmount.ZERO;
=======
            try {
                final int outputTunnels = FluidP2PTunnelPart.this.getOutputs().size();
                final int amount = resource.getAmount();
>>>>>>> 822249dd

                if (outputTunnels == 0 || amount == 0) {
                    return 0;
                }

<<<<<<< HEAD
        while (i.hasNext()) {
            final FluidP2PTunnelPart l = i.next();
            final FluidInsertable tank = l.getTarget();
            FluidAmount inserted;
            if (tank != null) {
                inserted = fluid.amount().sub(tank.attemptInsertion(fluid.copy(), Simulation.SIMULATE).amount());
            } else {
                inserted = FluidAmount.ZERO;
            }

            if (inserted.isZero()) {
                i.remove();
            } else {
                requestTotal = requestTotal.add(inserted);
            }
        }

        if (requestTotal.isZero()) {
            if (stack.pop() != this) {
                throw new IllegalStateException("Invalid Recursion detected.");
            }

            return fluid;
        }

        if (simulation != Simulation.ACTION) {
            if (stack.pop() != this) {
                throw new IllegalStateException("Invalid Recursion detected.");
            }

            return fluid.copy().split(fluid.amount().min(requestTotal));
        }

        FluidAmount remaining = fluid.amount();

        i = list.iterator();

        while (i.hasNext() && !remaining.isZero()) {
            final FluidP2PTunnelPart l = i.next();

            FluidVolume insert = fluid.withAmount(fluid.amount().div(list.size()));
            if (insert.amount().isGreaterThan(remaining)) {
                insert = insert.withAmount(remaining);
            }

            FluidInsertable tank = l.getTarget();
            if (tank != null) {
                remaining = remaining
                        .sub(insert.amount().sub(tank.attemptInsertion(insert, Simulation.ACTION).amount()));
            }
=======
                final int amountPerOutput = Math.max(1, amount / outputTunnels);
                int overflow = amountPerOutput == 0 ? amount : amount % amountPerOutput;

                for (FluidP2PTunnelPart target : FluidP2PTunnelPart.this.getOutputs()) {
                    final IFluidHandler output = target.getAttachedFluidHandler();
                    final int toSend = amountPerOutput + overflow;
                    final FluidStack fillWithFluidStack = resource.copy();
                    fillWithFluidStack.setAmount(toSend);

                    final int received = output.fill(fillWithFluidStack, action);

                    overflow = toSend - received;
                    total += received;
                }

                if (action == FluidAction.EXECUTE) {
                    FluidP2PTunnelPart.this.queueTunnelDrain(PowerUnits.RF, total);
                }
            } catch (GridAccessException ignored) {
            }

            return total;
        }

        @Override
        @Nonnull
        public FluidStack drain(FluidStack resource, FluidAction action) {
            return FluidStack.EMPTY;
        }

        @Override
        @Nonnull
        public FluidStack drain(int maxDrain, FluidAction action) {
            return FluidStack.EMPTY;
        }

    }

    private class OutputFluidHandler implements IFluidHandler {

        @Override
        public int getTanks() {
            return FluidP2PTunnelPart.this.getAttachedFluidHandler().getTanks();
>>>>>>> 822249dd
        }

        @Override
        @Nonnull
        public FluidStack getFluidInTank(int tank) {
            return FluidP2PTunnelPart.this.getAttachedFluidHandler().getFluidInTank(tank);
        }

<<<<<<< HEAD
        return remaining.isZero() ? FluidVolumeUtil.EMPTY : fluid.withAmount(remaining);
    }
=======
        @Override
        public int getTankCapacity(int tank) {
            return FluidP2PTunnelPart.this.getAttachedFluidHandler().getTankCapacity(tank);
        }

        @Override
        public boolean isFluidValid(int tank, @Nonnull FluidStack stack) {
            return FluidP2PTunnelPart.this.getAttachedFluidHandler().isFluidValid(tank, stack);
        }
>>>>>>> 822249dd

        @Override
        public int fill(FluidStack resource, FluidAction action) {
            return 0;
        }

        @Override
        @Nonnull
        public FluidStack drain(FluidStack resource, FluidAction action) {
            return FluidP2PTunnelPart.this.getAttachedFluidHandler().drain(resource, action);
        }

        @Override
        @Nonnull
        public FluidStack drain(int maxDrain, FluidAction action) {
            return FluidP2PTunnelPart.this.getAttachedFluidHandler().drain(maxDrain, action);
        }
    }

<<<<<<< HEAD
    private List<FluidP2PTunnelPart> getOutputs(final FluidKey input) {
        final List<FluidP2PTunnelPart> outs = new ArrayList<>();

        try {
            for (final FluidP2PTunnelPart l : this.getOutputs()) {
                final FluidInsertable handler = l.getTarget();
=======
    private static class NullFluidHandler implements IFluidHandler {
>>>>>>> 822249dd

        @Override
        public int getTanks() {
            return 0;
        }

        @Override
        @Nonnull
        public FluidStack getFluidInTank(int tank) {
            return FluidStack.EMPTY;
        }

<<<<<<< HEAD
    private FluidInsertable getTarget() {
        if (!this.getProxy().isActive()) {
            return null;
=======
        @Override
        public int getTankCapacity(int tank) {
            return 0;
>>>>>>> 822249dd
        }

        @Override
        public boolean isFluidValid(int tank, @Nonnull FluidStack stack) {
            return false;
        }

<<<<<<< HEAD
        return this.cachedTank = FluidAttributes.INSERTABLE.getFirstOrNullFromNeighbour(this.getTile(),
                this.getSide().getFacing());
=======
        @Override
        public int fill(FluidStack resource, FluidAction action) {
            return 0;
        }

        @Override
        @Nonnull
        public FluidStack drain(FluidStack resource, FluidAction action) {
            return FluidStack.EMPTY;
        }

        @Override
        @Nonnull
        public FluidStack drain(int maxDrain, FluidAction action) {
            return FluidStack.EMPTY;
        }
>>>>>>> 822249dd
    }

}<|MERGE_RESOLUTION|>--- conflicted
+++ resolved
@@ -18,50 +18,32 @@
 
 package appeng.parts.p2p;
 
-<<<<<<< HEAD
-import java.util.*;
-
-=======
 import java.util.List;
 
 import javax.annotation.Nonnull;
 
->>>>>>> 822249dd
 import net.minecraft.item.ItemStack;
+import net.minecraft.tileentity.TileEntity;
 import net.minecraft.util.math.BlockPos;
-import net.minecraft.world.BlockView;
-
-import alexiil.mc.lib.attributes.AttributeList;
-import alexiil.mc.lib.attributes.Simulation;
-import alexiil.mc.lib.attributes.fluid.FluidAttributes;
-import alexiil.mc.lib.attributes.fluid.FluidInsertable;
-import alexiil.mc.lib.attributes.fluid.FluidVolumeUtil;
-import alexiil.mc.lib.attributes.fluid.amount.FluidAmount;
-import alexiil.mc.lib.attributes.fluid.volume.FluidKey;
-import alexiil.mc.lib.attributes.fluid.volume.FluidVolume;
+import net.minecraft.world.IBlockReader;
+import net.minecraftforge.common.capabilities.Capability;
+import net.minecraftforge.common.util.LazyOptional;
+import net.minecraftforge.fluids.FluidStack;
+import net.minecraftforge.fluids.capability.CapabilityFluidHandler;
+import net.minecraftforge.fluids.capability.IFluidHandler;
 
 import appeng.api.config.PowerUnits;
 import appeng.api.parts.IPartModel;
 import appeng.items.parts.PartModels;
 import appeng.me.GridAccessException;
 
-<<<<<<< HEAD
-public class FluidP2PTunnelPart extends P2PTunnelPart<FluidP2PTunnelPart> implements FluidInsertable {
-=======
 public class FluidP2PTunnelPart extends P2PTunnelPart<FluidP2PTunnelPart> {
->>>>>>> 822249dd
 
     private static final P2PModels MODELS = new P2PModels("part/p2p/p2p_tunnel_fluids");
     private static final IFluidHandler NULL_FLUID_HANDLER = new NullFluidHandler();
 
-<<<<<<< HEAD
-    private static final ThreadLocal<Deque<FluidP2PTunnelPart>> DEPTH = new ThreadLocal<>();;
-
-    private FluidInsertable cachedTank;
-=======
     private final IFluidHandler inputHandler = new InputFluidHandler();
     private final IFluidHandler outputHandler = new OutputFluidHandler();
->>>>>>> 822249dd
 
     public FluidP2PTunnelPart(final ItemStack is) {
         super(is);
@@ -81,13 +63,7 @@
     }
 
     @Override
-<<<<<<< HEAD
-    public void onneighborUpdate(BlockView w, BlockPos pos, BlockPos neighbor) {
-        this.cachedTank = null;
-
-=======
     public void onNeighborChanged(IBlockReader w, BlockPos pos, BlockPos neighbor) {
->>>>>>> 822249dd
         if (this.isOutput()) {
             final FluidP2PTunnelPart in = this.getInput();
             if (in != null) {
@@ -96,11 +72,8 @@
         }
     }
 
-    @Override
-<<<<<<< HEAD
-    public void addAllAttributes(AttributeList<?> to) {
-        to.offer(this);
-=======
+    @SuppressWarnings("unchecked")
+    @Override
     public <T> LazyOptional<T> getCapability(Capability<T> capabilityClass) {
         if (capabilityClass == CapabilityFluidHandler.FLUID_HANDLER_CAPABILITY) {
             if (this.isOutput()) {
@@ -110,7 +83,6 @@
         }
 
         return super.getCapability(capabilityClass);
->>>>>>> 822249dd
     }
 
     @Override
@@ -118,10 +90,6 @@
         return MODELS.getModel(this.isPowered(), this.isActive());
     }
 
-<<<<<<< HEAD
-    @Override
-    public FluidVolume attemptInsertion(FluidVolume fluid, Simulation simulation) {
-=======
     private IFluidHandler getAttachedFluidHandler() {
         LazyOptional<IFluidHandler> fluidHandler = LazyOptional.empty();
         if (this.isActive()) {
@@ -148,94 +116,29 @@
         public FluidStack getFluidInTank(int tank) {
             return FluidStack.EMPTY;
         }
->>>>>>> 822249dd
 
         @Override
         public int getTankCapacity(int tank) {
             return Integer.MAX_VALUE;
         }
 
-<<<<<<< HEAD
-        for (final FluidP2PTunnelPart t : stack) {
-            if (t == this) {
-                return fluid;
-            }
-=======
         @Override
         public boolean isFluidValid(int tank, @Nonnull FluidStack stack) {
             return true;
->>>>>>> 822249dd
         }
 
         @Override
         public int fill(FluidStack resource, FluidAction action) {
             int total = 0;
 
-<<<<<<< HEAD
-        final List<FluidP2PTunnelPart> list = this.getOutputs(fluid.getFluidKey());
-        FluidAmount requestTotal = FluidAmount.ZERO;
-=======
             try {
                 final int outputTunnels = FluidP2PTunnelPart.this.getOutputs().size();
                 final int amount = resource.getAmount();
->>>>>>> 822249dd
 
                 if (outputTunnels == 0 || amount == 0) {
                     return 0;
                 }
 
-<<<<<<< HEAD
-        while (i.hasNext()) {
-            final FluidP2PTunnelPart l = i.next();
-            final FluidInsertable tank = l.getTarget();
-            FluidAmount inserted;
-            if (tank != null) {
-                inserted = fluid.amount().sub(tank.attemptInsertion(fluid.copy(), Simulation.SIMULATE).amount());
-            } else {
-                inserted = FluidAmount.ZERO;
-            }
-
-            if (inserted.isZero()) {
-                i.remove();
-            } else {
-                requestTotal = requestTotal.add(inserted);
-            }
-        }
-
-        if (requestTotal.isZero()) {
-            if (stack.pop() != this) {
-                throw new IllegalStateException("Invalid Recursion detected.");
-            }
-
-            return fluid;
-        }
-
-        if (simulation != Simulation.ACTION) {
-            if (stack.pop() != this) {
-                throw new IllegalStateException("Invalid Recursion detected.");
-            }
-
-            return fluid.copy().split(fluid.amount().min(requestTotal));
-        }
-
-        FluidAmount remaining = fluid.amount();
-
-        i = list.iterator();
-
-        while (i.hasNext() && !remaining.isZero()) {
-            final FluidP2PTunnelPart l = i.next();
-
-            FluidVolume insert = fluid.withAmount(fluid.amount().div(list.size()));
-            if (insert.amount().isGreaterThan(remaining)) {
-                insert = insert.withAmount(remaining);
-            }
-
-            FluidInsertable tank = l.getTarget();
-            if (tank != null) {
-                remaining = remaining
-                        .sub(insert.amount().sub(tank.attemptInsertion(insert, Simulation.ACTION).amount()));
-            }
-=======
                 final int amountPerOutput = Math.max(1, amount / outputTunnels);
                 int overflow = amountPerOutput == 0 ? amount : amount % amountPerOutput;
 
@@ -279,7 +182,6 @@
         @Override
         public int getTanks() {
             return FluidP2PTunnelPart.this.getAttachedFluidHandler().getTanks();
->>>>>>> 822249dd
         }
 
         @Override
@@ -288,10 +190,6 @@
             return FluidP2PTunnelPart.this.getAttachedFluidHandler().getFluidInTank(tank);
         }
 
-<<<<<<< HEAD
-        return remaining.isZero() ? FluidVolumeUtil.EMPTY : fluid.withAmount(remaining);
-    }
-=======
         @Override
         public int getTankCapacity(int tank) {
             return FluidP2PTunnelPart.this.getAttachedFluidHandler().getTankCapacity(tank);
@@ -301,7 +199,6 @@
         public boolean isFluidValid(int tank, @Nonnull FluidStack stack) {
             return FluidP2PTunnelPart.this.getAttachedFluidHandler().isFluidValid(tank, stack);
         }
->>>>>>> 822249dd
 
         @Override
         public int fill(FluidStack resource, FluidAction action) {
@@ -321,16 +218,7 @@
         }
     }
 
-<<<<<<< HEAD
-    private List<FluidP2PTunnelPart> getOutputs(final FluidKey input) {
-        final List<FluidP2PTunnelPart> outs = new ArrayList<>();
-
-        try {
-            for (final FluidP2PTunnelPart l : this.getOutputs()) {
-                final FluidInsertable handler = l.getTarget();
-=======
     private static class NullFluidHandler implements IFluidHandler {
->>>>>>> 822249dd
 
         @Override
         public int getTanks() {
@@ -343,15 +231,9 @@
             return FluidStack.EMPTY;
         }
 
-<<<<<<< HEAD
-    private FluidInsertable getTarget() {
-        if (!this.getProxy().isActive()) {
-            return null;
-=======
         @Override
         public int getTankCapacity(int tank) {
             return 0;
->>>>>>> 822249dd
         }
 
         @Override
@@ -359,10 +241,6 @@
             return false;
         }
 
-<<<<<<< HEAD
-        return this.cachedTank = FluidAttributes.INSERTABLE.getFirstOrNullFromNeighbour(this.getTile(),
-                this.getSide().getFacing());
-=======
         @Override
         public int fill(FluidStack resource, FluidAction action) {
             return 0;
@@ -379,7 +257,6 @@
         public FluidStack drain(int maxDrain, FluidAction action) {
             return FluidStack.EMPTY;
         }
->>>>>>> 822249dd
     }
 
 }