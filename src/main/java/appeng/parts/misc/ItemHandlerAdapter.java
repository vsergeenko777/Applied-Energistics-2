--- conflicted
+++ resolved
@@ -68,13 +68,8 @@
         ItemStack orgInput = iox.createItemStack();
         ItemStack remaining = orgInput;
 
-<<<<<<< HEAD
         int slotCount = this.itemHandler.getSlotCount();
-        boolean simulate = (type == Actionable.SIMULATE);
-=======
-        int slotCount = this.itemHandler.getSlots();
         boolean simulate = type == Actionable.SIMULATE;
->>>>>>> b098fc32
 
         // This uses a brute force approach and tries to jam it in every slot the inventory exposes.
         for (int i = 0; i < slotCount && !remaining.isEmpty(); i++) {
