--- conflicted
+++ resolved
@@ -58,8 +58,8 @@
 
     static {
         for (Direction up : Direction.values()) {
-            AxisAlignedBB aabb = computeAABB(up);
-            SHAPES.put(up, VoxelShapes.create(aabb));
+            Box aabb = computeAABB(up);
+            SHAPES.put(up, VoxelShapes.cuboid(aabb));
         }
     }
 
@@ -100,66 +100,31 @@
     }
 
     @Override
-<<<<<<< HEAD
     public VoxelShape getOutlineShape(BlockState state, BlockView worldIn, BlockPos pos, ShapeContext context) {
-        // TODO Cache this! It can't be that hard!
-        Box aabb = computeAABB(worldIn, pos);
-        return VoxelShapes.cuboid(aabb);
-    }
-
-    private Box computeAABB(final BlockView w, final BlockPos pos) {
-        final SkyChestBlockEntity sk = this.getBlockEntity(w, pos);
-        Direction o = Direction.UP;
-
-        if (sk != null) {
-            o = sk.getUp();
-        }
-
-        final double offsetX = o.getOffsetX() == 0 ? AABB_OFFSET_SIDES : 0.0;
-        final double offsetY = o.getOffsetY() == 0 ? AABB_OFFSET_SIDES : 0.0;
-        final double offsetZ = o.getOffsetZ() == 0 ? AABB_OFFSET_SIDES : 0.0;
-
-        // for x/z top and bottom is swapped
-        final double minX = Math.max(0.0,
-                offsetX + (o.getOffsetX() < 0 ? AABB_OFFSET_BOTTOM : (o.getOffsetX() * AABB_OFFSET_TOP)));
-        final double minY = Math.max(0.0,
-                offsetY + (o.getOffsetY() < 0 ? AABB_OFFSET_TOP : (o.getOffsetY() * AABB_OFFSET_BOTTOM)));
-        final double minZ = Math.max(0.0,
-                offsetZ + (o.getOffsetZ() < 0 ? AABB_OFFSET_BOTTOM : (o.getOffsetZ() * AABB_OFFSET_TOP)));
-
-        final double maxX = Math.min(1.0,
-                1.0 - offsetX - (o.getOffsetX() < 0 ? AABB_OFFSET_TOP : (o.getOffsetX() * AABB_OFFSET_BOTTOM)));
-        final double maxY = Math.min(1.0,
-                1.0 - offsetY - (o.getOffsetY() < 0 ? AABB_OFFSET_BOTTOM : (o.getOffsetY() * AABB_OFFSET_TOP)));
-        final double maxZ = Math.min(1.0,
-                1.0 - offsetZ - (o.getOffsetZ() < 0 ? AABB_OFFSET_TOP : (o.getOffsetZ() * AABB_OFFSET_BOTTOM)));
-=======
-    public VoxelShape getShape(BlockState state, IBlockReader worldIn, BlockPos pos, ISelectionContext context) {
-        final SkyChestTileEntity sk = this.getTileEntity(worldIn, pos);
+        final SkyChestBlockEntity sk = this.getBlockEntity(worldIn, pos);
         Direction up = sk != null ? sk.getUp() : Direction.UP;
         return SHAPES.get(up);
     }
 
-    private static AxisAlignedBB computeAABB(Direction up) {
-        final double offsetX = up.getXOffset() == 0 ? AABB_OFFSET_SIDES : 0.0;
-        final double offsetY = up.getYOffset() == 0 ? AABB_OFFSET_SIDES : 0.0;
-        final double offsetZ = up.getZOffset() == 0 ? AABB_OFFSET_SIDES : 0.0;
+    private static Box computeAABB(Direction up) {
+        final double offsetX = up.getOffsetX() == 0 ? AABB_OFFSET_SIDES : 0.0;
+        final double offsetY = up.getOffsetY() == 0 ? AABB_OFFSET_SIDES : 0.0;
+        final double offsetZ = up.getOffsetZ() == 0 ? AABB_OFFSET_SIDES : 0.0;
 
         // for x/z top and bottom is swapped
         final double minX = Math.max(0.0,
-                offsetX + (up.getXOffset() < 0 ? AABB_OFFSET_BOTTOM : (up.getXOffset() * AABB_OFFSET_TOP)));
+                offsetX + (up.getOffsetX() < 0 ? AABB_OFFSET_BOTTOM : (up.getOffsetX() * AABB_OFFSET_TOP)));
         final double minY = Math.max(0.0,
-                offsetY + (up.getYOffset() < 0 ? AABB_OFFSET_TOP : (up.getYOffset() * AABB_OFFSET_BOTTOM)));
+                offsetY + (up.getOffsetY() < 0 ? AABB_OFFSET_TOP : (up.getOffsetY() * AABB_OFFSET_BOTTOM)));
         final double minZ = Math.max(0.0,
-                offsetZ + (up.getZOffset() < 0 ? AABB_OFFSET_BOTTOM : (up.getZOffset() * AABB_OFFSET_TOP)));
+                offsetZ + (up.getOffsetZ() < 0 ? AABB_OFFSET_BOTTOM : (up.getOffsetZ() * AABB_OFFSET_TOP)));
 
         final double maxX = Math.min(1.0,
-                1.0 - offsetX - (up.getXOffset() < 0 ? AABB_OFFSET_TOP : (up.getXOffset() * AABB_OFFSET_BOTTOM)));
+                1.0 - offsetX - (up.getOffsetX() < 0 ? AABB_OFFSET_TOP : (up.getOffsetX() * AABB_OFFSET_BOTTOM)));
         final double maxY = Math.min(1.0,
-                1.0 - offsetY - (up.getYOffset() < 0 ? AABB_OFFSET_BOTTOM : (up.getYOffset() * AABB_OFFSET_TOP)));
+                1.0 - offsetY - (up.getOffsetY() < 0 ? AABB_OFFSET_BOTTOM : (up.getOffsetY() * AABB_OFFSET_TOP)));
         final double maxZ = Math.min(1.0,
-                1.0 - offsetZ - (up.getZOffset() < 0 ? AABB_OFFSET_TOP : (up.getZOffset() * AABB_OFFSET_BOTTOM)));
->>>>>>> 872d8d33
+                1.0 - offsetZ - (up.getOffsetZ() < 0 ? AABB_OFFSET_TOP : (up.getOffsetZ() * AABB_OFFSET_BOTTOM)));
 
         return new Box(minX, minY, minZ, maxX, maxY, maxZ);
     }
