/*
 * This file is part of Applied Energistics 2.
 * Copyright (c) 2013 - 2014, AlgorithmX2, All rights reserved.
 *
 * Applied Energistics 2 is free software: you can redistribute it and/or modify
 * it under the terms of the GNU Lesser General Public License as published by
 * the Free Software Foundation, either version 3 of the License, or
 * (at your option) any later version.
 *
 * Applied Energistics 2 is distributed in the hope that it will be useful,
 * but WITHOUT ANY WARRANTY; without even the implied warranty of
 * MERCHANTABILITY or FITNESS FOR A PARTICULAR PURPOSE.  See the
 * GNU Lesser General Public License for more details.
 *
 * You should have received a copy of the GNU Lesser General Public License
 * along with Applied Energistics 2.  If not, see <http://www.gnu.org/licenses/lgpl>.
 */

package appeng.block.spatial;

import net.minecraft.block.Block;
import net.minecraft.block.BlockState;
import net.minecraft.util.math.BlockPos;
import net.minecraft.world.BlockView;
import net.minecraft.world.World;

import appeng.block.AEBaseTileBlock;
import appeng.helpers.AEMaterials;
import appeng.tile.spatial.SpatialPylonBlockEntity;

public class SpatialPylonBlock extends AEBaseTileBlock<SpatialPylonBlockEntity> {

    public SpatialPylonBlock() {
        super(defaultProps(AEMaterials.GLASS));
    }

    @Override
    public void neighborUpdate(BlockState state, World world, BlockPos pos, Block blockIn, BlockPos fromPos,
            boolean isMoving) {
        final SpatialPylonBlockEntity tsp = this.getBlockEntity(world, pos);
        if (tsp != null) {
<<<<<<< HEAD
            tsp.neighborUpdate();
=======
            tsp.neighborChanged(fromPos);
>>>>>>> 7121426f
        }
    }

// FIXME FABRIC  Must use block states for dynamic lighting
// FIXME FABRIC    @Override
// FIXME FABRIC    public int getLightValue(final BlockState state, final BlockView w, final BlockPos pos) {
// FIXME FABRIC        final SpatialPylonBlockEntity tsp = this.getBlockEntity(w, pos);
// FIXME FABRIC        if (tsp != null) {
// FIXME FABRIC            return tsp.getLightValue();
// FIXME FABRIC        }
// FIXME FABRIC        return super.getLightValue(state, w, pos);
// FIXME FABRIC    }

}<|MERGE_RESOLUTION|>--- conflicted
+++ resolved
@@ -39,11 +39,7 @@
             boolean isMoving) {
         final SpatialPylonBlockEntity tsp = this.getBlockEntity(world, pos);
         if (tsp != null) {
-<<<<<<< HEAD
-            tsp.neighborUpdate();
-=======
-            tsp.neighborChanged(fromPos);
->>>>>>> 7121426f
+            tsp.neighborUpdate(fromPos);
         }
     }
 
