--- conflicted
+++ resolved
@@ -30,7 +30,6 @@
 import java.util.Random;
 import java.util.Set;
 import java.util.function.Function;
-<<<<<<< HEAD
 import java.util.function.Supplier;
 
 class QnbFormedBakedModel implements BakedModel, FabricBakedModel {
@@ -44,48 +43,9 @@
     private static final SpriteIdentifier TEXTURE_RING_LIGHT_CORNER = new SpriteIdentifier(SpriteAtlasTexture.BLOCK_ATLAS_TEX,
             new Identifier(AppEng.MOD_ID, "block/quantum_ring_light_corner"));
     private static final SpriteIdentifier TEXTURE_CABLE_GLASS = new SpriteIdentifier(SpriteAtlasTexture.BLOCK_ATLAS_TEX,
-            new Identifier(AppEng.MOD_ID, "parts/cable/glass/transparent"));
+            new Identifier(AppEng.MOD_ID, "part/cable/glass/transparent"));
     private static final SpriteIdentifier TEXTURE_COVERED_CABLE = new SpriteIdentifier(SpriteAtlasTexture.BLOCK_ATLAS_TEX,
-            new Identifier(AppEng.MOD_ID, "parts/cable/covered/transparent"));
-=======
-
-import javax.annotation.Nullable;
-
-import com.google.common.collect.ImmutableList;
-
-import net.minecraft.block.Block;
-import net.minecraft.block.BlockState;
-import net.minecraft.client.renderer.model.BakedQuad;
-import net.minecraft.client.renderer.model.IBakedModel;
-import net.minecraft.client.renderer.model.ItemOverrideList;
-import net.minecraft.client.renderer.model.Material;
-import net.minecraft.client.renderer.texture.AtlasTexture;
-import net.minecraft.client.renderer.texture.TextureAtlasSprite;
-import net.minecraft.util.Direction;
-import net.minecraft.util.ResourceLocation;
-import net.minecraftforge.client.model.data.IDynamicBakedModel;
-import net.minecraftforge.client.model.data.IModelData;
-
-import appeng.client.render.cablebus.CubeBuilder;
-import appeng.core.Api;
-import appeng.core.AppEng;
-import appeng.tile.qnb.QuantumBridgeTileEntity;
-
-class QnbFormedBakedModel implements IDynamicBakedModel {
-
-    private static final Material TEXTURE_LINK = new Material(AtlasTexture.LOCATION_BLOCKS_TEXTURE,
-            new ResourceLocation(AppEng.MOD_ID, "block/quantum_link"));
-    private static final Material TEXTURE_RING = new Material(AtlasTexture.LOCATION_BLOCKS_TEXTURE,
-            new ResourceLocation(AppEng.MOD_ID, "block/quantum_ring"));
-    private static final Material TEXTURE_RING_LIGHT = new Material(AtlasTexture.LOCATION_BLOCKS_TEXTURE,
-            new ResourceLocation(AppEng.MOD_ID, "block/quantum_ring_light"));
-    private static final Material TEXTURE_RING_LIGHT_CORNER = new Material(AtlasTexture.LOCATION_BLOCKS_TEXTURE,
-            new ResourceLocation(AppEng.MOD_ID, "block/quantum_ring_light_corner"));
-    private static final Material TEXTURE_CABLE_GLASS = new Material(AtlasTexture.LOCATION_BLOCKS_TEXTURE,
-            new ResourceLocation(AppEng.MOD_ID, "part/cable/glass/transparent"));
-    private static final Material TEXTURE_COVERED_CABLE = new Material(AtlasTexture.LOCATION_BLOCKS_TEXTURE,
-            new ResourceLocation(AppEng.MOD_ID, "part/cable/covered/transparent"));
->>>>>>> a537bcf0
+            new Identifier(AppEng.MOD_ID, "part/cable/covered/transparent"));
 
     private static final float DEFAULT_RENDER_MIN = 2.0f;
     private static final float DEFAULT_RENDER_MAX = 14.0f;
