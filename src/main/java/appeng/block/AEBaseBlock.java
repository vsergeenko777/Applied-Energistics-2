/*
 * This file is part of Applied Energistics 2.
 * Copyright (c) 2013 - 2015, AlgorithmX2, All rights reserved.
 *
 * Applied Energistics 2 is free software: you can redistribute it and/or modify
 * it under the terms of the GNU Lesser General Public License as published by
 * the Free Software Foundation, either version 3 of the License, or
 * (at your option) any later version.
 *
 * Applied Energistics 2 is distributed in the hope that it will be useful,
 * but WITHOUT ANY WARRANTY; without even the implied warranty of
 * MERCHANTABILITY or FITNESS FOR A PARTICULAR PURPOSE.  See the
 * GNU Lesser General Public License for more details.
 *
 * You should have received a copy of the GNU Lesser General Public License
 * along with Applied Energistics 2.  If not, see <http://www.gnu.org/licenses/lgpl>.
 */

package appeng.block;

<<<<<<< HEAD
import javax.annotation.Nullable;

import net.fabricmc.fabric.api.object.builder.v1.block.FabricBlockSettings;
import net.minecraft.block.Block;
import net.minecraft.block.BlockState;
import net.minecraft.sound.BlockSoundGroup;
import net.minecraft.block.Material;
import net.minecraft.block.MaterialColor;
import net.minecraft.entity.player.PlayerEntity;
import net.minecraft.item.ItemStack;
import net.minecraft.util.ActionResult;
import net.minecraft.util.Identifier;
import net.minecraft.util.math.Direction;
import net.minecraft.util.Hand;
import net.minecraft.util.math.BlockPos;
import net.minecraft.util.hit.BlockHitResult;
import net.minecraft.util.registry.Registry;
import net.minecraft.world.BlockView;
import net.minecraft.world.WorldAccess;
=======
import net.minecraft.block.Block;
import net.minecraft.block.BlockState;
import net.minecraft.block.SoundType;
import net.minecraft.block.material.Material;
import net.minecraft.block.material.MaterialColor;
import net.minecraft.item.ItemStack;
import net.minecraft.util.Direction;
import net.minecraft.util.math.BlockPos;
import net.minecraft.world.IBlockReader;
import net.minecraft.world.IWorld;
>>>>>>> 1a7bac1f
import net.minecraft.world.World;
import net.fabricmc.fabric.api.tool.attribute.v1.FabricToolTags;

import appeng.api.util.IOrientable;
import appeng.api.util.IOrientableBlock;
import appeng.helpers.AEMaterials;
import appeng.util.Platform;

public abstract class AEBaseBlock extends Block {

    private boolean isInventory = false;

    protected AEBaseBlock(final Settings props) {
        super(props);
    }

    /**
     * Utility function to create block properties with some sensible defaults for
     * AE blocks.
     */
    public static FabricBlockSettings defaultProps(Material material) {
        return defaultProps(material, material.getColor());
    }

    /**
     * Utility function to create block properties with some sensible defaults for
     * AE blocks.
     */
    public static FabricBlockSettings defaultProps(Material material, MaterialColor color) {
        return FabricBlockSettings.of(material, color)
                // These values previousls were encoded in AEBaseBlock
                .strength(2.2f, 11.f)
                .breakByTool(FabricToolTags.PICKAXES, 0)
                .sounds(getDefaultSoundByMaterial(material));
    }

<<<<<<< HEAD
    private static BlockSoundGroup getDefaultSoundByMaterial(Material mat) {
        if (mat == AEGlassMaterial.INSTANCE || mat == Material.GLASS) {
            return BlockSoundGroup.GLASS;
        } else if (mat == Material.STONE) {
            return BlockSoundGroup.STONE;
=======
    private static SoundType getDefaultSoundByMaterial(Material mat) {
        if (mat == AEMaterials.GLASS || mat == Material.GLASS) {
            return SoundType.GLASS;
        } else if (mat == Material.ROCK) {
            return SoundType.STONE;
>>>>>>> 1a7bac1f
        } else if (mat == Material.WOOD) {
            return BlockSoundGroup.WOOD;
        } else {
            return BlockSoundGroup.METAL;
        }
    }

    @Override
<<<<<<< HEAD
    public boolean hasComparatorOutput(BlockState state) {
=======
    public boolean hasComparatorInputOverride(BlockState state) {
>>>>>>> 1a7bac1f
        return this.isInventory();
    }

    @Override
    public int getComparatorOutput(BlockState state, final World worldIn, final BlockPos pos) {
        return 0;
    }

    /**
     * Rotates around the given Axis (usually the current up axis).
     */
    public boolean rotateAroundFaceAxis(WorldAccess w, BlockPos pos, Direction face) {
        final IOrientable rotatable = this.getOrientable(w, pos);

        if (rotatable != null && rotatable.canBeRotated()) {
            if (this.hasCustomRotation()) {
                this.customRotateBlock(rotatable, face);
                return true;
            } else {
                Direction forward = rotatable.getForward();
                Direction up = rotatable.getUp();

                for (int rs = 0; rs < 4; rs++) {
                    forward = Platform.rotateAround(forward, face);
                    up = Platform.rotateAround(up, face);

                    if (this.isValidOrientation(w, pos, forward, up)) {
                        rotatable.setOrientation(forward, up);
                        return true;
                    }
                }
            }
        }

        return false;
    }

    public final Direction mapRotation(final IOrientable ori, final Direction dir) {
        // case DOWN: return bottomIcon;
        // case UP: return blockIcon;
        // case NORTH: return northIcon;
        // case SOUTH: return southIcon;
        // case WEST: return sideIcon;
        // case EAST: return sideIcon;

        final Direction forward = ori.getForward();
        final Direction up = ori.getUp();

        if (forward == null || up == null) {
            return dir;
        }

        final int west_x = forward.getOffsetY() * up.getOffsetZ() - forward.getOffsetZ() * up.getOffsetY();
        final int west_y = forward.getOffsetZ() * up.getOffsetX() - forward.getOffsetX() * up.getOffsetZ();
        final int west_z = forward.getOffsetX() * up.getOffsetY() - forward.getOffsetY() * up.getOffsetX();

        Direction west = null;
        for (final Direction dx : Direction.values()) {
            if (dx.getOffsetX() == west_x && dx.getOffsetY() == west_y && dx.getOffsetZ() == west_z) {
                west = dx;
            }
        }

        if (west == null) {
            return dir;
        }

        if (dir == forward) {
            return Direction.SOUTH;
        }
        if (dir == forward.getOpposite()) {
            return Direction.NORTH;
        }

        if (dir == up) {
            return Direction.UP;
        }
        if (dir == up.getOpposite()) {
            return Direction.DOWN;
        }

        if (dir == west) {
            return Direction.WEST;
        }
        if (dir == west.getOpposite()) {
            return Direction.EAST;
        }

        return null;
    }

    @Override
    public String toString() {
        Identifier id = Registry.BLOCK.getId(this);
        String regName = id == Registry.BLOCK.getDefaultId() ? "unregistered" : id.getPath();
        return this.getClass().getSimpleName() + "[" + regName + "]";
    }

    protected String getUnlocalizedName(final ItemStack is) {
        return this.getTranslationKey();
    }

    protected boolean hasCustomRotation() {
        return false;
    }

    protected void customRotateBlock(final IOrientable rotatable, final Direction axis) {

    }

    protected IOrientable getOrientable(final BlockView w, final BlockPos pos) {
        if (this instanceof IOrientableBlock) {
            IOrientableBlock orientable = (IOrientableBlock) this;
            return orientable.getOrientable(w, pos);
        }
        return null;
    }

    protected boolean isValidOrientation(final WorldAccess w, final BlockPos pos, final Direction forward,
            final Direction up) {
        return true;
    }

    protected boolean isInventory() {
        return this.isInventory;
    }

    protected void setInventory(final boolean isInventory) {
        this.isInventory = isInventory;
    }

}<|MERGE_RESOLUTION|>--- conflicted
+++ resolved
@@ -18,7 +18,6 @@
 
 package appeng.block;
 
-<<<<<<< HEAD
 import javax.annotation.Nullable;
 
 import net.fabricmc.fabric.api.object.builder.v1.block.FabricBlockSettings;
@@ -38,18 +37,6 @@
 import net.minecraft.util.registry.Registry;
 import net.minecraft.world.BlockView;
 import net.minecraft.world.WorldAccess;
-=======
-import net.minecraft.block.Block;
-import net.minecraft.block.BlockState;
-import net.minecraft.block.SoundType;
-import net.minecraft.block.material.Material;
-import net.minecraft.block.material.MaterialColor;
-import net.minecraft.item.ItemStack;
-import net.minecraft.util.Direction;
-import net.minecraft.util.math.BlockPos;
-import net.minecraft.world.IBlockReader;
-import net.minecraft.world.IWorld;
->>>>>>> 1a7bac1f
 import net.minecraft.world.World;
 import net.fabricmc.fabric.api.tool.attribute.v1.FabricToolTags;
 
@@ -86,19 +73,11 @@
                 .sounds(getDefaultSoundByMaterial(material));
     }
 
-<<<<<<< HEAD
     private static BlockSoundGroup getDefaultSoundByMaterial(Material mat) {
-        if (mat == AEGlassMaterial.INSTANCE || mat == Material.GLASS) {
+        if (mat == AEMaterials.GLASS || mat == Material.GLASS) {
             return BlockSoundGroup.GLASS;
         } else if (mat == Material.STONE) {
             return BlockSoundGroup.STONE;
-=======
-    private static SoundType getDefaultSoundByMaterial(Material mat) {
-        if (mat == AEMaterials.GLASS || mat == Material.GLASS) {
-            return SoundType.GLASS;
-        } else if (mat == Material.ROCK) {
-            return SoundType.STONE;
->>>>>>> 1a7bac1f
         } else if (mat == Material.WOOD) {
             return BlockSoundGroup.WOOD;
         } else {
@@ -107,11 +86,7 @@
     }
 
     @Override
-<<<<<<< HEAD
     public boolean hasComparatorOutput(BlockState state) {
-=======
-    public boolean hasComparatorInputOverride(BlockState state) {
->>>>>>> 1a7bac1f
         return this.isInventory();
     }
 
