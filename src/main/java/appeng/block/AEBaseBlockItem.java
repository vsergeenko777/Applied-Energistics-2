/*
 * This file is part of Applied Energistics 2.
 * Copyright (c) 2013 - 2014, AlgorithmX2, All rights reserved.
 *
 * Applied Energistics 2 is free software: you can redistribute it and/or modify
 * it under the terms of the GNU Lesser General Public License as published by
 * the Free Software Foundation, either version 3 of the License, or
 * (at your option) any later version.
 *
 * Applied Energistics 2 is distributed in the hope that it will be useful,
 * but WITHOUT ANY WARRANTY; without even the implied warranty of
 * MERCHANTABILITY or FITNESS FOR A PARTICULAR PURPOSE.  See the
 * GNU Lesser General Public License for more details.
 *
 * You should have received a copy of the GNU Lesser General Public License
 * along with Applied Energistics 2.  If not, see <http://www.gnu.org/licenses/lgpl>.
 */

package appeng.block;

import java.util.List;

import net.fabricmc.api.EnvType;
import net.minecraft.block.Block;
import net.minecraft.client.item.TooltipContext;
import net.minecraft.entity.player.PlayerEntity;
import net.minecraft.item.BlockItem;
import net.minecraft.item.ItemPlacementContext;
import net.minecraft.item.ItemStack;
import net.minecraft.util.ActionResult;
import net.minecraft.util.math.Direction;
import net.minecraft.text.Text;
import net.minecraft.world.World;
import net.fabricmc.api.Environment;

import appeng.api.util.IOrientable;
import appeng.api.util.IOrientableBlock;
import appeng.block.misc.LightDetectorBlock;
import appeng.block.misc.SkyCompassBlock;
import appeng.me.helpers.IGridProxyable;
import appeng.tile.AEBaseBlockEntity;

public class AEBaseBlockItem extends BlockItem {

    private final AEBaseBlock blockType;

    public AEBaseBlockItem(final Block id, Settings props) {
        super(id, props);
        this.blockType = (AEBaseBlock) id;
    }

    @Override
    @Environment(EnvType.CLIENT)
    public final void appendTooltip(final ItemStack itemStack, final World world, final List<Text> toolTip,
            final TooltipContext advancedTooltips) {
        this.addCheckedInformation(itemStack, world, toolTip, advancedTooltips);
    }

    @Environment(EnvType.CLIENT)
    public void addCheckedInformation(final ItemStack itemStack, final World world, final List<Text> toolTip,
            final TooltipContext advancedTooltips) {
        this.blockType.buildTooltip(itemStack, world, toolTip, advancedTooltips);
    }

    @Override
    public String getTranslationKey(final ItemStack is) {
        return this.blockType.getTranslationKey();
    }

    @Override
    public ActionResult place(ItemPlacementContext context) {

        Direction up = null;
        Direction forward = null;

        Direction side = context.getSide();
        PlayerEntity player = context.getPlayer();

        if (this.blockType instanceof AEBaseTileBlock) {
            if (this.blockType instanceof LightDetectorBlock) {
                up = side;
                if (up == Direction.UP || up == Direction.DOWN) {
                    forward = Direction.SOUTH;
                } else {
                    forward = Direction.UP;
                }
            } else if (/* FIXME FABRIC this.blockType instanceof WirelessBlock || */ this.blockType instanceof SkyCompassBlock) {
                forward = side;
                if (forward == Direction.UP || forward == Direction.DOWN) {
                    up = Direction.SOUTH;
                } else {
                    up = Direction.UP;
                }
            } else {
                up = Direction.UP;
                forward = context.getPlayerFacing().getOpposite();

                if (player != null) {
                    if (player.pitch > 65) {
                        up = forward.getOpposite();
                        forward = Direction.UP;
                    } else if (player.pitch < -65) {
                        up = forward.getOpposite();
                        forward = Direction.DOWN;
                    }
                }
            }
        }

        IOrientable ori = null;
        if (this.blockType instanceof IOrientableBlock) {
            ori = ((IOrientableBlock) this.blockType).getOrientable(context.getWorld(), context.getBlockPos());
            up = side;
            forward = Direction.SOUTH;
            if (up.getOffsetY() == 0) {
                forward = Direction.UP;
            }
        }

        if (!this.blockType.isValidOrientation(context.getWorld(), context.getBlockPos(), forward, up)) {
            return ActionResult.FAIL;
        }

<<<<<<< HEAD
        ActionResult result = super.place(context);
        if (result != ActionResult.SUCCESS) {
=======
        ActionResultType result = super.tryPlace(context);
        if (!result.isSuccessOrConsume()) {
>>>>>>> f573b52b
            return result;
        }

        if (this.blockType instanceof AEBaseTileBlock && !(this.blockType instanceof LightDetectorBlock)) {
            final AEBaseBlockEntity tile = ((AEBaseTileBlock<?>) this.blockType).getBlockEntity(context.getWorld(),
                    context.getBlockPos());
            ori = tile;

            if (tile == null) {
<<<<<<< HEAD
                return ActionResult.SUCCESS;
=======
                return result;
>>>>>>> f573b52b
            }

            if (ori.canBeRotated() && !this.blockType.hasCustomRotation()) {
                ori.setOrientation(forward, up);
            }

            if (tile instanceof IGridProxyable) {
                // FIXME FABRIC ((IGridProxyable) tile).getProxy().setOwner(player);
            }

            tile.onPlacement(context);
        } else if (this.blockType instanceof IOrientableBlock) {
            ori.setOrientation(forward, up);
        }

<<<<<<< HEAD
        return ActionResult.SUCCESS;
=======
        return result;
>>>>>>> f573b52b

    }
}<|MERGE_RESOLUTION|>--- conflicted
+++ resolved
@@ -121,13 +121,8 @@
             return ActionResult.FAIL;
         }
 
-<<<<<<< HEAD
         ActionResult result = super.place(context);
-        if (result != ActionResult.SUCCESS) {
-=======
-        ActionResultType result = super.tryPlace(context);
-        if (!result.isSuccessOrConsume()) {
->>>>>>> f573b52b
+        if (!result.isAccepted()) {
             return result;
         }
 
@@ -137,11 +132,7 @@
             ori = tile;
 
             if (tile == null) {
-<<<<<<< HEAD
-                return ActionResult.SUCCESS;
-=======
                 return result;
->>>>>>> f573b52b
             }
 
             if (ori.canBeRotated() && !this.blockType.hasCustomRotation()) {
@@ -157,11 +148,7 @@
             ori.setOrientation(forward, up);
         }
 
-<<<<<<< HEAD
-        return ActionResult.SUCCESS;
-=======
         return result;
->>>>>>> f573b52b
 
     }
 }