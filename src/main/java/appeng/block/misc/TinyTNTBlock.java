/*
 * This file is part of Applied Energistics 2.
 * Copyright (c) 2013 - 2015, AlgorithmX2, All rights reserved.
 *
 * Applied Energistics 2 is free software: you can redistribute it and/or modify
 * it under the terms of the GNU Lesser General Public License as published by
 * the Free Software Foundation, either version 3 of the License, or
 * (at your option) any later version.
 *
 * Applied Energistics 2 is distributed in the hope that it will be useful,
 * but WITHOUT ANY WARRANTY; without even the implied warranty of
 * MERCHANTABILITY or FITNESS FOR A PARTICULAR PURPOSE.  See the
 * GNU Lesser General Public License for more details.
 *
 * You should have received a copy of the GNU Lesser General Public License
 * along with Applied Energistics 2.  If not, see <http://www.gnu.org/licenses/lgpl>.
 */

package appeng.block.misc;

import net.minecraft.block.Block;
import net.minecraft.block.BlockState;
import net.minecraft.block.material.Material;
import net.minecraft.entity.Entity;
import net.minecraft.entity.LivingEntity;
import net.minecraft.entity.player.PlayerEntity;
import net.minecraft.entity.projectile.PersistentProjectileEntity;
import net.minecraft.item.ItemStack;
import net.minecraft.item.Items;
import net.minecraft.sound.SoundEvents;
import net.minecraft.util.ActionResult;
import net.minecraft.util.Hand;
import net.minecraft.sound.SoundCategory;
import net.minecraft.util.math.Box;
import net.minecraft.util.math.BlockPos;
import net.minecraft.util.hit.BlockHitResult;
import net.minecraft.block.ShapeContext;
import net.minecraft.util.shape.VoxelShape;
import net.minecraft.util.shape.VoxelShapes;
import net.minecraft.world.explosion.Explosion;
import net.minecraft.world.BlockView;
import net.minecraft.world.World;

import appeng.block.AEBaseBlock;
import appeng.entity.TinyTNTPrimedEntity;

public class TinyTNTBlock extends AEBaseBlock {

    private static final VoxelShape SHAPE = VoxelShapes
            .cuboid(new Box(0.25f, 0.0f, 0.25f, 0.75f, 0.5f, 0.75f));

<<<<<<< HEAD
    public TinyTNTBlock(Settings props) {
        super(props);
=======
    public TinyTNTBlock(Block.Properties props) {
        super(defaultProps(Material.TNT).notSolid());
>>>>>>> 1a7bac1f
    }

    @Override
    public int getOpacity(BlockState state, BlockView worldIn, BlockPos pos) {
        return 2; // FIXME: Validate that this is the correct value range
    }

    @Override
    public VoxelShape getOutlineShape(BlockState state, BlockView worldIn, BlockPos pos, ShapeContext context) {
        return SHAPE;
    }

    @Override
    public ActionResult onUse(BlockState state, World w, BlockPos pos, PlayerEntity player, Hand hand,
            final BlockHitResult hit) {
        ItemStack heldItem = player.getStackInHand(hand);
        if (heldItem.getItem() == Items.FLINT_AND_STEEL) {
            this.startFuse(w, pos, player);
            w.removeBlock(pos, false);
            heldItem.damage(1, player, p -> {
                p.sendToolBreakStatus(hand);
            }); // FIXME Check if onBroken is equivalent
            return ActionResult.SUCCESS;
        } else {
            return super.onUse(state, w, pos, player, hand, hit);
        }
    }

    public void startFuse(final World w, final BlockPos pos, final LivingEntity igniter) {
        if (!w.isClient) {
            final TinyTNTPrimedEntity primedTinyTNTEntity = new TinyTNTPrimedEntity(w, pos.getX() + 0.5F,
                    pos.getY(), pos.getZ() + 0.5F, igniter);
            w.spawnEntity(primedTinyTNTEntity);
            w.playSound(null, primedTinyTNTEntity.getX(), primedTinyTNTEntity.getY(),
                    primedTinyTNTEntity.getZ(), SoundEvents.ENTITY_TNT_PRIMED, SoundCategory.BLOCKS, 1, 1);
        }
    }

    @Override
    public void neighborUpdate(BlockState state, World world, BlockPos pos, Block block, BlockPos fromPos, boolean notify) {
        if (world.isReceivingRedstonePower(pos)) {
            this.startFuse(world, pos, null);
            world.removeBlock(pos, false);
        }
    }

    @Override
    public void onBlockAdded(BlockState state, World w, BlockPos pos, BlockState oldState, boolean isMoving) {
        super.onBlockAdded(state, w, pos, oldState, isMoving);

        if (w.getReceivedStrongRedstonePower(pos) > 0) {
            this.startFuse(w, pos, null);
            w.removeBlock(pos, false);
        }
    }

    @Override
    public void onSteppedOn(final World w, final BlockPos pos, final Entity entity) {
        if (entity instanceof PersistentProjectileEntity && !w.isClient) {
            final PersistentProjectileEntity entityarrow = (PersistentProjectileEntity) entity;

            if (entityarrow.isOnFire()) {
                LivingEntity igniter = null;
                // Check if the shooter still exists
                Entity shooter = entityarrow.getOwner();
                if (shooter instanceof LivingEntity) {
                    igniter = (LivingEntity) shooter;
                }
                this.startFuse(w, pos, igniter);
                w.removeBlock(pos, false);
            }
        }
    }

    @Override
    public boolean shouldDropItemsOnExplosion(final Explosion exp) {
        return false;
    }

    @Override
    public void onDestroyedByExplosion(final World w, final BlockPos pos, final Explosion exp) {
        super.onDestroyedByExplosion(w, pos, exp);
        if (!w.isClient) {
            final TinyTNTPrimedEntity primedTinyTNTEntity = new TinyTNTPrimedEntity(w, pos.getX() + 0.5F,
                    pos.getY() + 0.5F, pos.getZ() + 0.5F, exp.getCausingEntity());
            primedTinyTNTEntity
                    .setFuse(w.random.nextInt(primedTinyTNTEntity.getFuse() / 4) + primedTinyTNTEntity.getFuse() / 8);
            w.spawnEntity(primedTinyTNTEntity);
        }
    }

}<|MERGE_RESOLUTION|>--- conflicted
+++ resolved
@@ -20,7 +20,6 @@
 
 import net.minecraft.block.Block;
 import net.minecraft.block.BlockState;
-import net.minecraft.block.material.Material;
 import net.minecraft.entity.Entity;
 import net.minecraft.entity.LivingEntity;
 import net.minecraft.entity.player.PlayerEntity;
@@ -49,13 +48,8 @@
     private static final VoxelShape SHAPE = VoxelShapes
             .cuboid(new Box(0.25f, 0.0f, 0.25f, 0.75f, 0.5f, 0.75f));
 
-<<<<<<< HEAD
     public TinyTNTBlock(Settings props) {
         super(props);
-=======
-    public TinyTNTBlock(Block.Properties props) {
-        super(defaultProps(Material.TNT).notSolid());
->>>>>>> 1a7bac1f
     }
 
     @Override
