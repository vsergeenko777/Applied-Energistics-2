/*
 * This file is part of Applied Energistics 2.
 * Copyright (c) 2013 - 2014, AlgorithmX2, All rights reserved.
 *
 * Applied Energistics 2 is free software: you can redistribute it and/or modify
 * it under the terms of the GNU Lesser General Public License as published by
 * the Free Software Foundation, either version 3 of the License, or
 * (at your option) any later version.
 *
 * Applied Energistics 2 is distributed in the hope that it will be useful,
 * but WITHOUT ANY WARRANTY; without even the implied warranty of
 * MERCHANTABILITY or FITNESS FOR A PARTICULAR PURPOSE.  See the
 * GNU Lesser General Public License for more details.
 *
 * You should have received a copy of the GNU Lesser General Public License
 * along with Applied Energistics 2.  If not, see <http://www.gnu.org/licenses/lgpl>.
 */

package appeng.block;

import java.text.MessageFormat;
import java.util.List;

import net.fabricmc.api.EnvType;
import net.fabricmc.api.Environment;
import net.fabricmc.fabric.api.object.builder.v1.client.model.FabricModelPredicateProviderRegistry;
import net.minecraft.block.Block;
import net.minecraft.client.item.TooltipContext;
import net.minecraft.item.ItemStack;
import net.minecraft.nbt.CompoundTag;
import net.minecraft.text.Text;
import net.minecraft.text.TranslatableText;
import net.minecraft.util.Identifier;
import net.minecraft.world.World;

import appeng.api.config.AccessRestriction;
import appeng.api.config.Actionable;
import appeng.api.config.PowerUnits;
import appeng.api.definitions.IBlockDefinition;
import appeng.api.implementations.items.IAEItemPowerStorage;
import appeng.core.Api;
import appeng.core.AppEng;
import appeng.core.localization.GuiText;

public class AEBaseBlockItemChargeable extends AEBaseBlockItem implements IAEItemPowerStorage {

    public AEBaseBlockItemChargeable(Block id, Settings props) {
        super(id, props);
<<<<<<< HEAD

        FabricModelPredicateProviderRegistry.register(this, new Identifier(AppEng.MOD_ID, "fill_level"),
                (is, world, entity) -> {
                    double curPower = getAECurrentPower(is);
                    double maxPower = getAEMaxPower(is);

                    return (int) Math.round(100 * curPower / maxPower);
                });
=======
>>>>>>> c8d08f97
    }

    @Override
    @Environment(EnvType.CLIENT)
    public void addCheckedInformation(final ItemStack stack, final World world, final List<Text> lines,
            final TooltipContext advancedTooltips) {
        double internalCurrentPower = 0;
        final double internalMaxPower = this.getMaxEnergyCapacity();

        if (internalMaxPower > 0) {
            final CompoundTag tag = stack.getTag();
            if (tag != null) {
                internalCurrentPower = tag.getDouble("internalCurrentPower");
            }

            final double percent = internalCurrentPower / internalMaxPower;

            lines.add(GuiText.StoredEnergy.text().copy()
                    .append(':' + MessageFormat.format(" {0,number,#} ", internalCurrentPower))
                    .append(new TranslatableText(PowerUnits.AE.unlocalizedName))
                    .append(" - " + MessageFormat.format("{0,number,#.##%}", percent)));
        }
    }

    @Override
    public double injectAEPower(final ItemStack is, double amount, Actionable mode) {
        final double internalCurrentPower = this.getInternal(is);
        final double internalMaxPower = this.getAEMaxPower(is);
        final double required = internalMaxPower - internalCurrentPower;
        final double overflow = Math.max(0, amount - required);

        if (mode == Actionable.MODULATE) {
            final double toAdd = Math.min(required, amount);
            final double newPowerStored = internalCurrentPower + toAdd;

            this.setInternal(is, newPowerStored);
        }

        return overflow;
    }

    @Override
    public double extractAEPower(final ItemStack is, double amount, Actionable mode) {
        final double internalCurrentPower = this.getInternal(is);
        final double fulfillable = Math.min(amount, internalCurrentPower);

        if (mode == Actionable.MODULATE) {
            final double newPowerStored = internalCurrentPower - fulfillable;

            this.setInternal(is, newPowerStored);
        }

        return fulfillable;
    }

    @Override
    public double getAEMaxPower(final ItemStack is) {
        return this.getMaxEnergyCapacity();
    }

    @Override
    public double getAECurrentPower(final ItemStack is) {
        return this.getInternal(is);
    }

    @Override
    public AccessRestriction getPowerFlow(final ItemStack is) {
        return AccessRestriction.WRITE;
    }

    private double getMaxEnergyCapacity() {
        final Block blockID = Block.getBlockFromItem(this);
        final IBlockDefinition energyCell = Api.instance().definitions().blocks().energyCell();

        return energyCell.maybeBlock().map(block -> {
            if (blockID == block) {
                return 200000;
            } else {
                return 8 * 200000;
            }
        }).orElse(0);
    }

    private double getInternal(final ItemStack is) {
        final CompoundTag nbt = is.getOrCreateTag();
        return nbt.getDouble("internalCurrentPower");
    }

    private void setInternal(final ItemStack is, final double amt) {
        final CompoundTag nbt = is.getOrCreateTag();
        nbt.putDouble("internalCurrentPower", amt);
    }

}<|MERGE_RESOLUTION|>--- conflicted
+++ resolved
@@ -23,14 +23,12 @@
 
 import net.fabricmc.api.EnvType;
 import net.fabricmc.api.Environment;
-import net.fabricmc.fabric.api.object.builder.v1.client.model.FabricModelPredicateProviderRegistry;
 import net.minecraft.block.Block;
 import net.minecraft.client.item.TooltipContext;
 import net.minecraft.item.ItemStack;
 import net.minecraft.nbt.CompoundTag;
 import net.minecraft.text.Text;
 import net.minecraft.text.TranslatableText;
-import net.minecraft.util.Identifier;
 import net.minecraft.world.World;
 
 import appeng.api.config.AccessRestriction;
@@ -39,24 +37,12 @@
 import appeng.api.definitions.IBlockDefinition;
 import appeng.api.implementations.items.IAEItemPowerStorage;
 import appeng.core.Api;
-import appeng.core.AppEng;
 import appeng.core.localization.GuiText;
 
 public class AEBaseBlockItemChargeable extends AEBaseBlockItem implements IAEItemPowerStorage {
 
     public AEBaseBlockItemChargeable(Block id, Settings props) {
         super(id, props);
-<<<<<<< HEAD
-
-        FabricModelPredicateProviderRegistry.register(this, new Identifier(AppEng.MOD_ID, "fill_level"),
-                (is, world, entity) -> {
-                    double curPower = getAECurrentPower(is);
-                    double maxPower = getAEMaxPower(is);
-
-                    return (int) Math.round(100 * curPower / maxPower);
-                });
-=======
->>>>>>> c8d08f97
     }
 
     @Override
