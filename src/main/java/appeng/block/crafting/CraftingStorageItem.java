--- conflicted
+++ resolved
@@ -33,26 +33,14 @@
         super(id, props);
     }
 
-<<<<<<< HEAD
 // FIXME FABRIC needs to move to disassembly crafting recipes
 // FIXME FABRIC    @Override
 // FIXME FABRIC    public Item getRecipeRemainder() {
-// FIXME FABRIC        return AEApi.instance().definitions().blocks().craftingUnit().item();
+// FIXME FABRIC        return Api.instance().definitions().blocks().craftingUnit().item();
 // FIXME FABRIC    }
 // FIXME FABRIC
 // FIXME FABRIC    @Override
 // FIXME FABRIC    public boolean hasRecipeRemainder() {
 // FIXME FABRIC        return AEConfig.instance().isFeatureEnabled(AEFeature.ENABLE_DISASSEMBLY_CRAFTING);
 // FIXME FABRIC    }
-=======
-    @Override
-    public ItemStack getContainerItem(final ItemStack itemStack) {
-        return Api.instance().definitions().blocks().craftingUnit().maybeStack(1).orElse(ItemStack.EMPTY);
-    }
-
-    @Override
-    public boolean hasContainerItem(final ItemStack stack) {
-        return AEConfig.instance().isFeatureEnabled(AEFeature.ENABLE_DISASSEMBLY_CRAFTING);
-    }
->>>>>>> e8b57c6d
 }