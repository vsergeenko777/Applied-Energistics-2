--- conflicted
+++ resolved
@@ -18,8 +18,6 @@
 
 package appeng.hooks;
 
-<<<<<<< HEAD
-=======
 import java.util.ArrayDeque;
 import java.util.ArrayList;
 import java.util.Collection;
@@ -51,7 +49,6 @@
 
 import appeng.api.networking.IGridNode;
 import appeng.api.parts.CableRenderMode;
->>>>>>> 7121426f
 import appeng.api.util.AEColor;
 import appeng.core.AEConfig;
 import appeng.core.AELog;
@@ -78,8 +75,7 @@
     private static final TickHandler INSTANCE = new TickHandler();
     private final Queue<IWorldCallable<?>> serverQueue = new ArrayDeque<>();
     private final Multimap<World, CraftingJob> craftingJobs = LinkedListMultimap.create();
-<<<<<<< HEAD
-    private final WeakHashMap<WorldAccess, Queue<IWorldCallable<?>>> callQueue = new WeakHashMap<>();
+    private final Map<WorldAccess, Queue<IWorldCallable<?>>> callQueue = new WeakHashMap<>();
     private final HandlerRep server = new HandlerRep();
     private final HandlerRep client = new HandlerRep();
     private final HashMap<Integer, PlayerColor> srvPlayerColors = new HashMap<>();
@@ -92,16 +88,6 @@
 
     }
 
-    public HashMap<Integer, PlayerColor> getPlayerColors() {
-        return this.srvPlayerColors;
-=======
-    private final Map<IWorld, Queue<IWorldCallable<?>>> callQueue = new WeakHashMap<>();
-    private final HandlerRep server = new HandlerRep();
-    private final HandlerRep client = new HandlerRep();
-    private final Map<Integer, PlayerColor> cliPlayerColors = new HashMap<>();
-    private final Map<Integer, PlayerColor> srvPlayerColors = new HashMap<>();
-    private CableRenderMode crm = CableRenderMode.STANDARD;
-
     public static TickHandler instance() {
         return INSTANCE;
     }
@@ -125,11 +111,7 @@
     }
 
     public Map<Integer, PlayerColor> getPlayerColors() {
-        if (Platform.isServer()) {
-            return this.srvPlayerColors;
-        }
-        return this.cliPlayerColors;
->>>>>>> 7121426f
+        return this.srvPlayerColors;
     }
 
     public void addCallable(final WorldAccess w, final IWorldCallable<?> c) {
@@ -147,15 +129,9 @@
         }
     }
 
-<<<<<<< HEAD
     public void addInit(final AEBaseBlockEntity tile) {
-        if (Platform.isServer()) // for no there is no reason to care about this on the client...
-        {
-=======
-    public void addInit(final AEBaseTileEntity tile) {
         // for no there is no reason to care about this on the client...
         if (Platform.isServer()) {
->>>>>>> 7121426f
             this.getRepo().tiles.add(tile);
         }
     }
@@ -189,7 +165,6 @@
         this.getRepo().clear();
     }
 
-<<<<<<< HEAD
 // FIXME FABRIC It does not look like worlds can ever unload in Fabric.
 // FIXME FABRIC    public void unloadWorld(final WorldEvent.Unload ev) {
 // FIXME FABRIC        if (Platform.isServer()) // for no there is no reason to care about this on the client...
@@ -215,20 +190,15 @@
         final Queue<IWorldCallable<?>> queue = this.callQueue.get(world);
         this.processQueue(queue, world);
     }
-=======
-    public void onUnloadWorld(final WorldEvent.Unload ev) {
-        // for no there is no reason to care about this on the client...
-        if (Platform.isServer()) {
-            final List<IGridNode> toDestroy = new ArrayList<>();
->>>>>>> 7121426f
 
     private void onAfterWorldTick(ServerWorld world) {
         synchronized (this.craftingJobs) {
             final Collection<CraftingJob> jobSet = this.craftingJobs.get(world);
             if (!jobSet.isEmpty()) {
-                final int simTime = Math.max(1,
-                        AEConfig.instance().getCraftingCalculationTimePerTick() / jobSet.size());
-                final Iterator<CraftingJob> i = jobSet.iterator();
+                final int jobSize = jobSet.size();
+                final int microSecondsPerTick = AEConfig.instance().getCraftingCalculationTimePerTick() * 1000;
+                final int simTime = Math.max(1, microSecondsPerTick / jobSize);
+               final Iterator<CraftingJob> i = jobSet.iterator();
                 while (i.hasNext()) {
                     final CraftingJob cj = i.next();
                     if (!cj.simulateFor(simTime)) {
@@ -239,7 +209,6 @@
         }
     }
 
-<<<<<<< HEAD
     private void onAfterServerTick(MinecraftServer server) {
         this.tickColors(this.srvPlayerColors);
         // ready tiles.
@@ -248,95 +217,26 @@
             final AEBaseBlockEntity bt = repo.tiles.poll();
             if (!bt.isRemoved()) {
                 bt.onReady();
-=======
-    public void onClientTick(final ClientTickEvent ev) {
-        if (ev.phase == Phase.START) {
-            this.tickColors(this.cliPlayerColors);
-            final CableRenderMode currentMode = Api.instance().partHelper().getCableRenderMode();
-
-            if (currentMode != this.crm) {
-                this.crm = currentMode;
-                AppEng.proxy.triggerUpdates();
-            }
-        }
-    }
-
-    public void onWorldTick(final WorldTickEvent ev) {
-        if (ev.phase == Phase.START) {
-            final World world = ev.world;
-            final Queue<IWorldCallable<?>> queue = this.callQueue.get(world);
-            this.processQueue(queue, world);
-        }
-
-        if (ev.phase == Phase.END) {
-            synchronized (this.craftingJobs) {
-                final Collection<CraftingJob> jobSet = this.craftingJobs.get(ev.world);
-
-                if (!jobSet.isEmpty()) {
-                    final int jobSize = jobSet.size();
-                    final int microSecondsPerTick = AEConfig.instance().getCraftingCalculationTimePerTick() * 1000;
-                    final int simTime = Math.max(1, microSecondsPerTick / jobSize);
-
-                    final Iterator<CraftingJob> i = jobSet.iterator();
-
-                    while (i.hasNext()) {
-                        final CraftingJob cj = i.next();
-                        if (!cj.simulateFor(simTime)) {
-                            i.remove();
-                        }
-                    }
-                }
->>>>>>> 7121426f
-            }
-        }
-    }
-
-<<<<<<< HEAD
+            }
+        }
+
         // tick networks.
         this.getRepo().updateNetworks();
         for (final Grid g : this.getRepo().networks) {
             g.update();
-=======
-    public void onServerTick(final ServerTickEvent ev) {
-        if (ev.phase == Phase.END) {
-            this.tickColors(this.srvPlayerColors);
-
-            // ready tiles.
-            final HandlerRep repo = this.getRepo();
-            while (!repo.tiles.isEmpty()) {
-                final AEBaseTileEntity bt = repo.tiles.poll();
-                if (!bt.isRemoved()) {
-                    bt.onReady();
-                }
-            }
-
-            // tick networks.
-            this.getRepo().updateNetworks();
-            for (final Grid g : this.getRepo().networks) {
-                g.update();
-            }
-
-            // cross world queue.
-            this.processQueue(this.serverQueue, null);
->>>>>>> 7121426f
-        }
-    }
-
-<<<<<<< HEAD
+        }
+
         // cross world queue.
         this.processQueue(this.serverQueue, null);
     }
 
-    protected void tickColors(final HashMap<Integer, PlayerColor> playerSet) {
-=======
     public void registerCraftingSimulation(final World world, final CraftingJob craftingJob) {
         synchronized (this.craftingJobs) {
             this.craftingJobs.put(world, craftingJob);
         }
     }
 
-    private void tickColors(final Map<Integer, PlayerColor> playerSet) {
->>>>>>> 7121426f
+    protected void tickColors(final Map<Integer, PlayerColor> playerSet) {
         final Iterator<PlayerColor> i = playerSet.values().iterator();
 
         while (i.hasNext()) {
