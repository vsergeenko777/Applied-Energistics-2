--- conflicted
+++ resolved
@@ -44,23 +44,6 @@
 import net.minecraft.world.IWorld;
 import net.minecraft.world.World;
 import net.minecraft.world.chunk.AbstractChunkProvider;
-<<<<<<< HEAD
-import net.minecraft.world.chunk.Chunk;
-import net.minecraft.world.server.ServerWorld;
-=======
-import net.minecraftforge.api.distmarker.Dist;
-import net.minecraftforge.event.TickEvent.ClientTickEvent;
-import net.minecraftforge.event.TickEvent.Phase;
-import net.minecraftforge.event.TickEvent.ServerTickEvent;
-import net.minecraftforge.event.TickEvent.WorldTickEvent;
-import net.minecraftforge.event.world.ChunkEvent;
-import net.minecraftforge.event.world.WorldEvent;
-import net.minecraftforge.eventbus.api.EventPriority;
-import net.minecraftforge.eventbus.api.IEventBus;
-import net.minecraftforge.fml.DistExecutor;
-import net.minecraftforge.fml.DistExecutor.SafeRunnable;
-import net.minecraftforge.fml.LogicalSide;
->>>>>>> f14013dd
 
 import it.unimi.dsi.fastutil.longs.Long2ObjectMap;
 
@@ -73,6 +56,8 @@
 import appeng.tile.AEBaseTileEntity;
 import appeng.util.IWorldCallable;
 import appeng.util.Platform;
+import net.minecraft.world.chunk.Chunk;
+import net.minecraft.world.server.ServerWorld;
 
 public class TickHandler {
 
@@ -103,7 +88,6 @@
         return INSTANCE;
     }
 
-<<<<<<< HEAD
     public TickHandler() {
         // Register for all the tick events we care about
         ServerTickEvents.START_SERVER_TICK.register(this::onBeforeServerTick);
@@ -114,30 +98,6 @@
         ServerWorldEvents.LOAD.register(this::onLoadWorld);
         ServerWorldEvents.UNLOAD.register(this::onUnloadWorld);
         ServerLifecycleEvents.SERVER_STOPPED.register(this::onServerStopped);
-=======
-    private TickHandler() {
-    }
-
-    public static void setup(IEventBus eventBus) {
-        eventBus.addListener(INSTANCE::onServerTick);
-        eventBus.addListener(INSTANCE::onWorldTick);
-        eventBus.addListener(INSTANCE::onUnloadChunk);
-        // Try to go first for world loads since we use it to initialize state
-        eventBus.addListener(EventPriority.HIGHEST, INSTANCE::onLoadWorld);
-        // Try to go last for world unloads since we use it to clean-up state
-        eventBus.addListener(EventPriority.LOWEST, INSTANCE::onUnloadWorld);
-
-        // DistExecutor does not like functional interfaces
-        DistExecutor.safeRunWhenOn(Dist.CLIENT, () -> new SafeRunnable() {
-
-            private static final long serialVersionUID = 5221919736953944125L;
-
-            @Override
-            public void run() {
-                eventBus.addListener(INSTANCE::onClientTick);
-            }
-        });
->>>>>>> f14013dd
     }
 
     public Map<Integer, PlayerColor> getPlayerColors() {
@@ -149,8 +109,8 @@
      *
      * Callbacks on the client are not support.
      * <p>
-     * Using null as world will queue it into the global {@link ServerTickEvent}, otherwise it will be ticked with the
-     * corresponding {@link WorldTickEvent}.
+     * Using null as world will queue it into the global server tick, otherwise it will be ticked with the
+     * corresponding world tick event.
      *
      * @param w null or the specific {@link World}
      * @param c the callback
