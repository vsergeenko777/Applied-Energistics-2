--- conflicted
+++ resolved
@@ -326,22 +326,10 @@
      */
     private IAEItemStack findBestMatchingItemStack(Ingredient ingredients, IPartitionList<IAEItemStack> filter,
             IMEMonitor<IAEItemStack> storage, IContainerCraftingPacket cct) {
-<<<<<<< HEAD
-        return Arrays.stream(getMatchingStacks(ingredients)).map(AEItemStack::fromItemStack) //
-                .filter(r -> r != null && (filter == null || filter.isListed(r))) //
-                .map(s -> {
-                    // Determine the stored count
-                    IAEItemStack stored = storage.extractItems(s.copy().setStackSize(Long.MAX_VALUE),
-                            Actionable.SIMULATE, cct.getActionSource());
-                    return Pair.of(s, stored != null ? stored.getStackSize() : 0);
-                }).min((left, right) -> Long.compare(right.getSecond(), left.getSecond()))//
-                .map(Pair::getFirst).orElse(null);
-=======
-        Stream<AEItemStack> stacks = Arrays.stream(ingredients.getMatchingStacks())//
+        Stream<AEItemStack> stacks = Arrays.stream(getMatchingStacks(ingredients))//
                 .map(AEItemStack::fromItemStack) //
                 .filter(r -> r != null && (filter == null || filter.isListed(r)));
         return getMostStored(stacks, storage, cct);
->>>>>>> 749dd35f
     }
 
     /**
@@ -352,19 +340,7 @@
      */
     private IAEItemStack findBestMatchingPattern(Ingredient ingredients, IPartitionList<IAEItemStack> filter,
             ICraftingGrid crafting, IMEMonitor<IAEItemStack> storage, IContainerCraftingPacket cct) {
-<<<<<<< HEAD
-        return Arrays.stream(getMatchingStacks(ingredients)).map(AEItemStack::fromItemStack)
-                .filter(r -> r != null && (filter == null || filter.isListed(r)))
-                .map(s -> s.setCraftable(!crafting.getCraftingFor(s, null, 0, null).isEmpty()))
-                .filter(IAEItemStack::isCraftable).map(s -> {
-                    final IAEItemStack stored = storage.extractItems(s, Actionable.SIMULATE, cct.getActionSource());
-                    return s.setStackSize(stored != null ? stored.getStackSize() : 0);
-                }).min((left, right) -> {
-                    final int craftable = Boolean.compare(left.isCraftable(), right.isCraftable());
-                    return craftable != 0 ? craftable : Long.compare(right.getStackSize(), left.getStackSize());
-                }).orElse(null);
-=======
-        Stream<IAEItemStack> stacks = Arrays.stream(ingredients.getMatchingStacks())//
+        Stream<IAEItemStack> stacks = Arrays.stream(getMatchingStacks(ingredients))//
                 .map(AEItemStack::fromItemStack)//
                 .filter(r -> r != null && (filter == null || filter.isListed(r)))//
                 .map(s -> s.setCraftable(!crafting.getCraftingFor(s, null, 0, null).isEmpty()))//
@@ -388,7 +364,6 @@
                 .min((left, right) -> Long.compare(right.getSecond(), left.getSecond()))//
                 .map(Pair::getFirst)//
                 .orElse(null);
->>>>>>> 749dd35f
     }
 
     private void handleProcessing(ScreenHandler con, IContainerCraftingPacket cct, Recipe<?> recipe) {
