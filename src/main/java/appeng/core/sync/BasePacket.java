--- conflicted
+++ resolved
@@ -32,12 +32,6 @@
 
 public abstract class BasePacket {
 
-<<<<<<< HEAD
-    // KEEP THIS SHORT. It's serialized as a string!
-    public static final Identifier CHANNEL = new Identifier("ae2:m");
-
-    private PacketByteBuf p;
-=======
     /**
      * Sadly {@link PacketBuffer#readString()} gets inlined by Proguard which means
      * it's not available on the Server. This field has the default string length
@@ -46,8 +40,10 @@
      */
     public static final int MAX_STRING_LENGTH = 32767;
 
-    private PacketBuffer p;
->>>>>>> 56ecda51
+    // KEEP THIS SHORT. It's serialized as a string!
+    public static final Identifier CHANNEL = new Identifier("ae2:m");
+
+    private PacketByteBuf p;
 
     public void serverPacketData(final INetworkInfo manager, final PlayerEntity player) {
         throw new UnsupportedOperationException(
