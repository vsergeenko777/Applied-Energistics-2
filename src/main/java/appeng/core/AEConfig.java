/*
 * This file is part of Applied Energistics 2.
 * Copyright (c) 2013 - 2015, AlgorithmX2, All rights reserved.
 *
 * Applied Energistics 2 is free software: you can redistribute it and/or modify
 * it under the terms of the GNU Lesser General Public License as published by
 * the Free Software Foundation, either version 3 of the License, or
 * (at your option) any later version.
 *
 * Applied Energistics 2 is distributed in the hope that it will be useful,
 * but WITHOUT ANY WARRANTY; without even the implied warranty of
 * MERCHANTABILITY or FITNESS FOR A PARTICULAR PURPOSE.  See the
 * GNU Lesser General Public License for more details.
 *
 * You should have received a copy of the GNU Lesser General Public License
 * along with Applied Energistics 2.  If not, see <http://www.gnu.org/licenses/lgpl>.
 */

package appeng.core;

<<<<<<< HEAD
import appeng.api.config.*;
import appeng.api.features.AEFeature;
import appeng.core.config.*;
import appeng.core.settings.TickRates;
import appeng.util.EnumCycler;
import net.minecraft.world.dimension.DimensionType;

import java.io.File;
import java.util.*;
=======
import java.util.ArrayList;
import java.util.Arrays;
import java.util.Collection;
import java.util.EnumMap;
import java.util.EnumSet;
import java.util.HashMap;
import java.util.HashSet;
import java.util.List;
import java.util.Map;
import java.util.Set;
>>>>>>> f573b52b
import java.util.function.DoubleSupplier;
import java.util.stream.Collectors;

public final class AEConfig {

    public final ClientConfig clientConfig;
    public final CommonConfig commonConfig;

    AEConfig(File configDir) {
        ConfigSection clientRoot = ConfigSection.createRoot();
        clientConfig = new ClientConfig(clientRoot);
        syncClientConfig();

<<<<<<< HEAD
        ConfigSection commonRoot = ConfigSection.createRoot();
        commonConfig = new CommonConfig(commonRoot);
        syncCommonConfig();
=======
import appeng.api.config.CondenserOutput;
import appeng.api.config.PowerMultiplier;
import appeng.api.config.PowerUnits;
import appeng.api.config.SearchBoxMode;
import appeng.api.config.Settings;
import appeng.api.config.TerminalStyle;
import appeng.api.config.YesNo;
import appeng.api.features.AEFeature;
import appeng.core.settings.TickRates;
import appeng.util.EnumCycler;
>>>>>>> f573b52b

        // FIXME config loading/saving
    }

    // Default Energy Conversion Rates
    private static final double DEFAULT_IC2_EXCHANGE = 2.0;
    private static final double DEFAULT_RF_EXCHANGE = 0.5;

    public static final String VERSION = "@version@";
    public static final String CHANNEL = "@aechannel@";

    // Config instance
    private static AEConfig instance;

    static void load(File configFolder) {
        if (instance != null) {
            throw new IllegalStateException();
        }
        instance = new AEConfig(configFolder);
    }

    private final EnumSet<AEFeature> featureFlags = EnumSet.noneOf(AEFeature.class);

    // Misc
    private boolean removeCrashingItemsOnLoad;
    private int formationPlaneEntityLimit;
    private boolean enableEffects;
    private boolean useLargeFonts;
    private boolean useColoredCraftingStatus;
    private boolean disableColoredCableRecipesInJEI;
    private int craftingCalculationTimePerTick;
    private PowerUnits selectedPowerUnit;

    // GUI Buttons
    private final int[] craftByStacks = new int[4];
    private final int[] priorityByStacks = new int[4];
    private final int[] levelByStacks = new int[4];
    private final int[] levelByMillibuckets = {10, 100, 1000, 10000};

    // Spatial IO/Dimension
    private double spatialPowerExponent;
    private double spatialPowerMultiplier;

    // Grindstone
    private float oreDoublePercentage;

    // Batteries
    private int wirelessTerminalBattery;
    private int entropyManipulatorBattery;
    private int matterCannonBattery;
    private int portableCellBattery;
    private int colorApplicatorBattery;
    private int chargedStaffBattery;

    // Meteors
    private int meteoriteMaximumSpawnHeight;
    private Set<String> meteoriteDimensionWhitelist;

    // Wireless
    private double wirelessBaseCost;
    private double wirelessCostMultiplier;
    private double wirelessTerminalDrainMultiplier;
    private double wirelessBaseRange;
    private double wirelessBoosterRangeMultiplier;
    private double wirelessBoosterExp;
    private double wirelessHighWirelessCount;

    // Tunnels
    public static final double TUNNEL_POWER_LOSS = 0.05;

    private void syncClientConfig() {
        this.disableColoredCableRecipesInJEI = clientConfig.disableColoredCableRecipesInJEI.get();
        this.enableEffects = clientConfig.enableEffects.get();
        this.useLargeFonts = clientConfig.useLargeFonts.get();
        this.useColoredCraftingStatus = clientConfig.useColoredCraftingStatus.get();
        this.selectedPowerUnit = clientConfig.selectedPowerUnit.get();

        // load buttons..
        for (int btnNum = 0; btnNum < 4; btnNum++) {
            this.craftByStacks[btnNum] = clientConfig.craftByStacks.get(btnNum).get();
            this.priorityByStacks[btnNum] = clientConfig.priorityByStacks.get(btnNum).get();
            this.levelByStacks[btnNum] = clientConfig.levelByStacks.get(btnNum).get();
        }
    }

    private void syncCommonConfig() {
        PowerUnits.EU.conversionRatio = commonConfig.powerRatioIc2.get();
        PowerUnits.RF.conversionRatio = commonConfig.powerRatioForgeEnergy.get();
        PowerMultiplier.CONFIG.multiplier = commonConfig.powerUsageMultiplier.get();

        CondenserOutput.MATTER_BALLS.requiredPower = commonConfig.condenserMatterBallsPower.get();
        CondenserOutput.SINGULARITY.requiredPower = commonConfig.condenserSingularityPower.get();

        this.oreDoublePercentage = (float) commonConfig.oreDoublePercentage.get();

        this.meteoriteMaximumSpawnHeight = commonConfig.meteoriteMaximumSpawnHeight.get();
        this.meteoriteDimensionWhitelist = new HashSet<>(commonConfig.meteoriteDimensionWhitelist.get());

        this.wirelessBaseCost = commonConfig.wirelessBaseCost.get();
        this.wirelessCostMultiplier = commonConfig.wirelessCostMultiplier.get();
        this.wirelessBaseRange = commonConfig.wirelessBaseRange.get();
        this.wirelessBoosterRangeMultiplier = commonConfig.wirelessBoosterRangeMultiplier.get();
        this.wirelessBoosterExp = commonConfig.wirelessBoosterExp.get();
        this.wirelessHighWirelessCount = commonConfig.wirelessHighWirelessCount.get();
        this.wirelessTerminalDrainMultiplier = commonConfig.wirelessTerminalDrainMultiplier.get();

        this.formationPlaneEntityLimit = commonConfig.formationPlaneEntityLimit.get();

        this.wirelessTerminalBattery = commonConfig.wirelessTerminalBattery.get();
        this.chargedStaffBattery = commonConfig.chargedStaffBattery.get();
        this.entropyManipulatorBattery = commonConfig.entropyManipulatorBattery.get();
        this.portableCellBattery = commonConfig.portableCellBattery.get();
        this.colorApplicatorBattery = commonConfig.colorApplicatorBattery.get();
        this.matterCannonBattery = commonConfig.matterCannonBattery.get();

        this.featureFlags.clear();

        for (final AEFeature feature : AEFeature.values()) {
<<<<<<< HEAD
            if (feature.isVisible()) {
                if (commonConfig.enabledFeatures.containsKey(feature)) {
=======
            if (feature.isVisible() && feature.isConfig()) {
                if (COMMON.enabledFeatures.containsKey(feature) && COMMON.enabledFeatures.get(feature).get()) {
>>>>>>> f573b52b
                    this.featureFlags.add(feature);
                }
            } else {
                this.featureFlags.add(feature);
            }
        }

        for (final TickRates tr : TickRates.values()) {
            tr.setMin(commonConfig.tickRateMin.get(tr).get());
            tr.setMax(commonConfig.tickRateMin.get(tr).get());
        }

        this.spatialPowerMultiplier = commonConfig.spatialPowerMultiplier.get();
        this.spatialPowerExponent = commonConfig.spatialPowerExponent.get();

        this.craftingCalculationTimePerTick = commonConfig.craftingCalculationTimePerTick.get();

        this.removeCrashingItemsOnLoad = commonConfig.removeCrashingItemsOnLoad.get();
    }

    public static AEConfig instance() {
        return instance;
    }

    public boolean isFeatureEnabled(final AEFeature f) {
        return (!f.isConfig() && f.isEnabled()) || this.featureFlags.contains(f);
    }

    public boolean areFeaturesEnabled(Collection<AEFeature> features) {
        return this.featureFlags.containsAll(features);
    }

    public double wireless_getDrainRate(final double range) {
        return this.wirelessTerminalDrainMultiplier * range;
    }

    public double wireless_getMaxRange(final int boosters) {
        return this.wirelessBaseRange
                + this.wirelessBoosterRangeMultiplier * Math.pow(boosters, this.wirelessBoosterExp);
    }

    public double wireless_getPowerDrain(final int boosters) {
        return this.wirelessBaseCost
                + this.wirelessCostMultiplier * Math.pow(boosters, 1 + boosters / this.wirelessHighWirelessCount);
    }

    public YesNo getSearchTooltips() {
        return clientConfig.searchTooltips.get();
    }

    public TerminalStyle getTerminalStyle() {
        return clientConfig.terminalStyle.get();
    }

    public void setTerminalStyle(TerminalStyle setting) {
        clientConfig.terminalStyle.set(setting);
    }

    public SearchBoxMode getTerminalSearchMode() {
        return clientConfig.terminalSearchMode.get();
    }

    public void setTerminalSearchMode(SearchBoxMode setting) {
        clientConfig.terminalSearchMode.set(setting);
    }

    public void save() {
        clientConfig.selectedPowerUnit.set(this.selectedPowerUnit);
    }

    public int craftItemsByStackAmounts(final int i) {
        return this.craftByStacks[i];
    }

    public int priorityByStacksAmounts(final int i) {
        return this.priorityByStacks[i];
    }

    public int levelByStackAmounts(final int i) {
        return this.levelByStacks[i];
    }

    public int levelByMillyBuckets(final int i) {
        return this.levelByMillibuckets[i];
    }

    public PowerUnits getSelectedPowerUnit() {
        return this.clientConfig.selectedPowerUnit.get();
    }

    @SuppressWarnings("unchecked")
    public void nextPowerUnit(final boolean backwards) {
        PowerUnits selectedPowerUnit = EnumCycler.rotateEnum(this.selectedPowerUnit, backwards,
                (EnumSet<PowerUnits>) Settings.POWER_UNITS.getPossibleValues());
        clientConfig.selectedPowerUnit.set(selectedPowerUnit);
    }

    // Getters
    public boolean isRemoveCrashingItemsOnLoad() {
        return this.removeCrashingItemsOnLoad;
    }

    public int getFormationPlaneEntityLimit() {
        return this.formationPlaneEntityLimit;
    }

    public boolean isEnableEffects() {
        return this.enableEffects;
    }

    public boolean isUseLargeFonts() {
        return this.useLargeFonts;
    }

    public boolean isUseColoredCraftingStatus() {
        return this.useColoredCraftingStatus;
    }

    public boolean isDisableColoredCableRecipesInJEI() {
        return this.disableColoredCableRecipesInJEI;
    }

    public int getCraftingCalculationTimePerTick() {
        return this.craftingCalculationTimePerTick;
    }

    public double getSpatialPowerExponent() {
        return this.spatialPowerExponent;
    }

    public double getSpatialPowerMultiplier() {
        return this.spatialPowerMultiplier;
    }

    public float getOreDoublePercentage() {
        return this.oreDoublePercentage;
    }

    public DoubleSupplier getWirelessTerminalBattery() {
        return () -> this.wirelessTerminalBattery;
    }

    public DoubleSupplier getEntropyManipulatorBattery() {
        return () -> this.entropyManipulatorBattery;
    }

    public DoubleSupplier getMatterCannonBattery() {
        return () -> this.matterCannonBattery;
    }

    public DoubleSupplier getPortableCellBattery() {
        return () -> this.portableCellBattery;
    }

    public DoubleSupplier getColorApplicatorBattery() {
        return () -> this.colorApplicatorBattery;
    }

    public DoubleSupplier getChargedStaffBattery() {
        return () -> this.chargedStaffBattery;
    }

    public float getSpawnChargedChance() {
        return (float) commonConfig.spawnChargedChance.get();
    }

    public int getQuartzOresPerCluster() {
        return commonConfig.quartzOresPerCluster.get();
    }

    public int getQuartzOresClusterAmount() {
        return commonConfig.quartzOresClusterAmount.get();
    }

    public int getMeteoriteMaximumSpawnHeight() {
        return this.meteoriteMaximumSpawnHeight;
    }

    public Set<String> getMeteoriteDimensionWhitelist() {
        return this.meteoriteDimensionWhitelist;
    }

    // Setters keep visibility as low as possible.

    private static class ClientConfig {

        // Misc
        public final BooleanOption enableEffects;
        public final BooleanOption useLargeFonts;
        public final BooleanOption useColoredCraftingStatus;
        public final BooleanOption disableColoredCableRecipesInJEI;
        public final EnumOption<PowerUnits> selectedPowerUnit;

        // GUI Buttons
        private static final int[] BTN_BY_STACK_DEFAULTS = {1, 10, 100, 1000};
        public final List<IntegerOption> craftByStacks;
        public final List<IntegerOption> priorityByStacks;
        public final List<IntegerOption> levelByStacks;

        // Terminal Settings
        public final EnumOption<YesNo> searchTooltips;
        public final EnumOption<TerminalStyle> terminalStyle;
        public final EnumOption<SearchBoxMode> terminalSearchMode;

        public ClientConfig(ConfigSection root) {
            ConfigSection client = root.subsection("client");
            this.disableColoredCableRecipesInJEI = client.addBoolean("disableColoredCableRecipesInJEI",
                    true);
            this.enableEffects = client.addBoolean("enableEffects", true);
            this.useLargeFonts = client.addBoolean("useTerminalUseLargeFont", false);
            this.useColoredCraftingStatus = client.addBoolean("useColoredCraftingStatus", true);
            this.selectedPowerUnit = client.addEnum("PowerUnit", PowerUnits.AE, "Power unit shown in AE UIs");

            this.craftByStacks = new ArrayList<>(4);
            this.priorityByStacks = new ArrayList<>(4);
            this.levelByStacks = new ArrayList<>(4);
            // load buttons..
            for (int btnNum = 0; btnNum < 4; btnNum++) {
                int defaultValue = BTN_BY_STACK_DEFAULTS[btnNum];
                final int buttonCap = (int) (Math.pow(10, btnNum + 1) - 1);

                this.craftByStacks.add(client
                        .addInt("craftByStacks" + btnNum, defaultValue, 1, buttonCap, "Controls buttons on Crafting Screen"));
                this.priorityByStacks.add(client
                        .addInt("priorityByStacks" + btnNum, defaultValue, 1, buttonCap, "Controls buttons on Priority Screen"));
                this.levelByStacks.add(client
                        .addInt("levelByStacks" + btnNum, defaultValue, 1, buttonCap, "Controls buttons on Level Emitter Screen"));
            }

            ConfigSection terminals = root.subsection("terminals");
            this.searchTooltips = terminals
                    .addEnum("searchTooltips", YesNo.YES, "Should tooltips be searched. Performance impact");
            this.terminalStyle = terminals.addEnum("terminalStyle", TerminalStyle.TALL);
            this.terminalSearchMode = terminals.addEnum("terminalSearchMode", SearchBoxMode.AUTOSEARCH);
        }

    }

    private static class CommonConfig {

        // Feature toggles
        public final Map<AEFeature, BooleanOption> enabledFeatures = new EnumMap<>(AEFeature.class);

        // Misc
        public final BooleanOption removeCrashingItemsOnLoad;
        public final IntegerOption formationPlaneEntityLimit;
        public final IntegerOption craftingCalculationTimePerTick;

        // Spatial IO/Dimension
        public final DoubleOption spatialPowerExponent;
        public final DoubleOption spatialPowerMultiplier;

        // Grindstone
        public final DoubleOption oreDoublePercentage;

        // Batteries
        public final IntegerOption wirelessTerminalBattery;
        public final IntegerOption entropyManipulatorBattery;
        public final IntegerOption matterCannonBattery;
        public final IntegerOption portableCellBattery;
        public final IntegerOption colorApplicatorBattery;
        public final IntegerOption chargedStaffBattery;

        // Certus quartz
        public final DoubleOption spawnChargedChance;
        public final IntegerOption quartzOresPerCluster;
        public final IntegerOption quartzOresClusterAmount;

        // Meteors
        public final IntegerOption meteoriteMaximumSpawnHeight;
        public final StringListOption meteoriteDimensionWhitelist;

        // Wireless
        public final DoubleOption wirelessBaseCost;
        public final DoubleOption wirelessCostMultiplier;
        public final DoubleOption wirelessTerminalDrainMultiplier;
        public final DoubleOption wirelessBaseRange;
        public final DoubleOption wirelessBoosterRangeMultiplier;
        public final DoubleOption wirelessBoosterExp;
        public final DoubleOption wirelessHighWirelessCount;

        // Power Ratios
        public final DoubleOption powerRatioIc2;
        public final DoubleOption powerRatioForgeEnergy;
        public final DoubleOption powerUsageMultiplier;

        // Condenser Power Requirement
        public final IntegerOption condenserMatterBallsPower;
        public final IntegerOption condenserSingularityPower;

        public final Map<TickRates, IntegerOption> tickRateMin = new HashMap<>();
        public final Map<TickRates, IntegerOption> tickRateMax = new HashMap<>();

        public CommonConfig(ConfigSection root) {

            // Feature switches
            ConfigSection features = root.subsection("features", "Warning: Disabling a feature may disable other features depending on it.");

            // We need to group by feature category
            Map<String, List<AEFeature>> groupedFeatures = Arrays.stream(AEFeature.values())
                    .filter(AEFeature::isVisible) // Only provide config settings for visible features
                    .collect(Collectors.groupingBy(AEFeature::category));

            for (final String category : groupedFeatures.keySet()) {
                List<AEFeature> featuresInGroup = groupedFeatures.get(category);

                ConfigSection categorySection = features.subsection(category);
                for (AEFeature feature : featuresInGroup) {
                    if (feature.isConfig()) {
                        enabledFeatures.put(feature, categorySection.addBoolean(feature.key(), feature.isEnabled(), feature.comment()));
                    }
                }
            }

            ConfigSection general = root.subsection("general");
            removeCrashingItemsOnLoad = general.addBoolean("removeCrashingItemsOnLoad", false, "Will auto-remove items that crash when being loaded from storage. This will destroy those items instead of crashing the game!");

            ConfigSection automation = root.subsection("automation");
            formationPlaneEntityLimit = automation.addInt("formationPlaneEntityLimit", 128);

            ConfigSection craftingCPU = root.subsection("craftingCPU");
            this.craftingCalculationTimePerTick = craftingCPU.addInt("craftingCalculationTimePerTick", 5);


            ConfigSection spatialio = root.subsection("spatialio");
            this.spatialPowerMultiplier = spatialio.addDouble("spatialPowerMultiplier", 1250.0);
            this.spatialPowerExponent = spatialio.addDouble("spatialPowerExponent", 1.35);

            ConfigSection grindStone = root.subsection("GrindStone");
            this.oreDoublePercentage = grindStone.addDouble("oreDoublePercentage", 90.0, 0.0, 100.0, "Chance to actually get an output with stacksize > 1.");

            ConfigSection battery = root.subsection("battery");
            this.wirelessTerminalBattery = battery.addInt("wirelessTerminal", 1600000);
            this.chargedStaffBattery = battery.addInt("chargedStaff", 8000);
            this.entropyManipulatorBattery = battery.addInt("entropyManipulator", 200000);
            this.portableCellBattery = battery.addInt("portableCell", 20000);
            this.colorApplicatorBattery = battery.addInt("colorApplicator", 20000);
            this.matterCannonBattery = battery.addInt("matterCannon", 200000);

            ConfigSection worldGen = root.subsection("worldGen");

            this.spawnChargedChance = worldGen.addDouble("spawnChargedChance", 0.08, 0.0, 1.0);
            this.meteoriteMaximumSpawnHeight = worldGen.addInt("meteoriteMaximumSpawnHeight", 180);
            List<String> defaultDimensionWhitelist = new ArrayList<>();
            defaultDimensionWhitelist.add(DimensionType.OVERWORLD_REGISTRY_KEY.getValue().toString());
            this.meteoriteDimensionWhitelist = worldGen.addStringList("meteoriteDimensionWhitelist",
                    defaultDimensionWhitelist);

            this.quartzOresPerCluster = worldGen.addInt("quartzOresPerCluster", 4);
            this.quartzOresClusterAmount = worldGen.addInt("quartzOresClusterAmount", 20);

            ConfigSection wireless = root.subsection("wireless");
            this.wirelessBaseCost = wireless.addDouble("wirelessBaseCost", 8.0);
            this.wirelessCostMultiplier = wireless.addDouble("wirelessCostMultiplier", 1.0);
            this.wirelessBaseRange = wireless.addDouble("wirelessBaseRange", 16.0);
            this.wirelessBoosterRangeMultiplier = wireless.addDouble("wirelessBoosterRangeMultiplier", 1.0);
            this.wirelessBoosterExp = wireless.addDouble("wirelessBoosterExp", 1.5);
            this.wirelessHighWirelessCount = wireless.addDouble("wirelessHighWirelessCount", 64.0);
            this.wirelessTerminalDrainMultiplier = wireless.addDouble("wirelessTerminalDrainMultiplier", 1.0);

            ConfigSection PowerRatios = root.subsection("PowerRatios");
            powerRatioIc2 = PowerRatios.addDouble("IC2", DEFAULT_IC2_EXCHANGE);
            powerRatioForgeEnergy = PowerRatios.addDouble("ForgeEnergy", DEFAULT_RF_EXCHANGE);
            powerUsageMultiplier = PowerRatios.addDouble("UsageMultiplier", 1.0, 0.01, Double.MAX_VALUE);

            ConfigSection Condenser = root.subsection("Condenser");
            condenserMatterBallsPower = Condenser.addInt("MatterBalls", 256);
            condenserSingularityPower = Condenser.addInt("Singularity", 256000);

            ConfigSection tickrates = root.subsection("tickRates", " Min / Max Tickrates for dynamic ticking, most of these components also use sleeping, to prevent constant ticking, adjust with care, non standard rates are not supported or tested.");
            for (TickRates tickRate : TickRates.values()) {
                tickRateMin.put(tickRate, tickrates.addInt(tickRate.name() + "Min", tickRate.getDefaultMin()));
                tickRateMax.put(tickRate, tickrates.addInt(tickRate.name() + "Max", tickRate.getDefaultMax()));
            }
        }

    }

}<|MERGE_RESOLUTION|>--- conflicted
+++ resolved
@@ -18,7 +18,6 @@
 
 package appeng.core;
 
-<<<<<<< HEAD
 import appeng.api.config.*;
 import appeng.api.features.AEFeature;
 import appeng.core.config.*;
@@ -28,18 +27,6 @@
 
 import java.io.File;
 import java.util.*;
-=======
-import java.util.ArrayList;
-import java.util.Arrays;
-import java.util.Collection;
-import java.util.EnumMap;
-import java.util.EnumSet;
-import java.util.HashMap;
-import java.util.HashSet;
-import java.util.List;
-import java.util.Map;
-import java.util.Set;
->>>>>>> f573b52b
 import java.util.function.DoubleSupplier;
 import java.util.stream.Collectors;
 
@@ -53,22 +40,9 @@
         clientConfig = new ClientConfig(clientRoot);
         syncClientConfig();
 
-<<<<<<< HEAD
         ConfigSection commonRoot = ConfigSection.createRoot();
         commonConfig = new CommonConfig(commonRoot);
         syncCommonConfig();
-=======
-import appeng.api.config.CondenserOutput;
-import appeng.api.config.PowerMultiplier;
-import appeng.api.config.PowerUnits;
-import appeng.api.config.SearchBoxMode;
-import appeng.api.config.Settings;
-import appeng.api.config.TerminalStyle;
-import appeng.api.config.YesNo;
-import appeng.api.features.AEFeature;
-import appeng.core.settings.TickRates;
-import appeng.util.EnumCycler;
->>>>>>> f573b52b
 
         // FIXME config loading/saving
     }
@@ -187,13 +161,8 @@
         this.featureFlags.clear();
 
         for (final AEFeature feature : AEFeature.values()) {
-<<<<<<< HEAD
-            if (feature.isVisible()) {
-                if (commonConfig.enabledFeatures.containsKey(feature)) {
-=======
             if (feature.isVisible() && feature.isConfig()) {
-                if (COMMON.enabledFeatures.containsKey(feature) && COMMON.enabledFeatures.get(feature).get()) {
->>>>>>> f573b52b
+                if (commonConfig.enabledFeatures.containsKey(feature) && commonConfig.enabledFeatures.get(feature).get()) {
                     this.featureFlags.add(feature);
                 }
             } else {
