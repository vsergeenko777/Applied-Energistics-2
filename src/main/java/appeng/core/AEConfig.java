--- conflicted
+++ resolved
@@ -30,25 +30,6 @@
 import java.util.function.DoubleSupplier;
 import java.util.stream.Collectors;
 
-<<<<<<< HEAD
-=======
-import javax.annotation.Nullable;
-
-import com.google.common.base.Strings;
-
-import org.apache.commons.lang3.tuple.Pair;
-
-import net.minecraft.world.World;
-import net.minecraftforge.common.ForgeConfigSpec;
-import net.minecraftforge.common.ForgeConfigSpec.BooleanValue;
-import net.minecraftforge.common.ForgeConfigSpec.ConfigValue;
-import net.minecraftforge.common.ForgeConfigSpec.DoubleValue;
-import net.minecraftforge.common.ForgeConfigSpec.EnumValue;
-import net.minecraftforge.eventbus.api.SubscribeEvent;
-import net.minecraftforge.fml.common.Mod;
-import net.minecraftforge.fml.config.ModConfig;
-
->>>>>>> 9e41d543
 import appeng.api.config.CondenserOutput;
 import appeng.api.config.PowerMultiplier;
 import appeng.api.config.PowerUnits;
@@ -68,6 +49,8 @@
 import appeng.core.settings.TickRates;
 import appeng.util.EnumCycler;
 
+import javax.annotation.Nullable;
+
 public final class AEConfig {
 
     public final ClientConfig clientConfig;
@@ -417,20 +400,16 @@
         return commonConfig.quartzOreBiomeBlacklist.get();
     }
 
-<<<<<<< HEAD
-// Setters keep visibility as low as possible.
-=======
     @Nullable
     public String getImprovedFluidTag() {
-        return Strings.emptyToNull(COMMON.improvedFluidTag.get());
+        return Strings.emptyToNull(commonConfig.improvedFluidTag.get());
     }
 
     public float getImprovedFluidMultiplier() {
-        return COMMON.improvedFluidMultiplier.get().floatValue();
+        return commonConfig.improvedFluidMultiplier.get().floatValue();
     }
 
     // Setters keep visibility as low as possible.
->>>>>>> 9e41d543
 
     private static class ClientConfig {
 
@@ -542,18 +521,13 @@
         public final IntegerOption condenserMatterBallsPower;
         public final IntegerOption condenserSingularityPower;
 
-<<<<<<< HEAD
+        // In-World Purification
+        // Settings for improved speed depending on fluid the crystal is in
+        public final StringOption improvedFluidTag;
+        public final DoubleOption improvedFluidMultiplier;
+
         public final Map<TickRates, IntegerOption> tickRateMin = new HashMap<>();
         public final Map<TickRates, IntegerOption> tickRateMax = new HashMap<>();
-=======
-        // In-World Purification
-        // Settings for improved speed depending on fluid the crystal is in
-        public final ConfigValue<String> improvedFluidTag;
-        public final ConfigValue<Double> improvedFluidMultiplier;
-
-        public final Map<TickRates, ConfigValue<Integer>> tickRateMin = new HashMap<>();
-        public final Map<TickRates, ConfigValue<Integer>> tickRateMax = new HashMap<>();
->>>>>>> 9e41d543
 
         public CommonConfig(ConfigSection root) {
 
@@ -646,21 +620,12 @@
                 tickRateMin.put(tickRate, tickrates.addInt(tickRate.name() + "Min", tickRate.getDefaultMin()));
                 tickRateMax.put(tickRate, tickrates.addInt(tickRate.name() + "Max", tickRate.getDefaultMax()));
             }
-<<<<<<< HEAD
-=======
-            builder.pop();
-
-            builder.comment("Settings for in-world purification of crystals.").push("inWorldPurification");
-
-            improvedFluidTag = builder.comment(
-                    "A fluid tag that identifies fluids that improve crystal purification speed. Does not affect purification with water/lava.")
-                    .define("improvedFluidTag", "");
-            improvedFluidMultiplier = builder
-                    .comment("The speed multiplier to use when the crystals are submerged in the improved fluid.")
-                    .defineInRange("improvedFluidMultiplier", 2.0, 1.0, 10.0);
-
-            builder.pop();
->>>>>>> 9e41d543
+
+            ConfigSection inWorldPurification = root.subsection("inWorldPurification", "Settings for in-world purification of crystals.");
+
+            improvedFluidTag = inWorldPurification.addString("improvedFluidTag", "", "A fluid tag that identifies fluids that improve crystal purification speed. Does not affect purification with water/lava.");
+            improvedFluidMultiplier = inWorldPurification
+                    .addDouble("improvedFluidMultiplier", 2.0, 1.0, 10.0, "The speed multiplier to use when the crystals are submerged in the improved fluid.")
         }
 
     }
