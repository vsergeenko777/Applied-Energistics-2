--- conflicted
+++ resolved
@@ -190,14 +190,9 @@
             tr.setMax(commonConfig.tickRateMin.get(tr).get());
         }
 
-<<<<<<< HEAD
         this.spatialPowerMultiplier = commonConfig.spatialPowerMultiplier.get();
         this.spatialPowerExponent = commonConfig.spatialPowerExponent.get();
-=======
-        this.spatialPowerMultiplier = COMMON.spatialPowerMultiplier.get();
-        this.spatialPowerExponent = COMMON.spatialPowerExponent.get();
-        this.spatialBlockTags = COMMON.spatialBlockTags.get();
->>>>>>> e8b57c6d
+        this.spatialBlockTags = commonConfig.spatialBlockTags.get();
 
         this.craftingCalculationTimePerTick = commonConfig.craftingCalculationTimePerTick.get();
 
@@ -437,14 +432,9 @@
         public final IntegerOption craftingCalculationTimePerTick;
 
         // Spatial IO/Dimension
-<<<<<<< HEAD
         public final DoubleOption spatialPowerExponent;
         public final DoubleOption spatialPowerMultiplier;
-=======
-        public final ConfigValue<Double> spatialPowerExponent;
-        public final ConfigValue<Double> spatialPowerMultiplier;
-        public final ConfigValue<Boolean> spatialBlockTags;
->>>>>>> e8b57c6d
+        public final BooleanOption spatialBlockTags;
 
         // Grindstone
         public final DoubleOption oreDoublePercentage;
@@ -518,19 +508,11 @@
             this.craftingCalculationTimePerTick = craftingCPU.addInt("craftingCalculationTimePerTick", 5);
 
 
-<<<<<<< HEAD
             ConfigSection spatialio = root.subsection("spatialio");
             this.spatialPowerMultiplier = spatialio.addDouble("spatialPowerMultiplier", 1250.0);
             this.spatialPowerExponent = spatialio.addDouble("spatialPowerExponent", 1.35);
-=======
-            builder.push("spatialio");
-            this.spatialPowerMultiplier = builder.define("spatialPowerMultiplier", 1250.0);
-            this.spatialPowerExponent = builder.define("spatialPowerExponent", 1.35);
-            this.spatialBlockTags = builder
-                    .comment("BE CAREFUL, CAN CORRUPT YOUR WORLD! Will use #spatial/whitelist as whitelist.")
-                    .define("spatialBlockTags", false);
-            builder.pop();
->>>>>>> e8b57c6d
+            this.spatialBlockTags = spatialio
+                    .addBoolean("spatialBlockTags", false, "BE CAREFUL, CAN CORRUPT YOUR WORLD! Will use #spatial/whitelist as whitelist.");
 
             ConfigSection grindStone = root.subsection("GrindStone");
             this.oreDoublePercentage = grindStone.addDouble("oreDoublePercentage", 90.0, 0.0, 100.0, "Chance to actually get an output with stacksize > 1.");
