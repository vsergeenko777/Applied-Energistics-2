/*
 * This file is part of Applied Energistics 2.
 * Copyright (c) 2013 - 2014, AlgorithmX2, All rights reserved.
 *
 * Applied Energistics 2 is free software: you can redistribute it and/or modify
 * it under the terms of the GNU Lesser General Public License as published by
 * the Free Software Foundation, either version 3 of the License, or
 * (at your option) any later version.
 *
 * Applied Energistics 2 is distributed in the hope that it will be useful,
 * but WITHOUT ANY WARRANTY; without even the implied warranty of
 * MERCHANTABILITY or FITNESS FOR A PARTICULAR PURPOSE.  See the
 * GNU Lesser General Public License for more details.
 *
 * You should have received a copy of the GNU Lesser General Public License
 * along with Applied Energistics 2.  If not, see <http://www.gnu.org/licenses/lgpl>.
 */

package appeng.core;

import appeng.api.AEAddon;
import appeng.api.IAppEngApi;
import appeng.api.client.IClientHelper;
import appeng.api.crafting.ICraftingHelper;
import appeng.api.features.IRegistryContainer;
import appeng.api.networking.IGridHelper;
import appeng.api.storage.IStorageHelper;
import appeng.core.api.ApiClientHelper;
import appeng.core.api.ApiCrafting;
import appeng.core.api.ApiGrid;
import appeng.core.api.ApiPart;
import appeng.core.api.ApiStorage;
import appeng.core.features.registries.PartModels;
import appeng.core.features.registries.RegistryContainer;

public final class Api implements IAppEngApi {
<<<<<<< HEAD
    public static Api INSTANCE;
=======

    /**
     * While permitting public access, directly using {@link Api#instance()} is not
     * recommended except in very special cases.
     */
    public static final Api INSTANCE = new Api();
>>>>>>> e8b57c6d

    /**
     * Use primarily to access the API.
     * 
     * Using {@link IAppEngApi} intentionally to avoid using functionality not
     * exposed by accident.
     * 
     * In some cases we might have to access the API before it is announced via
     * {@link AEAddon}, otherwise we could just inject it into AE2 itself.
     */
    public static IAppEngApi instance() {
        return INSTANCE;
    }

    private final ApiPart partHelper;

    private final IRegistryContainer registryContainer;
    private final IStorageHelper storageHelper;
    private final IGridHelper networkHelper;
    private final ApiDefinitions definitions;
    private final ICraftingHelper craftingHelper;
    private final IClientHelper client;

    public Api() {
        this.storageHelper = new ApiStorage();
        this.networkHelper = new ApiGrid();
        this.registryContainer = new RegistryContainer();
        this.partHelper = new ApiPart();
        this.definitions = new ApiDefinitions((PartModels) this.registryContainer.partModels());
        this.craftingHelper = new ApiCrafting(this.definitions);
        this.client = new ApiClientHelper(this.definitions);
    }

    public PartModels getPartModels() {
        return (PartModels) this.registryContainer.partModels();
    }

    @Override
    public IRegistryContainer registries() {
        return this.registryContainer;
    }

    @Override
    public IStorageHelper storage() {
        return this.storageHelper;
    }

    @Override
    public ICraftingHelper crafting() {
        return this.craftingHelper;
    }

    @Override
    public IGridHelper grid() {
        return this.networkHelper;
    }

    @Override
    public ApiPart partHelper() {
        return this.partHelper;
    }

    @Override
    public ApiDefinitions definitions() {
        return this.definitions;
    }

    @Override
    public IClientHelper client() {
        return this.client;
    }
}<|MERGE_RESOLUTION|>--- conflicted
+++ resolved
@@ -34,23 +34,19 @@
 import appeng.core.features.registries.RegistryContainer;
 
 public final class Api implements IAppEngApi {
-<<<<<<< HEAD
-    public static Api INSTANCE;
-=======
 
     /**
      * While permitting public access, directly using {@link Api#instance()} is not
      * recommended except in very special cases.
      */
-    public static final Api INSTANCE = new Api();
->>>>>>> e8b57c6d
+    public static Api INSTANCE;
 
     /**
      * Use primarily to access the API.
-     * 
+     *
      * Using {@link IAppEngApi} intentionally to avoid using functionality not
      * exposed by accident.
-     * 
+     *
      * In some cases we might have to access the API before it is announced via
      * {@link AEAddon}, otherwise we could just inject it into AE2 itself.
      */
