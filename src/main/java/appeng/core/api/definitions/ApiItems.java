/*
 * This file is part of Applied Energistics 2.
 * Copyright (c) 2013 - 2015, AlgorithmX2, All rights reserved.
 *
 * Applied Energistics 2 is free software: you can redistribute it and/or modify
 * it under the terms of the GNU Lesser General Public License as published by
 * the Free Software Foundation, either version 3 of the License, or
 * (at your option) any later version.
 *
 * Applied Energistics 2 is distributed in the hope that it will be useful,
 * but WITHOUT ANY WARRANTY; without even the implied warranty of
 * MERCHANTABILITY or FITNESS FOR A PARTICULAR PURPOSE.  See the
 * GNU Lesser General Public License for more details.
 *
 * You should have received a copy of the GNU Lesser General Public License
 * along with Applied Energistics 2.  If not, see <http://www.gnu.org/licenses/lgpl>.
 */

package appeng.core.api.definitions;

import java.util.function.Consumer;

import net.fabricmc.api.EnvType;
import net.fabricmc.api.Environment;
import net.fabricmc.fabric.api.object.builder.v1.client.model.FabricModelPredicateProviderRegistry;
import net.minecraft.entity.EntityDimensions;
import net.minecraft.entity.SpawnGroup;
import net.minecraft.item.Item;
import net.minecraft.item.ItemGroup;
import net.minecraft.util.Rarity;

import appeng.api.definitions.IItemDefinition;
import appeng.api.definitions.IItems;
import appeng.api.features.AEFeature;
import appeng.api.util.AEColor;
import appeng.api.util.AEColoredItemDefinition;
import appeng.bootstrap.FeatureFactory;
import appeng.bootstrap.IItemRendering;
import appeng.bootstrap.ItemRenderingCustomizer;
import appeng.bootstrap.components.IClientSetupComponent;
import appeng.core.AppEng;
import appeng.core.features.ActivityState;
import appeng.core.features.ColoredItemDefinition;
import appeng.core.features.ItemStackSrc;
import appeng.debug.DebugCardItem;
import appeng.debug.DebugPartPlacerItem;
import appeng.debug.EraserItem;
import appeng.debug.MeteoritePlacerItem;
import appeng.debug.ReplicatorCardItem;
import appeng.entity.GrowingCrystalEntity;
import appeng.fluids.items.BasicFluidStorageCell;
import appeng.fluids.items.FluidDummyItem;
import appeng.fluids.items.FluidDummyItemColor;
import appeng.hooks.BlockToolDispenseItemBehavior;
import appeng.hooks.MatterCannonDispenseItemBehavior;
import appeng.items.materials.MaterialType;
import appeng.items.misc.CrystalSeedItem;
import appeng.items.misc.CrystalSeedRendering;
import appeng.items.misc.EncodedPatternItem;
import appeng.items.misc.PaintBallItem;
import appeng.items.misc.PaintBallItemRendering;
import appeng.items.parts.FacadeItem;
import appeng.items.storage.BasicStorageCellItem;
import appeng.items.storage.CreativeStorageCellItem;
import appeng.items.storage.SpatialStorageCellItem;
import appeng.items.storage.ViewCellItem;
import appeng.items.tools.BiometricCardItem;
import appeng.items.tools.MemoryCardItem;
import appeng.items.tools.NetworkToolItem;
import appeng.items.tools.powered.ChargedStaffItem;
import appeng.items.tools.powered.ColorApplicatorItem;
import appeng.items.tools.powered.ColorApplicatorItemRendering;
import appeng.items.tools.powered.EntropyManipulatorItem;
import appeng.items.tools.powered.MatterCannonItem;
import appeng.items.tools.powered.PortableCellItem;
import appeng.items.tools.powered.WirelessTerminalItem;
import appeng.items.tools.quartz.QuartzAxeItem;
import appeng.items.tools.quartz.QuartzCuttingKnifeItem;
import appeng.items.tools.quartz.QuartzHoeItem;
import appeng.items.tools.quartz.QuartzPickaxeItem;
import appeng.items.tools.quartz.QuartzSpadeItem;
import appeng.items.tools.quartz.QuartzSwordItem;
import appeng.items.tools.quartz.QuartzWrenchItem;

/**
 * Internal implementation for the API items
 */
public final class ApiItems implements IItems {
    private final IItemDefinition certusQuartzAxe;
    private final IItemDefinition certusQuartzHoe;
    private final IItemDefinition certusQuartzShovel;
    private final IItemDefinition certusQuartzPick;
    private final IItemDefinition certusQuartzSword;
    private final IItemDefinition certusQuartzWrench;
    private final IItemDefinition certusQuartzKnife;

    private final IItemDefinition netherQuartzAxe;
    private final IItemDefinition netherQuartzHoe;
    private final IItemDefinition netherQuartzShovel;
    private final IItemDefinition netherQuartzPick;
    private final IItemDefinition netherQuartzSword;
    private final IItemDefinition netherQuartzWrench;
    private final IItemDefinition netherQuartzKnife;

    private final IItemDefinition entropyManipulator;
    private final IItemDefinition wirelessTerminal;
    private final IItemDefinition biometricCard;
    private final IItemDefinition chargedStaff;
    private final IItemDefinition massCannon;
    private final IItemDefinition memoryCard;
    private final IItemDefinition networkTool;
    private final IItemDefinition portableCell;

    private final IItemDefinition cellCreative;
    private final IItemDefinition viewCell;

    private final IItemDefinition cell1k;
    private final IItemDefinition cell4k;
    private final IItemDefinition cell16k;
    private final IItemDefinition cell64k;

    private final IItemDefinition fluidCell1k;
    private final IItemDefinition fluidCell4k;
    private final IItemDefinition fluidCell16k;
    private final IItemDefinition fluidCell64k;

    private final IItemDefinition spatialCell2;
    private final IItemDefinition spatialCell16;
    private final IItemDefinition spatialCell128;

    private final IItemDefinition facade;
    private final IItemDefinition certusCrystalSeed;
    private final IItemDefinition fluixCrystalSeed;
    private final IItemDefinition netherQuartzSeed;

    // rv1
    private final IItemDefinition encodedPattern;
    private final IItemDefinition colorApplicator;

    private final AEColoredItemDefinition coloredPaintBall;
    private final AEColoredItemDefinition coloredLumenPaintBall;

    // unsupported dev tools
    private IItemDefinition toolEraser;
    private IItemDefinition toolMeteoritePlacer;
    private IItemDefinition toolDebugCard;
    private IItemDefinition toolReplicatorCard;

    private IItemDefinition dummyFluidItem;

    public ApiItems(FeatureFactory registry, ApiMaterials materials) {
        FeatureFactory certusTools = registry.features(AEFeature.CERTUS_QUARTZ_TOOLS);
        this.certusQuartzAxe = certusTools
                .item("certus_quartz_axe", props -> new QuartzAxeItem(props, AEFeature.CERTUS_QUARTZ_TOOLS))
                .itemGroup(ItemGroup.TOOLS).addFeatures(AEFeature.QUARTZ_AXE).build();
        this.certusQuartzHoe = certusTools
                .item("certus_quartz_hoe", props -> new QuartzHoeItem(props, AEFeature.CERTUS_QUARTZ_TOOLS))
                .itemGroup(ItemGroup.TOOLS).addFeatures(AEFeature.QUARTZ_HOE).build();
        this.certusQuartzShovel = certusTools
                .item("certus_quartz_shovel", props -> new QuartzSpadeItem(props, AEFeature.CERTUS_QUARTZ_TOOLS))
                .itemGroup(ItemGroup.TOOLS).addFeatures(AEFeature.QUARTZ_SPADE).build();
        this.certusQuartzPick = certusTools
                .item("certus_quartz_pickaxe", props -> new QuartzPickaxeItem(props, AEFeature.CERTUS_QUARTZ_TOOLS))
                .itemGroup(ItemGroup.TOOLS).addFeatures(AEFeature.QUARTZ_PICKAXE).build();
        this.certusQuartzSword = certusTools
                .item("certus_quartz_sword", props -> new QuartzSwordItem(props, AEFeature.CERTUS_QUARTZ_TOOLS))
                .itemGroup(ItemGroup.COMBAT).addFeatures(AEFeature.QUARTZ_SWORD).build();
        this.certusQuartzWrench = certusTools.item("certus_quartz_wrench", QuartzWrenchItem::new)
                .itemGroup(ItemGroup.TOOLS).props(props -> props.maxCount(1)).addFeatures(AEFeature.QUARTZ_WRENCH)
                .build();
        this.certusQuartzKnife = certusTools
                .item("certus_quartz_cutting_knife",
                        props -> new QuartzCuttingKnifeItem(props, AEFeature.CERTUS_QUARTZ_TOOLS))
                .itemGroup(ItemGroup.TOOLS).props(props -> props.maxCount(1).maxDamage(50))
                .addFeatures(AEFeature.QUARTZ_KNIFE).build();

        FeatureFactory netherTools = registry.features(AEFeature.NETHER_QUARTZ_TOOLS);
        this.netherQuartzAxe = netherTools
                .item("nether_quartz_axe", props -> new QuartzAxeItem(props, AEFeature.NETHER_QUARTZ_TOOLS))
                .itemGroup(ItemGroup.TOOLS).addFeatures(AEFeature.QUARTZ_AXE).build();
        this.netherQuartzHoe = netherTools
                .item("nether_quartz_hoe", props -> new QuartzHoeItem(props, AEFeature.NETHER_QUARTZ_TOOLS))
                .itemGroup(ItemGroup.TOOLS).addFeatures(AEFeature.QUARTZ_HOE).build();
        this.netherQuartzShovel = netherTools
                .item("nether_quartz_shovel", props -> new QuartzSpadeItem(props, AEFeature.NETHER_QUARTZ_TOOLS))
                .itemGroup(ItemGroup.TOOLS).addFeatures(AEFeature.QUARTZ_SPADE).build();
        this.netherQuartzPick = netherTools
                .item("nether_quartz_pickaxe", props -> new QuartzPickaxeItem(props, AEFeature.NETHER_QUARTZ_TOOLS))
                .itemGroup(ItemGroup.TOOLS).addFeatures(AEFeature.QUARTZ_PICKAXE).build();
        this.netherQuartzSword = netherTools
                .item("nether_quartz_sword", props -> new QuartzSwordItem(props, AEFeature.NETHER_QUARTZ_TOOLS))
                .itemGroup(ItemGroup.COMBAT).addFeatures(AEFeature.QUARTZ_SWORD).build();
        this.netherQuartzWrench = netherTools.item("nether_quartz_wrench", QuartzWrenchItem::new)
                .itemGroup(ItemGroup.TOOLS).props(props -> props.maxCount(1)).addFeatures(AEFeature.QUARTZ_WRENCH)
                .build();
        this.netherQuartzKnife = netherTools
                .item("nether_quartz_cutting_knife",
                        props -> new QuartzCuttingKnifeItem(props, AEFeature.NETHER_QUARTZ_TOOLS))
                .itemGroup(ItemGroup.TOOLS).props(props -> props.maxCount(1).maxDamage(50))
                .addFeatures(AEFeature.QUARTZ_KNIFE).build();

        Consumer<Item.Settings> chargedDefaults = props -> props.maxCount(1).maxDamage(32);

        FeatureFactory powerTools = registry.features(AEFeature.POWERED_TOOLS);
        this.entropyManipulator = powerTools.item("entropy_manipulator", EntropyManipulatorItem::new)
                .props(chargedDefaults).addFeatures(AEFeature.ENTROPY_MANIPULATOR)
                .dispenserBehavior(BlockToolDispenseItemBehavior::new).build();
        this.wirelessTerminal = powerTools.item("wireless_terminal", WirelessTerminalItem::new).props(chargedDefaults)
                .addFeatures(AEFeature.WIRELESS_ACCESS_TERMINAL).build();
        this.chargedStaff = powerTools.item("charged_staff", ChargedStaffItem::new).props(chargedDefaults)
                .addFeatures(AEFeature.CHARGED_STAFF).build();
        this.massCannon = powerTools.item("matter_cannon", MatterCannonItem::new).props(chargedDefaults)
                .addFeatures(AEFeature.MATTER_CANNON).dispenserBehavior(MatterCannonDispenseItemBehavior::new).build();
        this.portableCell = powerTools.item("portable_cell", PortableCellItem::new).props(chargedDefaults)
                .addFeatures(AEFeature.PORTABLE_CELL, AEFeature.STORAGE_CELLS).build();
        this.colorApplicator = powerTools.item("color_applicator", ColorApplicatorItem::new).props(chargedDefaults)
                .addFeatures(AEFeature.COLOR_APPLICATOR).dispenserBehavior(BlockToolDispenseItemBehavior::new)
                .bootstrap(item -> new IClientSetupComponent() {
                    @Override
                    @Environment(EnvType.CLIENT)
                    public void setup() {
                        ColorApplicatorItem colorApplicatorItem = (ColorApplicatorItem) item;
                        FabricModelPredicateProviderRegistry.register(item, AppEng.makeId("colored"),
                                (itemStack, world, entity) -> {
                                    // If the stack has no color, don't use the colored model since the impact of
                                    // calling getColor for every quad is extremely high, if the stack tries to
                                    // re-search its
                                    // inventory for a new paintball everytime
                                    AEColor col = colorApplicatorItem.getActiveColor(itemStack);
                                    return (col != null) ? 1 : 0;
                                });
                    }
                }).rendering(new ColorApplicatorItemRendering()).build();

        this.biometricCard = registry.item("biometric_card", BiometricCardItem::new).props(props -> props.maxCount(1))
                .features(AEFeature.SECURITY).build();
        this.memoryCard = registry.item("memory_card", MemoryCardItem::new).props(props -> props.maxCount(1))
                .features(AEFeature.MEMORY_CARD).build();
        this.networkTool = registry.item("network_tool", NetworkToolItem::new).props(props -> props.maxCount(1)) // FIXME
                // FABRIC
                // .addToolType(FabricToolTags.get("wrench"),
                // 0)
                // (how???,
                // just
                // add
                // a
                // tag???)
                .features(AEFeature.NETWORK_TOOL).build();

        this.cellCreative = registry.item("creative_storage_cell", CreativeStorageCellItem::new)
                .props(props -> props.maxCount(1).rarity(Rarity.EPIC))
                .features(AEFeature.STORAGE_CELLS, AEFeature.CREATIVE).build();
        this.viewCell = registry.item("view_cell", ViewCellItem::new).props(props -> props.maxCount(1))
                .features(AEFeature.VIEW_CELL).build();

        Consumer<Item.Settings> storageCellProps = p -> p.maxCount(1);

        FeatureFactory storageCells = registry.features(AEFeature.STORAGE_CELLS);
        this.cell1k = storageCells
                .item("1k_storage_cell",
                        props -> new BasicStorageCellItem(props, MaterialType.ITEM_1K_CELL_COMPONENT, 1))
                .props(storageCellProps).build();
        this.cell4k = storageCells
                .item("4k_storage_cell",
                        props -> new BasicStorageCellItem(props, MaterialType.ITEM_4K_CELL_COMPONENT, 4))
                .props(storageCellProps).build();
        this.cell16k = storageCells
                .item("16k_storage_cell",
                        props -> new BasicStorageCellItem(props, MaterialType.ITEM_16K_CELL_COMPONENT, 16))
                .props(storageCellProps).build();
        this.cell64k = storageCells
                .item("64k_storage_cell",
                        props -> new BasicStorageCellItem(props, MaterialType.ITEM_64K_CELL_COMPONENT, 64))
                .props(storageCellProps).build();

        this.fluidCell1k = storageCells
                .item("1k_fluid_storage_cell",
                        props -> new BasicFluidStorageCell(props, MaterialType.FLUID_1K_CELL_COMPONENT, 1))
                .props(storageCellProps).build();
        this.fluidCell4k = storageCells
                .item("4k_fluid_storage_cell",
                        props -> new BasicFluidStorageCell(props, MaterialType.FLUID_4K_CELL_COMPONENT, 4))
                .props(storageCellProps).build();
        this.fluidCell16k = storageCells
                .item("16k_fluid_storage_cell",
                        props -> new BasicFluidStorageCell(props, MaterialType.FLUID_16K_CELL_COMPONENT, 16))
                .props(storageCellProps).build();
        this.fluidCell64k = storageCells
                .item("64k_fluid_storage_cell",
                        props -> new BasicFluidStorageCell(props, MaterialType.FLUID_64K_CELL_COMPONENT, 64))
                .props(storageCellProps).build();

        FeatureFactory spatialCells = registry.features(AEFeature.SPATIAL_IO);
        this.spatialCell2 = spatialCells
                .item("2_cubed_spatial_storage_cell", props -> new SpatialStorageCellItem(props, 2))
                .props(storageCellProps).build();
        this.spatialCell16 = spatialCells
                .item("16_cubed_spatial_storage_cell", props -> new SpatialStorageCellItem(props, 16))
                .props(storageCellProps).build();
        this.spatialCell128 = spatialCells
                .item("128_cubed_spatial_storage_cell", props -> new SpatialStorageCellItem(props, 128))
                .props(storageCellProps).build();

        this.facade = registry.item("facade", FacadeItem::new).features(AEFeature.FACADES).build();

        this.certusCrystalSeed = registry
                .item("certus_crystal_seed",
                        props -> new CrystalSeedItem(props, materials.purifiedCertusQuartzCrystal().item()))
<<<<<<< HEAD
                .bootstrap(item -> new IClientSetupComponent() {
                    @Override
                    @Environment(EnvType.CLIENT)
                    public void setup() {
                        // Expose the growth of the seed to the model system
                        FabricModelPredicateProviderRegistry.register(item, AppEng.makeId("growth"),
                                (is, w, p) -> CrystalSeedItem.getGrowthTicks(is)
                                        / (float) CrystalSeedItem.GROWTH_TICKS_REQUIRED);
                    }
                }).features(AEFeature.CRYSTAL_SEEDS).build();
=======
                .bootstrap(CrystalSeedRendering::new).features(AEFeature.CRYSTAL_SEEDS).build();
>>>>>>> 9c9a49f9
        this.fluixCrystalSeed = registry
                .item("fluix_crystal_seed",
                        props -> new CrystalSeedItem(props, materials.purifiedFluixCrystal().item()))
                .bootstrap(CrystalSeedRendering::new).features(AEFeature.CRYSTAL_SEEDS).build();
        this.netherQuartzSeed = registry
                .item("nether_quartz_seed",
                        props -> new CrystalSeedItem(props, materials.purifiedNetherQuartzCrystal().item()))
                .bootstrap(CrystalSeedRendering::new).features(AEFeature.CRYSTAL_SEEDS).build();

        GrowingCrystalEntity.TYPE = registry
                .<GrowingCrystalEntity>entity("growing_crystal", GrowingCrystalEntity::new, SpawnGroup.MISC)
                .customize(builder -> builder.dimensions(EntityDimensions.fixed(0.25F, 0.25F))).build();

        // rv1
        this.encodedPattern = registry.item("encoded_pattern", EncodedPatternItem::new)
                .props(props -> props.maxCount(1)).features(AEFeature.PATTERNS).build();

        this.coloredPaintBall = createPaintBalls(registry, "_paint_ball", false);
        this.coloredLumenPaintBall = createPaintBalls(registry, "_lumen_paint_ball", true);

        FeatureFactory debugTools = registry.features(AEFeature.UNSUPPORTED_DEVELOPER_TOOLS, AEFeature.CREATIVE);
        this.toolEraser = debugTools.item("debug_eraser", EraserItem::new).build();
        this.toolMeteoritePlacer = debugTools.item("debug_meteorite_placer", MeteoritePlacerItem::new).build();
        this.toolDebugCard = debugTools.item("debug_card", DebugCardItem::new).build();
        this.toolReplicatorCard = debugTools.item("debug_replicator_card", ReplicatorCardItem::new).build();
        debugTools.item("debug_part_placer", DebugPartPlacerItem::new).build();

        this.dummyFluidItem = registry.item("dummy_fluid_item", FluidDummyItem::new)
                .rendering(new ItemRenderingCustomizer() {
                    @Override
                    @Environment(EnvType.CLIENT)
                    public void customize(IItemRendering rendering) {
                        rendering.color(new FluidDummyItemColor());
                    }
                }).build();
    }

    private static AEColoredItemDefinition createPaintBalls(FeatureFactory registry, String idSuffix, boolean lumen) {
        ColoredItemDefinition colors = new ColoredItemDefinition();
        for (AEColor color : AEColor.values()) {
            if (color == AEColor.TRANSPARENT) {
                continue; // Fluix paintballs don't exist
            }

            String id = color.registryPrefix + idSuffix;
            IItemDefinition paintBall = registry.item(id, props -> new PaintBallItem(props, color, lumen))
                    .features(AEFeature.PAINT_BALLS).rendering(new PaintBallItemRendering(color, lumen)).build();
            colors.add(color, new ItemStackSrc(paintBall.item(), ActivityState.Enabled));
        }
        return colors;
    }

    @Override
    public IItemDefinition certusQuartzAxe() {
        return this.certusQuartzAxe;
    }

    @Override
    public IItemDefinition certusQuartzHoe() {
        return this.certusQuartzHoe;
    }

    @Override
    public IItemDefinition certusQuartzShovel() {
        return this.certusQuartzShovel;
    }

    @Override
    public IItemDefinition certusQuartzPick() {
        return this.certusQuartzPick;
    }

    @Override
    public IItemDefinition certusQuartzSword() {
        return this.certusQuartzSword;
    }

    @Override
    public IItemDefinition certusQuartzWrench() {
        return this.certusQuartzWrench;
    }

    @Override
    public IItemDefinition certusQuartzKnife() {
        return this.certusQuartzKnife;
    }

    @Override
    public IItemDefinition netherQuartzAxe() {
        return this.netherQuartzAxe;
    }

    @Override
    public IItemDefinition netherQuartzHoe() {
        return this.netherQuartzHoe;
    }

    @Override
    public IItemDefinition netherQuartzShovel() {
        return this.netherQuartzShovel;
    }

    @Override
    public IItemDefinition netherQuartzPick() {
        return this.netherQuartzPick;
    }

    @Override
    public IItemDefinition netherQuartzSword() {
        return this.netherQuartzSword;
    }

    @Override
    public IItemDefinition netherQuartzWrench() {
        return this.netherQuartzWrench;
    }

    @Override
    public IItemDefinition netherQuartzKnife() {
        return this.netherQuartzKnife;
    }

    @Override
    public IItemDefinition entropyManipulator() {
        return this.entropyManipulator;
    }

    @Override
    public IItemDefinition wirelessTerminal() {
        return this.wirelessTerminal;
    }

    @Override
    public IItemDefinition biometricCard() {
        return this.biometricCard;
    }

    @Override
    public IItemDefinition chargedStaff() {
        return this.chargedStaff;
    }

    @Override
    public IItemDefinition massCannon() {
        return this.massCannon;
    }

    @Override
    public IItemDefinition memoryCard() {
        return this.memoryCard;
    }

    @Override
    public IItemDefinition networkTool() {
        return this.networkTool;
    }

    @Override
    public IItemDefinition portableCell() {
        return this.portableCell;
    }

    @Override
    public IItemDefinition cellCreative() {
        return this.cellCreative;
    }

    @Override
    public IItemDefinition viewCell() {
        return this.viewCell;
    }

    @Override
    public IItemDefinition cell1k() {
        return this.cell1k;
    }

    @Override
    public IItemDefinition cell4k() {
        return this.cell4k;
    }

    @Override
    public IItemDefinition cell16k() {
        return this.cell16k;
    }

    @Override
    public IItemDefinition cell64k() {
        return this.cell64k;
    }

    @Override
    public IItemDefinition fluidCell1k() {
        return this.fluidCell1k;
    }

    @Override
    public IItemDefinition fluidCell4k() {
        return this.fluidCell4k;
    }

    @Override
    public IItemDefinition fluidCell16k() {
        return this.fluidCell16k;
    }

    @Override
    public IItemDefinition fluidCell64k() {
        return this.fluidCell64k;
    }

    @Override
    public IItemDefinition spatialCell2() {
        return this.spatialCell2;
    }

    @Override
    public IItemDefinition spatialCell16() {
        return this.spatialCell16;
    }

    @Override
    public IItemDefinition spatialCell128() {
        return this.spatialCell128;
    }

    @Override
    public IItemDefinition facade() {
        return this.facade;
    }

    @Override
    public IItemDefinition certusCrystalSeed() {
        return certusCrystalSeed;
    }

    @Override
    public IItemDefinition fluixCrystalSeed() {
        return fluixCrystalSeed;
    }

    @Override
    public IItemDefinition netherQuartzSeed() {
        return netherQuartzSeed;
    }

    @Override
    public IItemDefinition encodedPattern() {
        return this.encodedPattern;
    }

    @Override
    public IItemDefinition colorApplicator() {
        return this.colorApplicator;
    }

    @Override
    public AEColoredItemDefinition coloredPaintBall() {
        return this.coloredPaintBall;
    }

    @Override
    public AEColoredItemDefinition coloredLumenPaintBall() {
        return this.coloredLumenPaintBall;
    }

    public IItemDefinition toolEraser() {
        return this.toolEraser;
    }

    public IItemDefinition toolMeteoritePlacer() {
        return this.toolMeteoritePlacer;
    }

    public IItemDefinition toolDebugCard() {
        return this.toolDebugCard;
    }

    public IItemDefinition toolReplicatorCard() {
        return this.toolReplicatorCard;
    }

    @Override
    public IItemDefinition dummyFluidItem() {
        return this.dummyFluidItem;
    }
}<|MERGE_RESOLUTION|>--- conflicted
+++ resolved
@@ -306,20 +306,7 @@
         this.certusCrystalSeed = registry
                 .item("certus_crystal_seed",
                         props -> new CrystalSeedItem(props, materials.purifiedCertusQuartzCrystal().item()))
-<<<<<<< HEAD
-                .bootstrap(item -> new IClientSetupComponent() {
-                    @Override
-                    @Environment(EnvType.CLIENT)
-                    public void setup() {
-                        // Expose the growth of the seed to the model system
-                        FabricModelPredicateProviderRegistry.register(item, AppEng.makeId("growth"),
-                                (is, w, p) -> CrystalSeedItem.getGrowthTicks(is)
-                                        / (float) CrystalSeedItem.GROWTH_TICKS_REQUIRED);
-                    }
-                }).features(AEFeature.CRYSTAL_SEEDS).build();
-=======
                 .bootstrap(CrystalSeedRendering::new).features(AEFeature.CRYSTAL_SEEDS).build();
->>>>>>> 9c9a49f9
         this.fluixCrystalSeed = registry
                 .item("fluix_crystal_seed",
                         props -> new CrystalSeedItem(props, materials.purifiedFluixCrystal().item()))
