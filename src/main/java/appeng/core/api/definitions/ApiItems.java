--- conflicted
+++ resolved
@@ -18,23 +18,15 @@
 
 package appeng.core.api.definitions;
 
-import java.awt.*;
 import java.util.function.Consumer;
 
 import net.fabricmc.api.EnvType;
 import net.fabricmc.api.Environment;
+import net.fabricmc.fabric.api.object.builder.v1.client.model.FabricModelPredicateProviderRegistry;
 import net.minecraft.entity.EntityDimensions;
 import net.minecraft.entity.SpawnGroup;
 import net.minecraft.item.Item;
 import net.minecraft.item.ItemGroup;
-<<<<<<< HEAD
-=======
-import net.minecraft.item.ItemModelsProperties;
-import net.minecraft.util.ResourceLocation;
-import net.minecraftforge.api.distmarker.Dist;
-import net.minecraftforge.api.distmarker.OnlyIn;
-import net.minecraftforge.common.ToolType;
->>>>>>> c8d08f97
 
 import appeng.api.definitions.IItemDefinition;
 import appeng.api.definitions.IItems;
@@ -73,8 +65,20 @@
 import appeng.items.tools.BiometricCardItem;
 import appeng.items.tools.MemoryCardItem;
 import appeng.items.tools.NetworkToolItem;
-import appeng.items.tools.powered.*;
-import appeng.items.tools.quartz.*;
+import appeng.items.tools.powered.ChargedStaffItem;
+import appeng.items.tools.powered.ColorApplicatorItem;
+import appeng.items.tools.powered.ColorApplicatorItemRendering;
+import appeng.items.tools.powered.EntropyManipulatorItem;
+import appeng.items.tools.powered.MatterCannonItem;
+import appeng.items.tools.powered.PortableCellItem;
+import appeng.items.tools.powered.WirelessTerminalItem;
+import appeng.items.tools.quartz.QuartzAxeItem;
+import appeng.items.tools.quartz.QuartzCuttingKnifeItem;
+import appeng.items.tools.quartz.QuartzHoeItem;
+import appeng.items.tools.quartz.QuartzPickaxeItem;
+import appeng.items.tools.quartz.QuartzSpadeItem;
+import appeng.items.tools.quartz.QuartzSwordItem;
+import appeng.items.tools.quartz.QuartzWrenchItem;
 
 /**
  * Internal implementation for the API items
@@ -211,10 +215,10 @@
                 .addFeatures(AEFeature.COLOR_APPLICATOR).dispenserBehavior(BlockToolDispenseItemBehavior::new)
                 .bootstrap(item -> new IClientSetupComponent() {
                     @Override
-                    @OnlyIn(Dist.CLIENT)
+                    @Environment(EnvType.CLIENT)
                     public void setup() {
                         ColorApplicatorItem colorApplicatorItem = (ColorApplicatorItem) item;
-                        ItemModelsProperties.func_239418_a_(item, new ResourceLocation(AppEng.MOD_ID, "colored"),
+                        FabricModelPredicateProviderRegistry.register(item, AppEng.makeId("colored"),
                                 (itemStack, world, entity) -> {
                                     // If the stack has no color, don't use the colored model since the impact of
                                     // calling getColor for every quad is extremely high, if the stack tries to
@@ -301,10 +305,10 @@
                         props -> new CrystalSeedItem(props, materials.purifiedCertusQuartzCrystal().item()))
                 .bootstrap(item -> new IClientSetupComponent() {
                     @Override
-                    @OnlyIn(Dist.CLIENT)
+                    @Environment(EnvType.CLIENT)
                     public void setup() {
                         // Expose the growth of the seed to the model system
-                        ItemModelsProperties.func_239418_a_(item, new ResourceLocation("appliedenergistics2:growth"),
+                        FabricModelPredicateProviderRegistry.register(item, AppEng.makeId("growth"),
                                 (is, w, p) -> CrystalSeedItem.getGrowthTicks(is)
                                         / (float) CrystalSeedItem.GROWTH_TICKS_REQUIRED);
                     }
