--- conflicted
+++ resolved
@@ -173,12 +173,6 @@
                 RedstoneP2PTunnelPart::new);
         this.p2PTunnelItems = createPart("item_p2p_tunnel", ItemP2PTunnelPart.class, ItemP2PTunnelPart::new);
         this.p2PTunnelFluids = createPart("fluid_p2p_tunnel", FluidP2PTunnelPart.class, FluidP2PTunnelPart::new);
-<<<<<<< HEAD
-=======
-        this.p2PTunnelEU = null; // FIXME createPart( "ic2_p2p_tunnel", PartType.P2P_TUNNEL_IC2,
-        // PartP2PIC2Power.class, PartP2PIC2Power::new);
-        this.p2PTunnelFE = createPart("fe_p2p_tunnel", FEP2PTunnelPart.class, FEP2PTunnelPart::new);
->>>>>>> b098fc32
         this.p2PTunnelLight = createPart("light_p2p_tunnel", LightP2PTunnelPart.class, LightP2PTunnelPart::new);
         this.p2PTunnelEnergy = createPart("energy_p2p_tunnel", FtlP2PTunnelPart.class, FtlP2PTunnelPart::new);
         this.interfaceTerminal = createPart("interface_terminal", InterfaceTerminalPart.class,
