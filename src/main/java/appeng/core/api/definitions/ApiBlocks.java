/*
 * This file is part of Applied Energistics 2.
 * Copyright (c) 2013 - 2015, AlgorithmX2, All rights reserved.
 *
 * Applied Energistics 2 is free software: you can redistribute it and/or modify
 * it under the terms of the GNU Lesser General Public License as published by
 * the Free Software Foundation, either version 3 of the License, or
 * (at your option) any later version.
 *
 * Applied Energistics 2 is distributed in the hope that it will be useful,
 * but WITHOUT ANY WARRANTY; without even the implied warranty of
 * MERCHANTABILITY or FITNESS FOR A PARTICULAR PURPOSE.  See the
 * GNU Lesser General Public License for more details.
 *
 * You should have received a copy of the GNU Lesser General Public License
 * along with Applied Energistics 2.  If not, see <http://www.gnu.org/licenses/lgpl>.
 */

package appeng.core.api.definitions;

import static appeng.block.AEBaseBlock.defaultProps;

import net.fabricmc.api.EnvType;
import net.fabricmc.api.Environment;
import net.fabricmc.fabric.api.object.builder.v1.block.FabricBlockSettings;
import net.fabricmc.fabric.api.tool.attribute.v1.FabricToolTags;
import net.minecraft.block.AbstractBlock;
import net.minecraft.block.DispenserBlock;
import net.minecraft.block.Material;
import net.minecraft.block.SlabBlock;
import net.minecraft.client.render.RenderLayer;
import net.minecraft.entity.EntityDimensions;
import net.minecraft.entity.SpawnGroup;
import net.minecraft.sound.BlockSoundGroup;

import appeng.api.definitions.IBlockDefinition;
import appeng.api.definitions.IBlocks;
import appeng.api.definitions.ITileDefinition;
import appeng.api.features.AEFeature;
import appeng.block.AEBaseBlockItemChargeable;
import appeng.block.crafting.AbstractCraftingUnitBlock.CraftingUnitType;
import appeng.block.crafting.CraftingMonitorBlock;
import appeng.block.crafting.CraftingStorageBlock;
import appeng.block.crafting.CraftingStorageItem;
import appeng.block.crafting.CraftingUnitBlock;
import appeng.block.crafting.MolecularAssemblerBlock;
import appeng.block.grindstone.CrankBlock;
import appeng.block.grindstone.GrinderBlock;
import appeng.block.misc.CellWorkbenchBlock;
import appeng.block.misc.ChargerBlock;
import appeng.block.misc.CondenserBlock;
import appeng.block.misc.InscriberBlock;
import appeng.block.misc.InscriberRendering;
import appeng.block.misc.InterfaceBlock;
import appeng.block.misc.LightDetectorBlock;
import appeng.block.misc.QuartzFixtureBlock;
import appeng.block.misc.QuartzGrowthAcceleratorBlock;
import appeng.block.misc.SecurityStationBlock;
import appeng.block.misc.SecurityStationRendering;
import appeng.block.misc.SkyCompassBlock;
import appeng.block.misc.SkyCompassRendering;
import appeng.block.misc.TinyTNTBlock;
import appeng.block.misc.VibrationChamberBlock;
import appeng.block.networking.CableBusBlock;
import appeng.block.networking.CableBusRendering;
import appeng.block.networking.ControllerBlock;
import appeng.block.networking.ControllerRendering;
import appeng.block.networking.CreativeEnergyCellBlock;
import appeng.block.networking.DenseEnergyCellBlock;
import appeng.block.networking.EnergyAcceptorBlock;
import appeng.block.networking.EnergyCellBlock;
import appeng.block.networking.WirelessBlock;
import appeng.block.networking.WirelessRendering;
import appeng.block.paint.PaintSplotchesBlock;
import appeng.block.paint.PaintSplotchesRendering;
import appeng.block.qnb.QuantumBridgeRendering;
import appeng.block.qnb.QuantumLinkChamberBlock;
import appeng.block.qnb.QuantumRingBlock;
import appeng.block.spatial.MatrixFrameBlock;
import appeng.block.spatial.SpatialIOPortBlock;
import appeng.block.spatial.SpatialPylonBlock;
import appeng.block.storage.ChestBlock;
import appeng.block.storage.ChestRendering;
import appeng.block.storage.DriveBlock;
import appeng.block.storage.DriveRendering;
import appeng.block.storage.IOPortBlock;
import appeng.block.storage.SkyChestBlock;
import appeng.bootstrap.BlockRenderingCustomizer;
import appeng.bootstrap.FeatureFactory;
import appeng.bootstrap.IBlockRendering;
import appeng.bootstrap.IItemRendering;
import appeng.bootstrap.TileEntityRendering;
import appeng.bootstrap.TileEntityRenderingCustomizer;
import appeng.bootstrap.components.IInitComponent;
import appeng.bootstrap.definitions.TileEntityDefinition;
import appeng.client.render.crafting.CraftingCubeRendering;
import appeng.client.render.crafting.CraftingMonitorTESR;
import appeng.client.render.crafting.MonitorBakedModel;
import appeng.client.render.model.AutoRotatingBakedModel;
import appeng.client.render.spatial.SpatialPylonRendering;
import appeng.client.render.tesr.ChargerTESR;
import appeng.client.render.tesr.ChestTileEntityRenderer;
import appeng.client.render.tesr.CrankTESR;
import appeng.client.render.tesr.DriveLedTileEntityRenderer;
import appeng.client.render.tesr.SkyChestTESR;
import appeng.debug.ChunkLoaderBlock;
import appeng.debug.ChunkLoaderBlockEntity;
import appeng.debug.CubeGeneratorBlock;
import appeng.debug.CubeGeneratorBlockEntity;
import appeng.debug.ItemGenBlock;
import appeng.debug.ItemGenBlockEntity;
import appeng.debug.PhantomNodeBlock;
import appeng.debug.PhantomNodeBlockEntity;
import appeng.decorative.AEDecorativeBlock;
import appeng.decorative.solid.AEStairsBlock;
import appeng.decorative.solid.ChargedQuartzOreBlock;
import appeng.decorative.solid.QuartzGlassBlock;
import appeng.decorative.solid.QuartzLampBlock;
import appeng.decorative.solid.QuartzOreBlock;
import appeng.decorative.solid.QuartzPillarBlock;
import appeng.decorative.solid.SkyStoneBlock;
import appeng.decorative.solid.SkyStoneBlock.SkystoneType;
import appeng.entity.TinyTNTPrimedEntity;
import appeng.fluids.block.FluidInterfaceBlock;
import appeng.fluids.tile.FluidInterfaceBlockEntity;
import appeng.hooks.TinyTNTDispenseItemBehavior;
import appeng.tile.crafting.CraftingBlockEntity;
import appeng.tile.crafting.CraftingMonitorBlockEntity;
import appeng.tile.crafting.CraftingStorageBlockEntity;
import appeng.tile.crafting.MolecularAssemblerBlockEntity;
import appeng.tile.crafting.MolecularAssemblerRenderer;
import appeng.tile.grindstone.CrankBlockEntity;
import appeng.tile.grindstone.GrinderBlockEntity;
import appeng.tile.misc.CellWorkbenchBlockEntity;
import appeng.tile.misc.ChargerBlockEntity;
import appeng.tile.misc.CondenserBlockEntity;
import appeng.tile.misc.InscriberBlockEntity;
import appeng.tile.misc.InterfaceBlockEntity;
import appeng.tile.misc.LightDetectorBlockEntity;
import appeng.tile.misc.PaintSplotchesBlockEntity;
import appeng.tile.misc.QuartzGrowthAcceleratorBlockEntity;
import appeng.tile.misc.SecurityStationBlockEntity;
import appeng.tile.misc.SkyCompassBlockEntity;
import appeng.tile.misc.VibrationChamberBlockEntity;
import appeng.tile.networking.CableBusBlockEntity;
import appeng.tile.networking.CableBusTESR;
import appeng.tile.networking.ControllerBlockEntity;
import appeng.tile.networking.CreativeEnergyCellBlockEntity;
import appeng.tile.networking.DenseEnergyCellBlockEntity;
import appeng.tile.networking.EnergyAcceptorBlockEntity;
import appeng.tile.networking.EnergyCellBlockEntity;
import appeng.tile.networking.WirelessBlockEntity;
import appeng.tile.qnb.QuantumBridgeBlockEntity;
import appeng.tile.spatial.SpatialIOPortBlockEntity;
import appeng.tile.spatial.SpatialPylonBlockEntity;
import appeng.tile.storage.ChestBlockEntity;
import appeng.tile.storage.DriveBlockEntity;
import appeng.tile.storage.IOPortBlockEntity;
import appeng.tile.storage.SkyChestBlockEntity;

/**
 * Internal implementation for the API blocks
 */
public final class ApiBlocks implements IBlocks {
    private final IBlockDefinition quartzOre;
    private final IBlockDefinition quartzOreCharged;
    private final IBlockDefinition matrixFrame;
    private final IBlockDefinition quartzBlock;
    private final IBlockDefinition quartzPillar;
    private final IBlockDefinition chiseledQuartzBlock;
    private final IBlockDefinition quartzGlass;
    private final IBlockDefinition quartzVibrantGlass;
    private final IBlockDefinition quartzFixture;
    private final IBlockDefinition fluixBlock;
    private final IBlockDefinition skyStoneBlock;
    private final IBlockDefinition smoothSkyStoneBlock;
    private final IBlockDefinition skyStoneBrick;
    private final IBlockDefinition skyStoneSmallBrick;
    private final IBlockDefinition skyStoneChest;
    private final IBlockDefinition smoothSkyStoneChest;
    private final IBlockDefinition skyCompass;
    private final ITileDefinition grindstone;
    private final ITileDefinition crank;
    private final ITileDefinition inscriber;
    private final ITileDefinition wirelessAccessPoint;
    private final ITileDefinition charger;
    private final IBlockDefinition tinyTNT;
    private final ITileDefinition securityStation;
    private final ITileDefinition quantumRing;
    private final ITileDefinition quantumLink;
    private final ITileDefinition spatialPylon;
    private final ITileDefinition spatialIOPort;
    private final ITileDefinition multiPart;
    private final ITileDefinition controller;
    private final ITileDefinition drive;
    private final ITileDefinition chest;
    private final ITileDefinition iface;
    private final ITileDefinition fluidIface;
    private final ITileDefinition cellWorkbench;
    private final ITileDefinition iOPort;
    private final ITileDefinition condenser;
    private final ITileDefinition energyAcceptor;
    private final ITileDefinition vibrationChamber;
    private final ITileDefinition quartzGrowthAccelerator;
    private final ITileDefinition energyCell;
    private final ITileDefinition energyCellDense;
    private final ITileDefinition energyCellCreative;
    private final ITileDefinition craftingUnit;
    private final ITileDefinition craftingAccelerator;
    private final ITileDefinition craftingStorage1k;
    private final ITileDefinition craftingStorage4k;
    private final ITileDefinition craftingStorage16k;
    private final ITileDefinition craftingStorage64k;
    private final ITileDefinition craftingMonitor;
    private final ITileDefinition molecularAssembler;
    private final ITileDefinition lightDetector;
    private final ITileDefinition paint;
    private final IBlockDefinition skyStoneStairs;
    private final IBlockDefinition smoothSkyStoneStairs;
    private final IBlockDefinition skyStoneBrickStairs;
    private final IBlockDefinition skyStoneSmallBrickStairs;
    private final IBlockDefinition fluixStairs;
    private final IBlockDefinition quartzStairs;
    private final IBlockDefinition chiseledQuartzStairs;
    private final IBlockDefinition quartzPillarStairs;

    private final IBlockDefinition skyStoneSlab;
    private final IBlockDefinition smoothSkyStoneSlab;
    private final IBlockDefinition skyStoneBrickSlab;
    private final IBlockDefinition skyStoneSmallBrickSlab;
    private final IBlockDefinition fluixSlab;
    private final IBlockDefinition quartzSlab;
    private final IBlockDefinition chiseledQuartzSlab;
    private final IBlockDefinition quartzPillarSlab;

    private IBlockDefinition itemGen;
    private IBlockDefinition chunkLoader;
    private IBlockDefinition phantomNode;
    private IBlockDefinition cubeGenerator;
    private IBlockDefinition energyGenerator;

    private static final FabricBlockSettings QUARTZ_PROPERTIES = defaultProps(Material.STONE).strength(3, 5);

    private static final FabricBlockSettings SKYSTONE_PROPERTIES = defaultProps(Material.STONE).strength(50, 150);

    private static FabricBlockSettings glassProps() {
        return defaultProps(Material.GLASS).sounds(BlockSoundGroup.GLASS).nonOpaque()
                .allowsSpawning((state, world, pos, type) -> false).nonOpaque().suffocates((state, world, pos) -> false)
                .blockVision((state, world, pos) -> false);
    }

    public ApiBlocks(FeatureFactory registry) {
        this.quartzOre = registry.block("quartz_ore", () -> new QuartzOreBlock(QUARTZ_PROPERTIES))
                .features(AEFeature.CERTUS_ORE).build();
        this.quartzOreCharged = registry.block("charged_quartz_ore", () -> new ChargedQuartzOreBlock(QUARTZ_PROPERTIES))
                .features(AEFeature.CERTUS_ORE, AEFeature.CHARGED_CERTUS_ORE).rendering(new BlockRenderingCustomizer() {
                    @Override
                    @Environment(EnvType.CLIENT)
                    public void customize(IBlockRendering rendering, IItemRendering itemRendering) {
                        rendering.renderType(RenderLayer.getCutout());
                    }
                }).build();
        this.matrixFrame = registry.block("matrix_frame", MatrixFrameBlock::new).features(AEFeature.SPATIAL_IO).build();

        FeatureFactory deco = registry.features(AEFeature.DECORATIVE_BLOCKS);
        this.quartzBlock = deco.block("quartz_block", () -> new AEDecorativeBlock(QUARTZ_PROPERTIES)).build();
        this.quartzPillar = deco.block("quartz_pillar", () -> new QuartzPillarBlock(QUARTZ_PROPERTIES)).build();
        this.chiseledQuartzBlock = deco.block("chiseled_quartz_block", () -> new AEDecorativeBlock(QUARTZ_PROPERTIES))
                .build();

        this.quartzGlass = registry.features(AEFeature.QUARTZ_GLASS)
                .block("quartz_glass", () -> new QuartzGlassBlock(glassProps()))
                .rendering(new BlockRenderingCustomizer() {
                    @Override
                    @Environment(EnvType.CLIENT)
                    public void customize(IBlockRendering rendering, IItemRendering itemRendering) {
                        rendering.renderType(RenderLayer.getCutout());
                    }
                }).build();
        this.quartzVibrantGlass = deco
                .block("quartz_vibrant_glass", () -> new QuartzLampBlock(glassProps().lightLevel(15)))
                .addFeatures(AEFeature.DECORATIVE_LIGHTS, AEFeature.QUARTZ_GLASS)
                .rendering(new BlockRenderingCustomizer() {
                    @Override
                    @Environment(EnvType.CLIENT)
                    public void customize(IBlockRendering rendering, IItemRendering itemRendering) {
                        rendering.renderType(RenderLayer.getCutout());
                    }
                }).build();

        this.quartzFixture = registry.block("quartz_fixture", QuartzFixtureBlock::new)
                .features(AEFeature.DECORATIVE_LIGHTS).rendering(new BlockRenderingCustomizer() {
                    @Override
                    @Environment(EnvType.CLIENT)
                    public void customize(IBlockRendering rendering, IItemRendering itemRendering) {
                        rendering.renderType(RenderLayer.getCutout());
                    }
                }).build();

        this.fluixBlock = registry.features(AEFeature.FLUIX)
                .block("fluix_block", () -> new AEDecorativeBlock(QUARTZ_PROPERTIES)).build();

        this.skyStoneBlock = registry.features(AEFeature.SKY_STONE)
                .block("sky_stone_block",
                        () -> new SkyStoneBlock(SkystoneType.STONE,
                                defaultProps(Material.STONE).strength(50, 150).breakByTool(FabricToolTags.PICKAXES, 3)))
                .build();

        this.smoothSkyStoneBlock = registry.features(AEFeature.SKY_STONE)
                .block("smooth_sky_stone_block", () -> new SkyStoneBlock(SkystoneType.BLOCK, SKYSTONE_PROPERTIES))
                .build();
        this.skyStoneBrick = deco
                .block("sky_stone_brick", () -> new SkyStoneBlock(SkystoneType.BRICK, SKYSTONE_PROPERTIES))
                .addFeatures(AEFeature.SKY_STONE).build();
        this.skyStoneSmallBrick = deco
                .block("sky_stone_small_brick", () -> new SkyStoneBlock(SkystoneType.SMALL_BRICK, SKYSTONE_PROPERTIES))
                .addFeatures(AEFeature.SKY_STONE).build();

        AbstractBlock.Settings skyStoneChestProps = defaultProps(Material.STONE).strength(50, 150).nonOpaque();

        TileEntityDefinition skyChestTile = registry
                .tileEntity("sky_chest", SkyChestBlockEntity.class, SkyChestBlockEntity::new)
                .rendering(new TileEntityRenderingCustomizer<SkyChestBlockEntity>() {
                    @Override
                    @Environment(EnvType.CLIENT)
                    public void customize(TileEntityRendering<SkyChestBlockEntity> rendering) {
                        rendering.tileEntityRenderer(SkyChestTESR::new);
                    }
                }).build();
        this.skyStoneChest = registry
                .block("sky_stone_chest", () -> new SkyChestBlock(SkyChestBlock.SkyChestType.STONE, skyStoneChestProps))
                .features(AEFeature.SKY_STONE, AEFeature.SKY_STONE_CHESTS).tileEntity(skyChestTile).build();
        this.smoothSkyStoneChest = registry
                .block("smooth_sky_stone_chest",
                        () -> new SkyChestBlock(SkyChestBlock.SkyChestType.BLOCK, skyStoneChestProps))
                .features(AEFeature.SKY_STONE, AEFeature.SKY_STONE_CHESTS).tileEntity(skyChestTile).build();

        this.skyCompass = registry.block("sky_compass", () -> new SkyCompassBlock(defaultProps(Material.SUPPORTED)))
                .features(AEFeature.METEORITE_COMPASS)
                .tileEntity(registry.tileEntity("sky_compass", SkyCompassBlockEntity.class, SkyCompassBlockEntity::new)
                        .rendering(new SkyCompassRendering()).build())
                .build();
        this.grindstone = registry
                .block("grindstone", () -> new GrinderBlock(defaultProps(Material.STONE).strength(3.2f)))
                .features(AEFeature.GRIND_STONE)
                .tileEntity(
                        registry.tileEntity("grindstone", GrinderBlockEntity.class, GrinderBlockEntity::new).build())
                .build();
        this.crank = registry
                .block("crank",
                        () -> new CrankBlock(
                                defaultProps(Material.WOOD).breakByTool(FabricToolTags.AXES, 0).nonOpaque()))
                .features(AEFeature.GRIND_STONE)
                .tileEntity(registry.tileEntity("crank", CrankBlockEntity.class, CrankBlockEntity::new)
                        .rendering(new TileEntityRenderingCustomizer<CrankBlockEntity>() {
                            @Override
                            @Environment(EnvType.CLIENT)
                            public void customize(TileEntityRendering<CrankBlockEntity> rendering) {
                                rendering.tileEntityRenderer(CrankTESR::new);
                            }
                        }).build())
                .build();
        this.inscriber = registry.block("inscriber", () -> new InscriberBlock(defaultProps(Material.METAL).nonOpaque()))
                .features(AEFeature.INSCRIBER)
                .tileEntity(registry.tileEntity("inscriber", InscriberBlockEntity.class, InscriberBlockEntity::new)
                        .rendering(new InscriberRendering()).build())
                .build();
        this.wirelessAccessPoint = registry.block("wireless_access_point", WirelessBlock::new)
                .features(AEFeature.WIRELESS_ACCESS_TERMINAL)
                .tileEntity(registry
                        .tileEntity("wireless_access_point", WirelessBlockEntity.class, WirelessBlockEntity::new)
                        .build())
                .rendering(new WirelessRendering()).build();
        this.charger = registry.block("charger", ChargerBlock::new).features(AEFeature.CHARGER)
                .tileEntity(registry.tileEntity("charger", ChargerBlockEntity.class, ChargerBlockEntity::new)
                        .rendering(new TileEntityRenderingCustomizer<ChargerBlockEntity>() {
                            @Override
<<<<<<< HEAD
                            @Environment(EnvType.CLIENT)
                            public void customize(TileEntityRendering<ChargerBlockEntity> rendering) {
                                rendering.tileEntityRenderer(ChargerBlock.createTesr());
=======
                            @OnlyIn(Dist.CLIENT)
                            public void customize(TileEntityRendering<ChargerTileEntity> rendering) {
                                rendering.tileEntityRenderer(ChargerTESR.FACTORY);
>>>>>>> 088627ae
                            }
                        }).build())
                .build();

        TinyTNTPrimedEntity.TYPE = registry
                .<TinyTNTPrimedEntity>entity("tiny_tnt_primed", TinyTNTPrimedEntity::new, SpawnGroup.MISC)
                // Entity properties are a copy of the standard TNT entity
                .customize(p -> p.trackable(10, 10, true).dimensions(EntityDimensions.fixed(0.98f, 0.98f))).build();

        this.tinyTNT = registry
                .block("tiny_tnt",
                        () -> new TinyTNTBlock(
                                defaultProps(Material.TNT).sounds(BlockSoundGroup.GRASS).breakInstantly()))
                .features(AEFeature.TINY_TNT).bootstrap((block, item) -> (IInitComponent) () -> DispenserBlock
                        .registerBehavior(item, new TinyTNTDispenseItemBehavior()))
                .build();
        this.securityStation = registry.block("security_station", SecurityStationBlock::new)
                .features(AEFeature.SECURITY).tileEntity(registry.tileEntity("security_station",
                        SecurityStationBlockEntity.class, SecurityStationBlockEntity::new).build())
                .rendering(new SecurityStationRendering()).build();

        TileEntityDefinition quantumRingTile = registry
                .tileEntity("quantum_ring", QuantumBridgeBlockEntity.class, QuantumBridgeBlockEntity::new).build();
        this.quantumRing = registry.block("quantum_ring", QuantumRingBlock::new)
                .features(AEFeature.QUANTUM_NETWORK_BRIDGE).tileEntity(quantumRingTile)
                .rendering(new QuantumBridgeRendering()).build();
        this.quantumLink = registry.block("quantum_link", QuantumLinkChamberBlock::new)
                .features(AEFeature.QUANTUM_NETWORK_BRIDGE).tileEntity(quantumRingTile)
                .rendering(new QuantumBridgeRendering()).build();
        this.spatialPylon = registry.block("spatial_pylon", SpatialPylonBlock::new).features(AEFeature.SPATIAL_IO)
                .tileEntity(registry
                        .tileEntity("spatial_pylon", SpatialPylonBlockEntity.class, SpatialPylonBlockEntity::new)
                        .build())
                .rendering(new SpatialPylonRendering()).build();
        this.spatialIOPort = registry.block("spatial_io_port", SpatialIOPortBlock::new).features(AEFeature.SPATIAL_IO)
                .tileEntity(registry
                        .tileEntity("spatial_io_port", SpatialIOPortBlockEntity.class, SpatialIOPortBlockEntity::new)
                        .build())
                .build();
        this.controller = registry
                .block("controller", ControllerBlock::new).features(AEFeature.CHANNELS).tileEntity(registry
                        .tileEntity("controller", ControllerBlockEntity.class, ControllerBlockEntity::new).build())
                .rendering(new ControllerRendering()).build();
        this.drive = registry.block("drive", DriveBlock::new).features(AEFeature.STORAGE_CELLS, AEFeature.ME_DRIVE)
                .tileEntity(registry.tileEntity("drive", DriveBlockEntity.class, DriveBlockEntity::new)
                        .rendering(new TileEntityRenderingCustomizer<DriveBlockEntity>() {
                            @Override
                            @Environment(EnvType.CLIENT)
                            public void customize(TileEntityRendering<DriveBlockEntity> rendering) {
                                rendering.tileEntityRenderer(DriveLedTileEntityRenderer::new);
                            }
                        }).build())
                .rendering(new DriveRendering()).build();
        this.chest = registry.block("chest", ChestBlock::new).features(AEFeature.STORAGE_CELLS, AEFeature.ME_CHEST)
                .tileEntity(registry.tileEntity("chest", ChestBlockEntity.class, ChestBlockEntity::new)
                        .rendering(new TileEntityRenderingCustomizer<ChestBlockEntity>() {
                            @Override
                            @Environment(EnvType.CLIENT)
                            public void customize(TileEntityRendering<ChestBlockEntity> rendering) {
                                rendering.tileEntityRenderer(ChestTileEntityRenderer::new);
                            }
                        }).build())
                .rendering(new ChestRendering()).build();
        this.iface = registry.block("interface", InterfaceBlock::new).features(AEFeature.INTERFACE)
                .tileEntity(
                        registry.tileEntity("interface", InterfaceBlockEntity.class, InterfaceBlockEntity::new).build())
                .build();
        this.fluidIface = registry.block("fluid_interface", FluidInterfaceBlock::new)
                .features(AEFeature.FLUID_INTERFACE)
                .tileEntity(registry
                        .tileEntity("fluid_interface", FluidInterfaceBlockEntity.class, FluidInterfaceBlockEntity::new)
                        .build())
                .build();
        this.cellWorkbench = registry.block("cell_workbench", CellWorkbenchBlock::new).features(AEFeature.STORAGE_CELLS)
                .tileEntity(registry
                        .tileEntity("cell_workbench", CellWorkbenchBlockEntity.class, CellWorkbenchBlockEntity::new)
                        .build())
                .build();
        this.iOPort = registry.block("io_port", IOPortBlock::new).features(AEFeature.STORAGE_CELLS, AEFeature.IO_PORT)
                .tileEntity(registry.tileEntity("io_port", IOPortBlockEntity.class, IOPortBlockEntity::new).build())
                .build();
        this.condenser = registry.block("condenser", CondenserBlock::new).features(AEFeature.CONDENSER)
                .tileEntity(
                        registry.tileEntity("condenser", CondenserBlockEntity.class, CondenserBlockEntity::new).build())
                .build();
        this.energyAcceptor = registry.block("energy_acceptor", EnergyAcceptorBlock::new)
                .features(AEFeature.ENERGY_ACCEPTOR)
                .tileEntity(registry
                        .tileEntity("energy_acceptor", EnergyAcceptorBlockEntity.class, EnergyAcceptorBlockEntity::new)
                        .build())
                .build();
        this.vibrationChamber = registry.block("vibration_chamber", VibrationChamberBlock::new)
                .features(AEFeature.POWER_GEN).tileEntity(registry.tileEntity("vibration_chamber",
                        VibrationChamberBlockEntity.class, VibrationChamberBlockEntity::new).build())
                .build();
        this.quartzGrowthAccelerator = registry.block("quartz_growth_accelerator", QuartzGrowthAcceleratorBlock::new)
                .tileEntity(registry.tileEntity("quartz_growth_accelerator", QuartzGrowthAcceleratorBlockEntity.class,
                        QuartzGrowthAcceleratorBlockEntity::new).build())
                .features(AEFeature.CRYSTAL_GROWTH_ACCELERATOR).build();
        this.energyCell = registry.block("energy_cell", EnergyCellBlock::new).features(AEFeature.ENERGY_CELLS)
                .item(AEBaseBlockItemChargeable::new).tileEntity(registry
                        .tileEntity("energy_cell", EnergyCellBlockEntity.class, EnergyCellBlockEntity::new).build())
                .build();
        this.energyCellDense = registry.block("dense_energy_cell", DenseEnergyCellBlock::new)
                .features(AEFeature.ENERGY_CELLS, AEFeature.DENSE_ENERGY_CELLS).item(AEBaseBlockItemChargeable::new)
                .tileEntity(registry.tileEntity("dense_energy_cell", DenseEnergyCellBlockEntity.class,
                        DenseEnergyCellBlockEntity::new).build())
                .build();
        this.energyCellCreative = registry.block("creative_energy_cell", CreativeEnergyCellBlock::new)
                .features(AEFeature.CREATIVE).tileEntity(registry.tileEntity("creative_energy_cell",
                        CreativeEnergyCellBlockEntity.class, CreativeEnergyCellBlockEntity::new).build())
                .build();

        TileEntityDefinition craftingUnit = registry
                .tileEntity("crafting_unit", CraftingBlockEntity.class, CraftingBlockEntity::new).build();

        FeatureFactory crafting = registry.features(AEFeature.CRAFTING_CPU);
        AbstractBlock.Settings craftingBlockProps = defaultProps(Material.METAL);
        this.craftingUnit = crafting
                .block("crafting_unit", () -> new CraftingUnitBlock(craftingBlockProps, CraftingUnitType.UNIT))
                .rendering(new CraftingCubeRendering()).tileEntity(craftingUnit).build();
        this.craftingAccelerator = crafting
                .block("crafting_accelerator",
                        () -> new CraftingUnitBlock(craftingBlockProps, CraftingUnitType.ACCELERATOR))
                .rendering(new CraftingCubeRendering()).tileEntity(craftingUnit).build();

        TileEntityDefinition craftingStorage = registry
                .tileEntity("crafting_storage", CraftingStorageBlockEntity.class, CraftingStorageBlockEntity::new)
                .build();
        this.craftingStorage1k = crafting
                .block("1k_crafting_storage",
                        () -> new CraftingStorageBlock(craftingBlockProps, CraftingUnitType.STORAGE_1K))
                .item(CraftingStorageItem::new).tileEntity(craftingStorage).rendering(new CraftingCubeRendering())
                .build();
        this.craftingStorage4k = crafting
                .block("4k_crafting_storage",
                        () -> new CraftingStorageBlock(craftingBlockProps, CraftingUnitType.STORAGE_4K))
                .item(CraftingStorageItem::new).tileEntity(craftingStorage).rendering(new CraftingCubeRendering())
                .build();
        this.craftingStorage16k = crafting
                .block("16k_crafting_storage",
                        () -> new CraftingStorageBlock(craftingBlockProps, CraftingUnitType.STORAGE_16K))
                .item(CraftingStorageItem::new).tileEntity(craftingStorage).rendering(new CraftingCubeRendering())
                .build();
        this.craftingStorage64k = crafting
                .block("64k_crafting_storage",
                        () -> new CraftingStorageBlock(craftingBlockProps, CraftingUnitType.STORAGE_64K))
                .item(CraftingStorageItem::new).tileEntity(craftingStorage).rendering(new CraftingCubeRendering())
                .build();
        this.craftingMonitor = crafting.block("crafting_monitor", () -> new CraftingMonitorBlock(craftingBlockProps))
                .tileEntity(registry
                        .tileEntity("crafting_monitor", CraftingMonitorBlockEntity.class,
                                CraftingMonitorBlockEntity::new)
                        .rendering(new TileEntityRenderingCustomizer<CraftingMonitorBlockEntity>() {
                            @Environment(EnvType.CLIENT)
                            @Override
                            public void customize(TileEntityRendering<CraftingMonitorBlockEntity> rendering) {
                                rendering.tileEntityRenderer(CraftingMonitorTESR::new);
                            }
                        }).build())
                .rendering(new BlockRenderingCustomizer() {
                    @Override
                    @Environment(EnvType.CLIENT)
                    public void customize(IBlockRendering rendering, IItemRendering itemRendering) {
                        rendering.renderType(RenderLayer.getCutout());
                        rendering.modelCustomizer((path, model) -> {
                            // The formed model handles rotations itself, the unformed one does not
                            if (model instanceof MonitorBakedModel) {
                                return model;
                            }
                            return new AutoRotatingBakedModel(model);
                        });
                    }
                }).build();

        this.molecularAssembler = registry
                .block("molecular_assembler",
                        () -> new MolecularAssemblerBlock(defaultProps(Material.METAL).nonOpaque()))
                .features(AEFeature.MOLECULAR_ASSEMBLER).rendering(new BlockRenderingCustomizer() {
                    @Environment(EnvType.CLIENT)
                    @Override
                    public void customize(IBlockRendering rendering, IItemRendering itemRendering) {
                        rendering.renderType(RenderLayer.getCutout());
                    }
                })
                .tileEntity(registry
                        .tileEntity("molecular_assembler", MolecularAssemblerBlockEntity.class,
                                MolecularAssemblerBlockEntity::new)
                        .rendering(new TileEntityRenderingCustomizer<MolecularAssemblerBlockEntity>() {
                            @Override
                            @Environment(EnvType.CLIENT)
                            public void customize(TileEntityRendering<MolecularAssemblerBlockEntity> rendering) {
                                rendering.tileEntityRenderer(MolecularAssemblerRenderer::new);
                            }
                        }).build())
                .build();

        this.lightDetector = registry.block("light_detector", LightDetectorBlock::new)
                .features(AEFeature.LIGHT_DETECTOR)
                .tileEntity(registry
                        .tileEntity("light_detector", LightDetectorBlockEntity.class, LightDetectorBlockEntity::new)
                        .build())
                .rendering(new BlockRenderingCustomizer() {
                    @Override
                    @Environment(EnvType.CLIENT)
                    public void customize(IBlockRendering rendering, IItemRendering itemRendering) {
                        rendering.renderType(RenderLayer.getCutout());
                    }
                }).build();
        this.paint = registry.block("paint", PaintSplotchesBlock::new).features(AEFeature.PAINT_BALLS)
                .tileEntity(registry
                        .tileEntity("paint", PaintSplotchesBlockEntity.class, PaintSplotchesBlockEntity::new).build())
                .rendering(new PaintSplotchesRendering()).build();

        this.skyStoneStairs = deco
                .block("sky_stone_stairs",
                        () -> new AEStairsBlock(this.skyStoneBlock().block().getDefaultState(), SKYSTONE_PROPERTIES))
                .addFeatures(AEFeature.SKY_STONE).build();
        this.smoothSkyStoneStairs = deco.block("smooth_sky_stone_stairs",
                () -> new AEStairsBlock(this.smoothSkyStoneBlock().block().getDefaultState(), SKYSTONE_PROPERTIES))
                .addFeatures(AEFeature.SKY_STONE).build();
        this.skyStoneBrickStairs = deco
                .block("sky_stone_brick_stairs",
                        () -> new AEStairsBlock(this.skyStoneBrick().block().getDefaultState(), SKYSTONE_PROPERTIES))
                .addFeatures(AEFeature.SKY_STONE).build();
        this.skyStoneSmallBrickStairs = deco.block("sky_stone_small_brick_stairs",
                () -> new AEStairsBlock(this.skyStoneSmallBrick().block().getDefaultState(), SKYSTONE_PROPERTIES))
                .addFeatures(AEFeature.SKY_STONE).build();

        this.fluixStairs = deco
                .block("fluix_stairs",
                        () -> new AEStairsBlock(this.fluixBlock().block().getDefaultState(), QUARTZ_PROPERTIES))
                .addFeatures(AEFeature.FLUIX).build();
        this.quartzStairs = deco
                .block("quartz_stairs",
                        () -> new AEStairsBlock(this.quartzBlock().block().getDefaultState(), QUARTZ_PROPERTIES))
                .addFeatures(AEFeature.CERTUS).build();
        this.chiseledQuartzStairs = deco.block("chiseled_quartz_stairs",
                () -> new AEStairsBlock(this.chiseledQuartzBlock().block().getDefaultState(), QUARTZ_PROPERTIES))
                .addFeatures(AEFeature.CERTUS).build();
        this.quartzPillarStairs = deco
                .block("quartz_pillar_stairs",
                        () -> new AEStairsBlock(this.quartzPillar().block().getDefaultState(), QUARTZ_PROPERTIES))
                .addFeatures(AEFeature.CERTUS).build();

        this.multiPart = registry.block("cable_bus", CableBusBlock::new).rendering(new CableBusRendering())
                .tileEntity(registry.tileEntity("cable_bus", CableBusBlockEntity.class, CableBusBlockEntity::new)
                        .rendering(new TileEntityRenderingCustomizer<CableBusBlockEntity>() {
                            @Override
                            @Environment(EnvType.CLIENT)
                            public void customize(TileEntityRendering<CableBusBlockEntity> rendering) {
                                rendering.tileEntityRenderer(CableBusTESR::new);
                            }
                        }).build())
                .build();

        this.skyStoneSlab = deco.block("sky_stone_slab", () -> new SlabBlock(SKYSTONE_PROPERTIES))
                .addFeatures(AEFeature.SKY_STONE).build();
        this.smoothSkyStoneSlab = deco.block("smooth_sky_stone_slab", () -> new SlabBlock(SKYSTONE_PROPERTIES))
                .addFeatures(AEFeature.SKY_STONE).build();
        this.skyStoneBrickSlab = deco.block("sky_stone_brick_slab", () -> new SlabBlock(SKYSTONE_PROPERTIES))
                .addFeatures(AEFeature.SKY_STONE).build();
        this.skyStoneSmallBrickSlab = deco.block("sky_stone_small_brick_slab", () -> new SlabBlock(SKYSTONE_PROPERTIES))
                .addFeatures(AEFeature.SKY_STONE).build();

        this.fluixSlab = deco.block("fluix_slab", () -> new SlabBlock(QUARTZ_PROPERTIES)).addFeatures(AEFeature.FLUIX)
                .build();
        this.quartzSlab = deco.block("quartz_slab", () -> new SlabBlock(QUARTZ_PROPERTIES))
                .addFeatures(AEFeature.CERTUS).build();
        this.chiseledQuartzSlab = deco.block("chiseled_quartz_slab", () -> new SlabBlock(QUARTZ_PROPERTIES))
                .addFeatures(AEFeature.CERTUS).build();
        this.quartzPillarSlab = deco.block("quartz_pillar_slab", () -> new SlabBlock(QUARTZ_PROPERTIES))
                .addFeatures(AEFeature.CERTUS).build();

        this.itemGen = registry.block("debug_item_gen", ItemGenBlock::new)
                .features(AEFeature.UNSUPPORTED_DEVELOPER_TOOLS, AEFeature.CREATIVE).tileEntity(registry
                        .tileEntity("debug_item_gen", ItemGenBlockEntity.class, ItemGenBlockEntity::new).build())
                .build();
        this.chunkLoader = registry.block("debug_chunk_loader", ChunkLoaderBlock::new)
                .features(AEFeature.UNSUPPORTED_DEVELOPER_TOOLS, AEFeature.CREATIVE)
                .tileEntity(registry
                        .tileEntity("debug_chunk_loader", ChunkLoaderBlockEntity.class, ChunkLoaderBlockEntity::new)
                        .build())
                .build();
        this.phantomNode = registry.block("debug_phantom_node", PhantomNodeBlock::new)
                .features(AEFeature.UNSUPPORTED_DEVELOPER_TOOLS, AEFeature.CREATIVE)
                .tileEntity(registry
                        .tileEntity("debug_phantom_node", PhantomNodeBlockEntity.class, PhantomNodeBlockEntity::new)
                        .build())
                .build();
        this.cubeGenerator = registry.block("debug_cube_gen", CubeGeneratorBlock::new)
                .features(AEFeature.UNSUPPORTED_DEVELOPER_TOOLS, AEFeature.CREATIVE)
                .tileEntity(registry
                        .tileEntity("debug_cube_gen", CubeGeneratorBlockEntity.class, CubeGeneratorBlockEntity::new)
                        .build())
                .build();
// FIXME FABRIC        this.energyGenerator = registry.block("debug_energy_gen", EnergyGeneratorBlock::new)
// FIXME FABRIC                .features(AEFeature.UNSUPPORTED_DEVELOPER_TOOLS, AEFeature.CREATIVE)
// FIXME FABRIC                .tileEntity(registry
// FIXME FABRIC                        .tileEntity("debug_energy_gen", EnergyGeneratorBlockEntity.class, EnergyGeneratorBlockEntity::new)
// FIXME FABRIC                        .build())
// FIXME FABRIC                .build();
    }

    @Override
    public IBlockDefinition quartzOre() {
        return this.quartzOre;
    }

    @Override
    public IBlockDefinition quartzOreCharged() {
        return this.quartzOreCharged;
    }

    @Override
    public IBlockDefinition matrixFrame() {
        return this.matrixFrame;
    }

    @Override
    public IBlockDefinition quartzBlock() {
        return this.quartzBlock;
    }

    @Override
    public IBlockDefinition quartzPillar() {
        return this.quartzPillar;
    }

    @Override
    public IBlockDefinition chiseledQuartzBlock() {
        return this.chiseledQuartzBlock;
    }

    @Override
    public IBlockDefinition quartzGlass() {
        return this.quartzGlass;
    }

    @Override
    public IBlockDefinition quartzVibrantGlass() {
        return this.quartzVibrantGlass;
    }

    @Override
    public IBlockDefinition quartzFixture() {
        return this.quartzFixture;
    }

    @Override
    public IBlockDefinition fluixBlock() {
        return this.fluixBlock;
    }

    @Override
    public IBlockDefinition skyStoneBlock() {
        return this.skyStoneBlock;
    }

    @Override
    public IBlockDefinition smoothSkyStoneBlock() {
        return this.smoothSkyStoneBlock;
    }

    @Override
    public IBlockDefinition skyStoneBrick() {
        return this.skyStoneBrick;
    }

    @Override
    public IBlockDefinition skyStoneSmallBrick() {
        return this.skyStoneSmallBrick;
    }

    @Override
    public IBlockDefinition skyStoneChest() {
        return this.skyStoneChest;
    }

    @Override
    public IBlockDefinition smoothSkyStoneChest() {
        return this.smoothSkyStoneChest;
    }

    @Override
    public IBlockDefinition skyCompass() {
        return this.skyCompass;
    }

    @Override
    public IBlockDefinition skyStoneStairs() {
        return this.skyStoneStairs;
    }

    @Override
    public IBlockDefinition smoothSkyStoneStairs() {
        return this.smoothSkyStoneStairs;
    }

    @Override
    public IBlockDefinition skyStoneBrickStairs() {
        return this.skyStoneBrickStairs;
    }

    @Override
    public IBlockDefinition skyStoneSmallBrickStairs() {
        return this.skyStoneSmallBrickStairs;
    }

    @Override
    public IBlockDefinition fluixStairs() {
        return this.fluixStairs;
    }

    @Override
    public IBlockDefinition quartzStairs() {
        return this.quartzStairs;
    }

    @Override
    public IBlockDefinition chiseledQuartzStairs() {
        return this.chiseledQuartzStairs;
    }

    @Override
    public IBlockDefinition quartzPillarStairs() {
        return this.quartzPillarStairs;
    }

    @Override
    public IBlockDefinition skyStoneSlab() {
        return this.skyStoneSlab;
    }

    @Override
    public IBlockDefinition smoothSkyStoneSlab() {
        return this.smoothSkyStoneSlab;
    }

    @Override
    public IBlockDefinition skyStoneBrickSlab() {
        return this.skyStoneBrickSlab;
    }

    @Override
    public IBlockDefinition skyStoneSmallBrickSlab() {
        return this.skyStoneSmallBrickSlab;
    }

    @Override
    public IBlockDefinition fluixSlab() {
        return this.fluixSlab;
    }

    @Override
    public IBlockDefinition quartzSlab() {
        return this.quartzSlab;
    }

    @Override
    public IBlockDefinition chiseledQuartzSlab() {
        return this.chiseledQuartzSlab;
    }

    @Override
    public IBlockDefinition quartzPillarSlab() {
        return this.quartzPillarSlab;
    }

    @Override
    public ITileDefinition grindstone() {
        return this.grindstone;
    }

    @Override
    public ITileDefinition crank() {
        return this.crank;
    }

    @Override
    public ITileDefinition inscriber() {
        return this.inscriber;
    }

    @Override
    public ITileDefinition wirelessAccessPoint() {
        return this.wirelessAccessPoint;
    }

    @Override
    public ITileDefinition charger() {
        return this.charger;
    }

    @Override
    public IBlockDefinition tinyTNT() {
        return this.tinyTNT;
    }

    @Override
    public ITileDefinition securityStation() {
        return this.securityStation;
    }

    @Override
    public ITileDefinition quantumRing() {
        return this.quantumRing;
    }

    @Override
    public ITileDefinition quantumLink() {
        return this.quantumLink;
    }

    @Override
    public ITileDefinition spatialPylon() {
        return this.spatialPylon;
    }

    @Override
    public ITileDefinition spatialIOPort() {
        return this.spatialIOPort;
    }

    @Override
    public ITileDefinition multiPart() {
        return this.multiPart;
    }

    @Override
    public ITileDefinition controller() {
        return this.controller;
    }

    @Override
    public ITileDefinition drive() {
        return this.drive;
    }

    @Override
    public ITileDefinition chest() {
        return this.chest;
    }

    @Override
    public ITileDefinition iface() {
        return this.iface;
    }

    @Override
    public ITileDefinition fluidIface() {
        return this.fluidIface;
    }

    @Override
    public ITileDefinition cellWorkbench() {
        return this.cellWorkbench;
    }

    @Override
    public ITileDefinition iOPort() {
        return this.iOPort;
    }

    @Override
    public ITileDefinition condenser() {
        return this.condenser;
    }

    @Override
    public ITileDefinition energyAcceptor() {
        return this.energyAcceptor;
    }

    @Override
    public ITileDefinition vibrationChamber() {
        return this.vibrationChamber;
    }

    @Override
    public ITileDefinition quartzGrowthAccelerator() {
        return this.quartzGrowthAccelerator;
    }

    @Override
    public ITileDefinition energyCell() {
        return this.energyCell;
    }

    @Override
    public ITileDefinition energyCellDense() {
        return this.energyCellDense;
    }

    @Override
    public ITileDefinition energyCellCreative() {
        return this.energyCellCreative;
    }

    @Override
    public ITileDefinition craftingUnit() {
        return this.craftingUnit;
    }

    @Override
    public ITileDefinition craftingAccelerator() {
        return this.craftingAccelerator;
    }

    @Override
    public ITileDefinition craftingStorage1k() {
        return this.craftingStorage1k;
    }

    @Override
    public ITileDefinition craftingStorage4k() {
        return this.craftingStorage4k;
    }

    @Override
    public ITileDefinition craftingStorage16k() {
        return this.craftingStorage16k;
    }

    @Override
    public ITileDefinition craftingStorage64k() {
        return this.craftingStorage64k;
    }

    @Override
    public ITileDefinition craftingMonitor() {
        return this.craftingMonitor;
    }

    @Override
    public ITileDefinition molecularAssembler() {
        return this.molecularAssembler;
    }

    @Override
    public ITileDefinition lightDetector() {
        return this.lightDetector;
    }

    @Override
    public ITileDefinition paint() {
        return this.paint;
    }

    public IBlockDefinition chunkLoader() {
        return this.chunkLoader;
    }

    public IBlockDefinition itemGen() {
        return this.itemGen;
    }

    public IBlockDefinition phantomNode() {
        return this.phantomNode;
    }

    public IBlockDefinition cubeGenerator() {
        return this.cubeGenerator;
    }

    public IBlockDefinition energyGenerator() {
        return this.energyGenerator;
    }
}<|MERGE_RESOLUTION|>--- conflicted
+++ resolved
@@ -375,15 +375,9 @@
                 .tileEntity(registry.tileEntity("charger", ChargerBlockEntity.class, ChargerBlockEntity::new)
                         .rendering(new TileEntityRenderingCustomizer<ChargerBlockEntity>() {
                             @Override
-<<<<<<< HEAD
                             @Environment(EnvType.CLIENT)
                             public void customize(TileEntityRendering<ChargerBlockEntity> rendering) {
-                                rendering.tileEntityRenderer(ChargerBlock.createTesr());
-=======
-                            @OnlyIn(Dist.CLIENT)
-                            public void customize(TileEntityRendering<ChargerTileEntity> rendering) {
                                 rendering.tileEntityRenderer(ChargerTESR.FACTORY);
->>>>>>> 088627ae
                             }
                         }).build())
                 .build();
