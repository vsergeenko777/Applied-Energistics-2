--- conflicted
+++ resolved
@@ -18,21 +18,25 @@
 
 package appeng.core.features.registries;
 
-import java.util.*;
-
-import net.minecraft.block.Block;
-import net.minecraft.block.entity.BlockEntity;
-import net.minecraft.tag.BlockTags;
-import net.minecraft.tag.Tag;
-import net.minecraft.util.Identifier;
-
 import appeng.api.exceptions.AppEngException;
 import appeng.api.movable.IMovableHandler;
 import appeng.api.movable.IMovableRegistry;
 import appeng.api.movable.IMovableTile;
 import appeng.core.AEConfig;
 import appeng.core.AppEng;
+import appeng.mixins.tags.BlockTagsAccessor;
 import appeng.spatial.DefaultSpatialHandler;
+import net.minecraft.block.Block;
+import net.minecraft.block.entity.BlockEntity;
+import net.minecraft.tag.Tag;
+import net.minecraft.util.Identifier;
+
+import java.util.ArrayList;
+import java.util.HashSet;
+import java.util.IdentityHashMap;
+import java.util.List;
+import java.util.Map;
+import java.util.Set;
 
 public class MovableTileRegistry implements IMovableRegistry {
 
@@ -46,21 +50,12 @@
     private final List<IMovableHandler> handlers = new ArrayList<>();
     private final DefaultSpatialHandler dsh = new DefaultSpatialHandler();
     private final IMovableHandler nullHandler = new DefaultSpatialHandler();
-<<<<<<< HEAD
-    private final Tag<Block> blockTagWhiteList;
-    private final Tag<Block> blockTagBlackList;
+    private final Tag.Identified<Block> blockTagWhiteList;
+    private final Tag.Identified<Block> blockTagBlackList;
 
     public MovableTileRegistry() {
-        this.blockTagWhiteList = BlockTags.getTagGroup().getTagOrEmpty(TAG_WHITELIST);
-        this.blockTagBlackList = BlockTags.getTagGroup().getTagOrEmpty(TAG_BLACKLIST);
-=======
-    private final ITag.INamedTag<Block> blockTagWhiteList;
-    private final ITag.INamedTag<Block> blockTagBlackList;
-
-    public MovableTileRegistry() {
-        this.blockTagWhiteList = BlockTags.makeWrapperTag(TAG_WHITELIST.toString());
-        this.blockTagBlackList = BlockTags.makeWrapperTag(TAG_BLACKLIST.toString());
->>>>>>> f455fd19
+        this.blockTagWhiteList = BlockTagsAccessor.register(TAG_WHITELIST.toString());
+        this.blockTagBlackList = BlockTagsAccessor.register(TAG_BLACKLIST.toString());
     }
 
     @Override
