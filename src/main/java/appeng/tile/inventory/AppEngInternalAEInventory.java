/*
 * This file is part of Applied Energistics 2.
 * Copyright (c) 2013 - 2014, AlgorithmX2, All rights reserved.
 *
 * Applied Energistics 2 is free software: you can redistribute it and/or modify
 * it under the terms of the GNU Lesser General Public License as published by
 * the Free Software Foundation, either version 3 of the License, or
 * (at your option) any later version.
 *
 * Applied Energistics 2 is distributed in the hope that it will be useful,
 * but WITHOUT ANY WARRANTY; without even the implied warranty of
 * MERCHANTABILITY or FITNESS FOR A PARTICULAR PURPOSE.  See the
 * GNU Lesser General Public License for more details.
 *
 * You should have received a copy of the GNU Lesser General Public License
 * along with Applied Energistics 2.  If not, see <http://www.gnu.org/licenses/lgpl>.
 */

package appeng.tile.inventory;

import java.util.Iterator;

import javax.annotation.Nonnull;
import javax.annotation.Nullable;

import alexiil.mc.lib.attributes.ListenerRemovalToken;
import alexiil.mc.lib.attributes.ListenerToken;
import alexiil.mc.lib.attributes.Simulation;
import alexiil.mc.lib.attributes.item.FixedItemInv;
import alexiil.mc.lib.attributes.item.InvMarkDirtyListener;
import net.minecraft.item.ItemStack;
import net.minecraft.nbt.CompoundTag;

import appeng.api.storage.channels.IItemStorageChannel;
import appeng.api.storage.data.IAEItemStack;
import appeng.core.AELog;
import appeng.core.Api;
import appeng.util.Platform;
import appeng.util.inv.IAEAppEngInventory;
import appeng.util.inv.InvOperation;
import appeng.util.item.AEItemStack;
import appeng.util.iterators.InvIterator;

public class AppEngInternalAEInventory implements FixedItemInv, Iterable<ItemStack> {
    private final IAEAppEngInventory te;
    private final IAEItemStack[] inv;
    private final int size;
    private int maxStack;
    private boolean dirtyFlag = false;

    public AppEngInternalAEInventory(final IAEAppEngInventory te, final int s) {
        this.te = te;
        this.size = s;
        this.maxStack = 64;
        this.inv = new IAEItemStack[s];
    }

    public void setMaxStackSize(final int s) {
        this.maxStack = s;
    }

    public IAEItemStack getAEStackInSlot(final int var1) {
        return this.inv[var1];
    }

    public void writeToNBT(final CompoundTag data, final String name) {
        final CompoundTag c = new CompoundTag();
        this.writeToNBT(c);
        data.put(name, c);
    }

    private void writeToNBT(final CompoundTag target) {
        for (int x = 0; x < this.size; x++) {
            try {
                final CompoundTag c = new CompoundTag();

                if (this.inv[x] != null) {
                    this.inv[x].writeToNBT(c);
                }

                target.put("#" + x, c);
            } catch (final Exception ignored) {
            }
        }
    }

    public void readFromNBT(final CompoundTag data, final String name) {
        final CompoundTag c = data.getCompound(name);
        if (c != null) {
            this.readFromNBT(c);
        }
    }

    private void readFromNBT(final CompoundTag target) {
        for (int x = 0; x < this.size; x++) {
            try {
                final CompoundTag c = target.getCompound("#" + x);

                if (c != null) {
                    this.inv[x] = AEItemStack.fromNBT(c);
                }
            } catch (final Exception e) {
                AELog.debug(e);
            }
        }
    }

    protected int getStackLimit(int slot, @Nonnull ItemStack stack) {
        return Math.min(this.getMaxAmount(slot, stack), stack.getMaxCount());
    }

    @Override
    public ItemStack getInvStack(int slot) {
        if (this.inv[slot] == null) {
            return ItemStack.EMPTY;
        }

        return this.inv[slot].createItemStack();
    }

    @Override
    public boolean setInvStack(int slot, ItemStack to, Simulation simulation) {
        if (this.te == null || !Platform.isServer()) {
            return false;
        }

        // FIXME: We need to implement the actual checks here, stacking /caninsert/canremove
        if (true) {
            throw new IllegalStateException();
        }

        if (simulation == Simulation.SIMULATE) {
            return true;
        }

        ItemStack oldStack = this.getInvStack(slot).copy();
        this.inv[slot] = AEApi.instance().storage().getStorageChannel(IItemStorageChannel.class)
                .createStack(to);

<<<<<<< HEAD
        ItemStack newStack = to.copy();
        InvOperation op = InvOperation.SET;

        if (ItemStack.areItemsEqual(oldStack, newStack)) {
            if (newStack.getCount() > oldStack.getCount()) {
                newStack.decrement(oldStack.getCount());
                oldStack = ItemStack.EMPTY;
                op = InvOperation.INSERT;
=======
        if (!simulate) {
            if (existing.isEmpty()) {
                this.inv[slot] = Api.instance().storage().getStorageChannel(IItemStorageChannel.class)
                        .createStack(reachedLimit ? ItemHandlerHelper.copyStackWithSize(stack, limit) : stack);
>>>>>>> e8b57c6d
            } else {
                oldStack.decrement(newStack.getCount());
                newStack = ItemStack.EMPTY;
                op = InvOperation.EXTRACT;
            }
        }
        this.fireOnChangeInventory(slot, op, oldStack, newStack);
        return true;
    }

    @Override
    public int getSlotCount() {
        return this.size;
    }

    @Override
<<<<<<< HEAD
    public boolean isItemValidForSlot(int slot, ItemStack stack) {
        return true;
    }

    @Override
    public int getChangeValue() {
        return 0;
    }

    @Nullable
    @Override
    public ListenerToken addListener(InvMarkDirtyListener listener, ListenerRemovalToken removalToken) {
        return null;
=======
    public void setStackInSlot(final int slot, final ItemStack newItemStack) {
        ItemStack oldStack = this.getStackInSlot(slot).copy();
        this.inv[slot] = Api.instance().storage().getStorageChannel(IItemStorageChannel.class)
                .createStack(newItemStack);

        if (this.te != null && Platform.isServer()) {
            ItemStack newStack = newItemStack.copy();
            InvOperation op = InvOperation.SET;

            if (ItemStack.areItemsEqual(oldStack, newStack)) {
                if (newStack.getCount() > oldStack.getCount()) {
                    newStack.shrink(oldStack.getCount());
                    oldStack = ItemStack.EMPTY;
                    op = InvOperation.INSERT;
                } else {
                    oldStack.shrink(newStack.getCount());
                    newStack = ItemStack.EMPTY;
                    op = InvOperation.EXTRACT;
                }
            }
            this.fireOnChangeInventory(slot, op, oldStack, newStack);
        }
>>>>>>> e8b57c6d
    }

    private void fireOnChangeInventory(int slot, InvOperation op, ItemStack removed, ItemStack inserted) {
        if (this.te != null && Platform.isServer() && !this.dirtyFlag) {
            this.dirtyFlag = true;
            this.te.onChangeInventory(this, slot, op, removed, inserted);
            this.te.saveChanges();
            this.dirtyFlag = false;
        }
    }

    @Override
    public int getMaxAmount(int slot, ItemStack is) {
        return Math.min(this.maxStack, 64);
    }

    @Override
    public Iterator<ItemStack> iterator() {
        return new InvIterator(this);
    }

}<|MERGE_RESOLUTION|>--- conflicted
+++ resolved
@@ -134,10 +134,9 @@
         }
 
         ItemStack oldStack = this.getInvStack(slot).copy();
-        this.inv[slot] = AEApi.instance().storage().getStorageChannel(IItemStorageChannel.class)
+        this.inv[slot] = Api.instance().storage().getStorageChannel(IItemStorageChannel.class)
                 .createStack(to);
 
-<<<<<<< HEAD
         ItemStack newStack = to.copy();
         InvOperation op = InvOperation.SET;
 
@@ -146,12 +145,6 @@
                 newStack.decrement(oldStack.getCount());
                 oldStack = ItemStack.EMPTY;
                 op = InvOperation.INSERT;
-=======
-        if (!simulate) {
-            if (existing.isEmpty()) {
-                this.inv[slot] = Api.instance().storage().getStorageChannel(IItemStorageChannel.class)
-                        .createStack(reachedLimit ? ItemHandlerHelper.copyStackWithSize(stack, limit) : stack);
->>>>>>> e8b57c6d
             } else {
                 oldStack.decrement(newStack.getCount());
                 newStack = ItemStack.EMPTY;
@@ -168,7 +161,6 @@
     }
 
     @Override
-<<<<<<< HEAD
     public boolean isItemValidForSlot(int slot, ItemStack stack) {
         return true;
     }
@@ -182,30 +174,6 @@
     @Override
     public ListenerToken addListener(InvMarkDirtyListener listener, ListenerRemovalToken removalToken) {
         return null;
-=======
-    public void setStackInSlot(final int slot, final ItemStack newItemStack) {
-        ItemStack oldStack = this.getStackInSlot(slot).copy();
-        this.inv[slot] = Api.instance().storage().getStorageChannel(IItemStorageChannel.class)
-                .createStack(newItemStack);
-
-        if (this.te != null && Platform.isServer()) {
-            ItemStack newStack = newItemStack.copy();
-            InvOperation op = InvOperation.SET;
-
-            if (ItemStack.areItemsEqual(oldStack, newStack)) {
-                if (newStack.getCount() > oldStack.getCount()) {
-                    newStack.shrink(oldStack.getCount());
-                    oldStack = ItemStack.EMPTY;
-                    op = InvOperation.INSERT;
-                } else {
-                    oldStack.shrink(newStack.getCount());
-                    newStack = ItemStack.EMPTY;
-                    op = InvOperation.EXTRACT;
-                }
-            }
-            this.fireOnChangeInventory(slot, op, oldStack, newStack);
-        }
->>>>>>> e8b57c6d
     }
 
     private void fireOnChangeInventory(int slot, InvOperation op, ItemStack removed, ItemStack inserted) {
