--- conflicted
+++ resolved
@@ -342,7 +342,6 @@
 			return this.getHandler();
 		}
 
-<<<<<<< HEAD
 		private boolean securityCheck(EntityPlayer player, SecurityPermissions requiredPermission)
 		{
 			if ( getTile() instanceof IActionHost && requiredPermission != null )
@@ -390,9 +389,6 @@
 				return null;
 			return super.extractItems(request, mode, src);
 		}
-
-=======
->>>>>>> 8b4501c8
 	}
 
 	private <StackType extends IAEStack> MEMonitorHandler<StackType> wrap(IMEInventoryHandler h)
