/*
 * This file is part of Applied Energistics 2.
 * Copyright (c) 2013 - 2014, AlgorithmX2, All rights reserved.
 *
 * Applied Energistics 2 is free software: you can redistribute it and/or modify
 * it under the terms of the GNU Lesser General Public License as published by
 * the Free Software Foundation, either version 3 of the License, or
 * (at your option) any later version.
 *
 * Applied Energistics 2 is distributed in the hope that it will be useful,
 * but WITHOUT ANY WARRANTY; without even the implied warranty of
 * MERCHANTABILITY or FITNESS FOR A PARTICULAR PURPOSE.  See the
 * GNU Lesser General Public License for more details.
 *
 * You should have received a copy of the GNU Lesser General Public License
 * along with Applied Energistics 2.  If not, see <http://www.gnu.org/licenses/lgpl>.
 */

package appeng.tile.crafting;

import java.io.IOException;
import java.util.List;

import javax.annotation.Nullable;

import org.jetbrains.annotations.NotNull;

import net.fabricmc.api.EnvType;
import net.fabricmc.api.Environment;
import net.minecraft.block.BlockState;
import net.minecraft.inventory.CraftingInventory;
import net.minecraft.item.ItemStack;
import net.minecraft.nbt.CompoundNBT;
import net.minecraft.network.PacketBuffer;
import net.minecraft.tileentity.TileEntity;
import net.minecraft.tileentity.TileEntityType;
import net.minecraft.util.Direction;
import net.minecraft.util.math.BlockPos;
import net.minecraft.world.World;

import alexiil.mc.lib.attributes.Simulation;
import alexiil.mc.lib.attributes.item.FixedItemInv;
import alexiil.mc.lib.attributes.item.LimitedFixedItemInv;

import appeng.api.config.Actionable;
import appeng.api.config.PowerMultiplier;
import appeng.api.config.Upgrades;
import appeng.api.definitions.ITileDefinition;
import appeng.api.implementations.IPowerChannelState;
import appeng.api.implementations.IUpgradeableHost;
import appeng.api.implementations.tiles.ICraftingMachine;
import appeng.api.networking.IGridNode;
import appeng.api.networking.crafting.ICraftingPatternDetails;
import appeng.api.networking.events.MENetworkEventSubscribe;
import appeng.api.networking.events.MENetworkPowerStatusChange;
import appeng.api.networking.ticking.IGridTickable;
import appeng.api.networking.ticking.TickRateModulation;
import appeng.api.networking.ticking.TickingRequest;
import appeng.api.storage.data.IAEItemStack;
import appeng.api.util.AECableType;
import appeng.api.util.AEPartLocation;
import appeng.api.util.DimensionalCoord;
import appeng.api.util.IConfigManager;
import appeng.client.render.crafting.AssemblerAnimationStatus;
import appeng.container.ContainerNull;
import appeng.core.Api;
import appeng.core.sync.network.NetworkHandler;
import appeng.core.sync.network.TargetPoint;
import appeng.core.sync.packets.AssemblerAnimationPacket;
import appeng.items.misc.EncodedPatternItem;
import appeng.me.GridAccessException;
import appeng.parts.automation.DefinitionUpgradeInventory;
import appeng.parts.automation.UpgradeInventory;
import appeng.tile.grid.AENetworkInvTileEntity;
import appeng.tile.inventory.AppEngInternalInventory;
import appeng.util.InventoryAdaptor;
import appeng.util.Platform;
import appeng.util.helpers.ItemHandlerUtil;
import appeng.util.inv.InvOperation;
import appeng.util.inv.WrapperChainedItemHandler;
import appeng.util.item.AEItemStack;

public class MolecularAssemblerTileEntity extends AENetworkInvTileEntity
        implements IUpgradeableHost, IGridTickable, ICraftingMachine, IPowerChannelState {

    public static final String INVENTORY_MAIN = "molecular_assembler";

    private final CraftingInventory craftingInv;
    private final AppEngInternalInventory gridInv = new AppEngInternalInventory(this, 9 + 1, 1);
    private final AppEngInternalInventory patternInv = new AppEngInternalInventory(this, 1, 1);
<<<<<<< HEAD
    private final FixedItemInv internalInv = new WrapperChainedItemHandler(this.gridInv, this.patternInv);
    private final LimitedFixedItemInv gridInvExt;
    private final IConfigManager settings;
=======
    private final IItemHandler gridInvExt = new WrapperFilteredItemHandler(this.gridInv, new CraftingGridFilter());
    private final IItemHandler internalInv = new WrapperChainedItemHandler(this.gridInv, this.patternInv);
>>>>>>> b098fc32
    private final UpgradeInventory upgrades;
    private boolean isPowered = false;
    private AEPartLocation pushDirection = AEPartLocation.INTERNAL;
    private ItemStack myPattern = ItemStack.EMPTY;
    private ICraftingPatternDetails myPlan = null;
    private double progress = 0;
    private boolean isAwake = false;
    private boolean forcePlan = false;
    private boolean reboot = true;

    @Environment(EnvType.CLIENT)
    private AssemblerAnimationStatus animationStatus;

    public MolecularAssemblerTileEntity(TileEntityType<?> tileEntityTypeIn) {
        super(tileEntityTypeIn);
        final ITileDefinition assembler = Api.instance().definitions().blocks().molecularAssembler();

        this.getProxy().setIdlePowerUsage(0.0);
        this.upgrades = new DefinitionUpgradeInventory(assembler, this, this.getUpgradeSlots());
        this.craftingInv = new CraftingInventory(new ContainerNull(), 3, 3);

        gridInv.setMaxStackSize(9, 64);
        gridInvExt = gridInv.createLimitedFixedInv();
        // Limit the input slots to 1 of the respective crafting ingredient
        for (int i = 0; i < 9; i++) {
            int slot = i;
            gridInvExt.getRule(slot).disallowExtraction().limitInsertionCount(1)
                    .filterInserts(stack -> isValidIngredientForSlot(slot, stack));
        }
        // Output slot
        gridInvExt.getRule(9).disallowInsertion();
    }

    private boolean isValidIngredientForSlot(int slot, ItemStack stack) {
        return this.myPlan != null && !ItemHandlerUtil.isEmpty(this.patternInv)
                && this.myPlan.isValidItemForSlot(slot, stack, MolecularAssemblerTileEntity.this.getWorld());
    }

    private int getUpgradeSlots() {
        return 5;
    }

    @Override
    public boolean pushPattern(final ICraftingPatternDetails patternDetails, final CraftingInventory table,
            final Direction where) {
        if (this.myPattern.isEmpty()) {
            boolean isEmpty = ItemHandlerUtil.isEmpty(this.gridInv) && ItemHandlerUtil.isEmpty(this.patternInv);

            if (isEmpty && patternDetails.isCraftable()) {
                this.forcePlan = true;
                this.myPlan = patternDetails;
                this.pushDirection = AEPartLocation.fromFacing(where);

                for (int x = 0; x < table.getSizeInventory(); x++) {
                    this.gridInv.setInvStack(x, table.getStackInSlot(x), Simulation.ACTION);
                }

                this.updateSleepiness();
                this.saveChanges();
                return true;
            }
        }
        return false;
    }

    private void updateSleepiness() {
        final boolean wasEnabled = this.isAwake;
        this.isAwake = this.myPlan != null && this.hasMats() || this.canPush();
        if (wasEnabled != this.isAwake) {
            try {
                if (this.isAwake) {
                    this.getProxy().getTick().wakeDevice(this.getProxy().getNode());
                } else {
                    this.getProxy().getTick().sleepDevice(this.getProxy().getNode());
                }
            } catch (final GridAccessException e) {
                // :P
            }
        }
    }

    private boolean canPush() {
        return !this.gridInv.getInvStack(9).isEmpty();
    }

    private boolean hasMats() {
        if (this.myPlan == null) {
            return false;
        }

        for (int x = 0; x < this.craftingInv.getSizeInventory(); x++) {
            this.craftingInv.setInventorySlotContents(x, this.gridInv.getInvStack(x));
        }

        return !this.myPlan.getOutput(this.craftingInv, this.getWorld()).isEmpty();
    }

    @Override
    public boolean acceptsPlans() {
        return ItemHandlerUtil.isEmpty(this.patternInv);
    }

    @Override
    public int getInstalledUpgrades(final Upgrades u) {
        return this.upgrades.getInstalledUpgrades(u);
    }

    @Override
    protected boolean readFromStream(final PacketBuffer data) throws IOException {
        final boolean c = super.readFromStream(data);
        final boolean oldPower = this.isPowered;
        this.isPowered = data.readBoolean();
        return this.isPowered != oldPower || c;
    }

    @Override
    protected void writeToStream(final PacketBuffer data) throws IOException {
        super.writeToStream(data);
        data.writeBoolean(this.isPowered);
    }

    @Override
    public CompoundNBT write(final CompoundNBT data) {
        super.write(data);
        if (this.forcePlan && this.myPlan != null) {
            final ItemStack pattern = this.myPlan.getPattern();
            if (!pattern.isEmpty()) {
                final CompoundNBT compound = new CompoundNBT();
                pattern.write(compound);
                data.put("myPlan", compound);
                data.putInt("pushDirection", this.pushDirection.ordinal());
            }
        }

        this.upgrades.writeToNBT(data, "upgrades");
        return data;
    }

    @Override
    public void read(BlockState blockState, final CompoundNBT data) {
        super.read(blockState, data);
        if (data.contains("myPlan")) {
            final ItemStack myPat = ItemStack.read(data.getCompound("myPlan"));

            if (!myPat.isEmpty() && myPat.getItem() instanceof EncodedPatternItem) {
                final World w = this.getWorld();
                final ICraftingPatternDetails ph = Api.instance().crafting().decodePattern(myPat, w);
                if (ph != null && ph.isCraftable()) {
                    this.forcePlan = true;
                    this.myPlan = ph;
                    this.pushDirection = AEPartLocation.fromOrdinal(data.getInt("pushDirection"));
                }
            }
        }

        this.upgrades.readFromNBT(data, "upgrades");
        this.recalculatePlan();
    }

    private void recalculatePlan() {
        this.reboot = true;

        if (this.forcePlan) {
            return;
        }

        final ItemStack is = this.patternInv.getInvStack(0);

        if (!is.isEmpty() && is.getItem() instanceof EncodedPatternItem) {
            if (!ItemStack.areItemsEqual(is, this.myPattern)) {
                final World w = this.getWorld();
                final ICraftingPatternDetails ph = Api.instance().crafting().decodePattern(is, w);

                if (ph != null && ph.isCraftable()) {
                    this.progress = 0;
                    this.myPattern = is;
                    this.myPlan = ph;
                }
            }
        } else {
            this.progress = 0;
            this.forcePlan = false;
            this.myPlan = null;
            this.myPattern = ItemStack.EMPTY;
            this.pushDirection = AEPartLocation.INTERNAL;
        }

        this.updateSleepiness();
    }

    @Override
    public AECableType getCableConnectionType(final AEPartLocation dir) {
        return AECableType.COVERED;
    }

    @Override
    public DimensionalCoord getLocation() {
        return new DimensionalCoord(this);
    }

    @Override
    public IConfigManager getConfigManager() {
        return null;
    }

    @Override
    public FixedItemInv getInventoryByName(final String name) {
        if (name.equals("upgrades")) {
            return this.upgrades;
        }

        if (name.equals("molecular_assembler")) {
            return this.internalInv;
        }

        return null;
    }

    @Override
<<<<<<< HEAD
    public void updateSetting(final IConfigManager manager, final Settings settingName, final Enum<?> newValue) {

    }

    @Override
    public FixedItemInv getInternalInventory() {
=======
    public IItemHandler getInternalInventory() {
>>>>>>> b098fc32
        return this.internalInv;
    }

    @NotNull
    @Override
    public FixedItemInv getExternalInventory() {
        return this.gridInvExt;
    }

    @Override
    public void onChangeInventory(final FixedItemInv inv, final int slot, final InvOperation mc,
            final ItemStack removed, final ItemStack added) {
        if (inv == this.gridInv || inv == this.patternInv) {
            this.recalculatePlan();
        }
    }

    public int getCraftingProgress() {
        return (int) this.progress;
    }

    @Override
    public void getDrops(final World w, final BlockPos pos, final List<ItemStack> drops) {
        super.getDrops(w, pos, drops);

        for (int h = 0; h < this.upgrades.getSlotCount(); h++) {
            final ItemStack is = this.upgrades.getInvStack(h);
            if (!is.isEmpty()) {
                drops.add(is);
            }
        }
    }

    @Override
    public TickingRequest getTickingRequest(final IGridNode node) {
        this.recalculatePlan();
        this.updateSleepiness();
        return new TickingRequest(1, 1, !this.isAwake, false);
    }

    @Override
    public TickRateModulation tickingRequest(final IGridNode node, int ticksSinceLastCall) {
        if (!this.gridInv.getInvStack(9).isEmpty()) {
            this.pushOut(this.gridInv.getInvStack(9));

            // did it eject?
            if (this.gridInv.getInvStack(9).isEmpty()) {
                this.saveChanges();
            }

            this.ejectHeldItems();
            this.updateSleepiness();
            this.progress = 0;
            return this.isAwake ? TickRateModulation.IDLE : TickRateModulation.SLEEP;
        }

        if (this.myPlan == null) {
            this.updateSleepiness();
            return TickRateModulation.SLEEP;
        }

        if (this.reboot) {
            ticksSinceLastCall = 1;
        }

        if (!this.isAwake) {
            return TickRateModulation.SLEEP;
        }

        this.reboot = false;
        int speed = 10;
        switch (this.upgrades.getInstalledUpgrades(Upgrades.SPEED)) {
            case 0:
                this.progress += this.userPower(ticksSinceLastCall, speed = 10, 1.0);
                break;
            case 1:
                this.progress += this.userPower(ticksSinceLastCall, speed = 13, 1.3);
                break;
            case 2:
                this.progress += this.userPower(ticksSinceLastCall, speed = 17, 1.7);
                break;
            case 3:
                this.progress += this.userPower(ticksSinceLastCall, speed = 20, 2.0);
                break;
            case 4:
                this.progress += this.userPower(ticksSinceLastCall, speed = 25, 2.5);
                break;
            case 5:
                this.progress += this.userPower(ticksSinceLastCall, speed = 50, 5.0);
                break;
        }

        if (this.progress >= 100) {
            for (int x = 0; x < this.craftingInv.getSizeInventory(); x++) {
                this.craftingInv.setInventorySlotContents(x, this.gridInv.getInvStack(x));
            }

            this.progress = 0;
            final ItemStack output = this.myPlan.getOutput(this.craftingInv, this.getWorld());
            if (!output.isEmpty()) {
                // FIXME FABRIC BasicEventHooks.firePlayerCraftingEvent((PlayerEntity)
                // FakePlayer.getOrCreate((ServerWorld) this.getWorld()), output,
                // FIXME FABRIC this.craftingInv);

                this.pushOut(output.copy());

                for (int x = 0; x < this.craftingInv.getSizeInventory(); x++) {
                    this.gridInv.setInvStack(x, Platform.getContainerItem(this.craftingInv.getStackInSlot(x)),
                            Simulation.ACTION);
                }

                if (ItemHandlerUtil.isEmpty(this.patternInv)) {
                    this.forcePlan = false;
                    this.myPlan = null;
                    this.pushDirection = AEPartLocation.INTERNAL;
                }

                this.ejectHeldItems();

                final IAEItemStack item = AEItemStack.fromItemStack(output);
                if (item != null) {
                    final TargetPoint where = new TargetPoint(this.pos.getX(), this.pos.getY(), this.pos.getZ(), 32,
                            this.world);
                    NetworkHandler.instance()
                            .sendToAllAround(new AssemblerAnimationPacket(this.pos, (byte) speed, item), where);
                }

                this.saveChanges();
                this.updateSleepiness();
                return this.isAwake ? TickRateModulation.IDLE : TickRateModulation.SLEEP;
            }
        }

        return TickRateModulation.FASTER;
    }

    private void ejectHeldItems() {
        if (this.gridInv.getInvStack(9).isEmpty()) {
            for (int x = 0; x < 9; x++) {
<<<<<<< HEAD
                final ItemStack is = this.gridInv.getInvStack(x);
                if (!is.isEmpty()) {
                    if (this.myPlan == null || !this.myPlan.isValidItemForSlot(x, is, this.world)) {
                        this.gridInv.setInvStack(9, is, Simulation.ACTION);
                        this.gridInv.setInvStack(x, ItemStack.EMPTY, Simulation.ACTION);
                        this.saveChanges();
                        return;
                    }
=======
                final ItemStack is = this.gridInv.getStackInSlot(x);
                if (!is.isEmpty() && (this.myPlan == null || !this.myPlan.isValidItemForSlot(x, is, this.world))) {
                    this.gridInv.setStackInSlot(9, is);
                    this.gridInv.setStackInSlot(x, ItemStack.EMPTY);
                    this.saveChanges();
                    return;
>>>>>>> b098fc32
                }
            }
        }
    }

    private int userPower(final int ticksPassed, final int bonusValue, final double acceleratorTax) {
        try {
            return (int) (this.getProxy().getEnergy().extractAEPower(ticksPassed * bonusValue * acceleratorTax,
                    Actionable.MODULATE, PowerMultiplier.CONFIG) / acceleratorTax);
        } catch (final GridAccessException e) {
            return 0;
        }
    }

    private void pushOut(ItemStack output) {
        if (this.pushDirection == AEPartLocation.INTERNAL) {
            for (final Direction d : Direction.values()) {
                output = this.pushTo(output, d);
            }
        } else {
            output = this.pushTo(output, this.pushDirection.getFacing());
        }

        if (output.isEmpty() && this.forcePlan) {
            this.forcePlan = false;
            this.recalculatePlan();
        }

        this.gridInv.setInvStack(9, output, Simulation.ACTION);
    }

    private ItemStack pushTo(ItemStack output, final Direction d) {
        if (output.isEmpty()) {
            return output;
        }

        final TileEntity te = this.getWorld().getTileEntity(this.pos.offset(d));

        if (te == null) {
            return output;
        }

        final InventoryAdaptor adaptor = InventoryAdaptor.getAdaptor(te, d.getOpposite());

        if (adaptor == null) {
            return output;
        }

        final int size = output.getCount();
        output = adaptor.addItems(output);
        final int newSize = output.isEmpty() ? 0 : output.getCount();

        if (size != newSize) {
            this.saveChanges();
        }

        return output;
    }

    @MENetworkEventSubscribe
    public void onPowerEvent(final MENetworkPowerStatusChange p) {
        this.updatePowerState();
    }

    private void updatePowerState() {
        boolean newState = false;

        try {
            newState = this.getProxy().isActive() && this.getProxy().getEnergy().extractAEPower(1, Actionable.SIMULATE,
                    PowerMultiplier.CONFIG) > 0.0001;
        } catch (final GridAccessException ignored) {

        }

        if (newState != this.isPowered) {
            this.isPowered = newState;
            this.markForUpdate();
        }
    }

    @Override
    public boolean isPowered() {
        return this.isPowered;
    }

    @Override
    public boolean isActive() {
        return this.isPowered;
    }

    @Environment(EnvType.CLIENT)
    public void setAnimationStatus(@Nullable AssemblerAnimationStatus status) {
        this.animationStatus = status;
    }

    @Environment(EnvType.CLIENT)
    @Nullable
    public AssemblerAnimationStatus getAnimationStatus() {
        return this.animationStatus;
    }

}<|MERGE_RESOLUTION|>--- conflicted
+++ resolved
@@ -88,14 +88,8 @@
     private final CraftingInventory craftingInv;
     private final AppEngInternalInventory gridInv = new AppEngInternalInventory(this, 9 + 1, 1);
     private final AppEngInternalInventory patternInv = new AppEngInternalInventory(this, 1, 1);
-<<<<<<< HEAD
     private final FixedItemInv internalInv = new WrapperChainedItemHandler(this.gridInv, this.patternInv);
     private final LimitedFixedItemInv gridInvExt;
-    private final IConfigManager settings;
-=======
-    private final IItemHandler gridInvExt = new WrapperFilteredItemHandler(this.gridInv, new CraftingGridFilter());
-    private final IItemHandler internalInv = new WrapperChainedItemHandler(this.gridInv, this.patternInv);
->>>>>>> b098fc32
     private final UpgradeInventory upgrades;
     private boolean isPowered = false;
     private AEPartLocation pushDirection = AEPartLocation.INTERNAL;
@@ -315,16 +309,7 @@
     }
 
     @Override
-<<<<<<< HEAD
-    public void updateSetting(final IConfigManager manager, final Settings settingName, final Enum<?> newValue) {
-
-    }
-
-    @Override
     public FixedItemInv getInternalInventory() {
-=======
-    public IItemHandler getInternalInventory() {
->>>>>>> b098fc32
         return this.internalInv;
     }
 
@@ -464,23 +449,12 @@
     private void ejectHeldItems() {
         if (this.gridInv.getInvStack(9).isEmpty()) {
             for (int x = 0; x < 9; x++) {
-<<<<<<< HEAD
                 final ItemStack is = this.gridInv.getInvStack(x);
-                if (!is.isEmpty()) {
-                    if (this.myPlan == null || !this.myPlan.isValidItemForSlot(x, is, this.world)) {
-                        this.gridInv.setInvStack(9, is, Simulation.ACTION);
-                        this.gridInv.setInvStack(x, ItemStack.EMPTY, Simulation.ACTION);
-                        this.saveChanges();
-                        return;
-                    }
-=======
-                final ItemStack is = this.gridInv.getStackInSlot(x);
                 if (!is.isEmpty() && (this.myPlan == null || !this.myPlan.isValidItemForSlot(x, is, this.world))) {
-                    this.gridInv.setStackInSlot(9, is);
-                    this.gridInv.setStackInSlot(x, ItemStack.EMPTY);
+                    this.gridInv.setInvStack(9, is, Simulation.ACTION);
+                    this.gridInv.setInvStack(x, ItemStack.EMPTY, Simulation.ACTION);
                     this.saveChanges();
                     return;
->>>>>>> b098fc32
                 }
             }
         }
