/*
 * This file is part of Applied Energistics 2.
 * Copyright (c) 2013 - 2015, AlgorithmX2, All rights reserved.
 *
 * Applied Energistics 2 is free software: you can redistribute it and/or modify
 * it under the terms of the GNU Lesser General Public License as published by
 * the Free Software Foundation, either version 3 of the License, or
 * (at your option) any later version.
 *
 * Applied Energistics 2 is distributed in the hope that it will be useful,
 * but WITHOUT ANY WARRANTY; without even the implied warranty of
 * MERCHANTABILITY or FITNESS FOR A PARTICULAR PURPOSE.  See the
 * GNU Lesser General Public License for more details.
 *
 * You should have received a copy of the GNU Lesser General Public License
 * along with Applied Energistics 2.  If not, see <http://www.gnu.org/licenses/lgpl>.
 */

package appeng.debug;

import net.minecraft.entity.player.PlayerEntity;
import net.minecraft.item.DirectionalPlaceContext;
import net.minecraft.item.Item;
import net.minecraft.item.ItemStack;
import net.minecraft.item.ItemUseContext;
import net.minecraft.tileentity.ITickableTileEntity;
import net.minecraft.tileentity.TileEntityType;
import net.minecraft.util.Direction;
import net.minecraft.util.Util;
import net.minecraft.util.math.BlockPos;
import net.minecraft.util.text.StringTextComponent;

import appeng.core.AppEng;
import appeng.tile.AEBaseTileEntity;
import appeng.util.InteractionUtil;

public class CubeGeneratorTileEntity extends AEBaseTileEntity implements ITickableTileEntity {

    private int size = 3;
    private ItemStack is = ItemStack.EMPTY;
    private int countdown = 20 * 10;
    private PlayerEntity who = null;

    public CubeGeneratorTileEntity(TileEntityType<?> tileEntityTypeIn) {
        super(tileEntityTypeIn);
    }

    @Override
    public void tick() {
        if (!this.is.isEmpty() && !isRemote()) {
            this.countdown--;

            if (this.countdown % 20 == 0) {
<<<<<<< HEAD
                AppEng.instance().getPlayers().forEach(e -> {
                    e.sendMessage(new StringTextComponent("Spawning in... " + (this.countdown / 20)), Util.DUMMY_UUID);
                });
=======
                for (final PlayerEntity e : AppEng.proxy.getPlayers()) {
                    e.sendMessage(new StringTextComponent("Spawning in... " + this.countdown / 20), Util.DUMMY_UUID);
                }
>>>>>>> b098fc32
            }

            if (this.countdown <= 0) {
                this.spawn();
            }
        }
    }

    private void spawn() {
        this.world.removeBlock(this.pos, false);

        final Item i = this.is.getItem();
        final Direction side = Direction.UP;

        final int half = (int) Math.floor(this.size / 2);

        for (int y = 0; y < this.size; y++) {
            for (int x = -half; x < half; x++) {
                for (int z = -half; z < half; z++) {
                    final BlockPos p = this.pos.add(x, y - 1, z);
                    ItemUseContext useContext = new DirectionalPlaceContext(this.world, p, side, this.is,
                            side.getOpposite());
                    i.onItemUse(useContext);
                }
            }
        }
    }

    void click(final PlayerEntity player) {
        if (!isRemote()) {
            final ItemStack hand = player.inventory.getCurrentItem();
            this.who = player;

            if (hand.isEmpty()) {
                this.is = ItemStack.EMPTY;

                if (InteractionUtil.isInAlternateUseMode(player)) {
                    this.size--;
                } else {
                    this.size++;
                }

                if (this.size < 3) {
                    this.size = 3;
                }
                if (this.size > 64) {
                    this.size = 64;
                }

                player.sendMessage(new StringTextComponent("Size: " + this.size), Util.DUMMY_UUID);
            } else {
                this.countdown = 20 * 10;
                this.is = hand;
            }
        }
    }
}<|MERGE_RESOLUTION|>--- conflicted
+++ resolved
@@ -51,15 +51,9 @@
             this.countdown--;
 
             if (this.countdown % 20 == 0) {
-<<<<<<< HEAD
                 AppEng.instance().getPlayers().forEach(e -> {
-                    e.sendMessage(new StringTextComponent("Spawning in... " + (this.countdown / 20)), Util.DUMMY_UUID);
+                    e.sendMessage(new StringTextComponent("Spawning in... " + this.countdown / 20), Util.DUMMY_UUID);
                 });
-=======
-                for (final PlayerEntity e : AppEng.proxy.getPlayers()) {
-                    e.sendMessage(new StringTextComponent("Spawning in... " + this.countdown / 20), Util.DUMMY_UUID);
-                }
->>>>>>> b098fc32
             }
 
             if (this.countdown <= 0) {
