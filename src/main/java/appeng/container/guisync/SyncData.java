--- conflicted
+++ resolved
@@ -129,11 +129,7 @@
                     String json = (String) val;
                     Text text = null;
                     if (!json.isEmpty()) {
-<<<<<<< HEAD
                         text = Text.Serializer.fromJson((String) val);
-=======
-                        text = ITextComponent.Serializer.getComponentFromJson((String) val);
->>>>>>> b8f48407
                     }
                     this.updateTextComponent(text);
                 } else {
