/*
 * This file is part of Applied Energistics 2.
 * Copyright (c) 2013 - 2014, AlgorithmX2, All rights reserved.
 *
 * Applied Energistics 2 is free software: you can redistribute it and/or modify
 * it under the terms of the GNU Lesser General Public License as published by
 * the Free Software Foundation, either version 3 of the License, or
 * (at your option) any later version.
 *
 * Applied Energistics 2 is distributed in the hope that it will be useful,
 * but WITHOUT ANY WARRANTY; without even the implied warranty of
 * MERCHANTABILITY or FITNESS FOR A PARTICULAR PURPOSE.  See the
 * GNU Lesser General Public License for more details.
 *
 * You should have received a copy of the GNU Lesser General Public License
 * along with Applied Energistics 2.  If not, see <http://www.gnu.org/licenses/lgpl>.
 */

package appeng.container.implementations;

import net.minecraft.entity.player.PlayerEntity;
import net.minecraft.entity.player.PlayerInventory;
import net.minecraft.network.PacketByteBuf;
import net.minecraft.screen.ScreenHandlerType;

import alexiil.mc.lib.attributes.item.FixedItemInv;

import appeng.api.config.CondenserOutput;
import appeng.api.config.Settings;
import appeng.container.AEBaseContainer;
import appeng.container.ContainerLocator;
import appeng.container.guisync.GuiSync;
import appeng.container.interfaces.IProgressProvider;
import appeng.container.slot.OutputSlot;
import appeng.container.slot.RestrictedInputSlot;
<<<<<<< HEAD
import appeng.tile.misc.CondenserBlockEntity;
import appeng.util.Platform;
=======
import appeng.tile.misc.CondenserTileEntity;
>>>>>>> b8f48407

public class CondenserContainer extends AEBaseContainer implements IProgressProvider {

    public static ScreenHandlerType<CondenserContainer> TYPE;

    private static final ContainerHelper<CondenserContainer, CondenserBlockEntity> helper = new ContainerHelper<>(
            CondenserContainer::new, CondenserBlockEntity.class);

    private final CondenserBlockEntity condenser;
    @GuiSync(0)
    public long requiredEnergy = 0;
    @GuiSync(1)
    public long storedPower = 0;
    @GuiSync(2)
    public CondenserOutput output = CondenserOutput.TRASH;

    public CondenserContainer(int id, final PlayerInventory ip, final CondenserBlockEntity condenser) {
        super(TYPE, id, ip, condenser, null);
        this.condenser = condenser;

        FixedItemInv inv = condenser.getInternalInventory();

        this.addSlot(new RestrictedInputSlot(RestrictedInputSlot.PlacableItemType.TRASH, inv, 0, 51, 52, ip));
        this.addSlot(new OutputSlot(inv, 1, 105, 52, -1));
        this.addSlot(
                (new RestrictedInputSlot(RestrictedInputSlot.PlacableItemType.STORAGE_COMPONENT, inv, 2, 101, 26, ip))
                        .setStackLimit(1));

        this.bindPlayerInventory(ip, 0, 197 - /* height of player inventory */82);
    }

    public static CondenserContainer fromNetwork(int windowId, PlayerInventory inv, PacketByteBuf buf) {
        return helper.fromNetwork(windowId, inv, buf);
    }

    public static boolean open(PlayerEntity player, ContainerLocator locator) {
        return helper.open(player, locator);
    }

    @Override
<<<<<<< HEAD
    public void sendContentUpdates() {
        if (Platform.isServer()) {
=======
    public void detectAndSendChanges() {
        if (isServer()) {
>>>>>>> b8f48407
            final double maxStorage = this.condenser.getStorage();
            final double requiredEnergy = this.condenser.getRequiredPower();

            this.requiredEnergy = requiredEnergy == 0 ? (int) maxStorage : (int) Math.min(requiredEnergy, maxStorage);
            this.storedPower = (int) this.condenser.getStoredPower();
            this.output = (CondenserOutput) this.condenser.getConfigManager().getSetting(Settings.CONDENSER_OUTPUT);
        }

        super.sendContentUpdates();
    }

    @Override
    public int getCurrentProgress() {
        return (int) this.storedPower;
    }

    @Override
    public int getMaxProgress() {
        return (int) this.requiredEnergy;
    }

    public CondenserOutput getOutput() {
        return this.output;
    }

}<|MERGE_RESOLUTION|>--- conflicted
+++ resolved
@@ -33,12 +33,7 @@
 import appeng.container.interfaces.IProgressProvider;
 import appeng.container.slot.OutputSlot;
 import appeng.container.slot.RestrictedInputSlot;
-<<<<<<< HEAD
 import appeng.tile.misc.CondenserBlockEntity;
-import appeng.util.Platform;
-=======
-import appeng.tile.misc.CondenserTileEntity;
->>>>>>> b8f48407
 
 public class CondenserContainer extends AEBaseContainer implements IProgressProvider {
 
@@ -79,13 +74,8 @@
     }
 
     @Override
-<<<<<<< HEAD
     public void sendContentUpdates() {
-        if (Platform.isServer()) {
-=======
-    public void detectAndSendChanges() {
         if (isServer()) {
->>>>>>> b8f48407
             final double maxStorage = this.condenser.getStorage();
             final double requiredEnergy = this.condenser.getRequiredPower();
 
