--- conflicted
+++ resolved
@@ -20,13 +20,9 @@
 
 import net.minecraft.entity.player.PlayerInventory;
 import net.minecraft.inventory.container.ContainerType;
-<<<<<<< HEAD
-import net.minecraft.network.PacketBuffer;
+
 
 import alexiil.mc.lib.attributes.item.FixedItemInv;
-=======
-import net.minecraftforge.items.IItemHandler;
->>>>>>> b098fc32
 
 import appeng.api.config.FuzzyMode;
 import appeng.api.config.LevelType;
@@ -86,35 +82,10 @@
 
     @Override
     protected void setupConfig() {
-<<<<<<< HEAD
-        final FixedItemInv upgrades = this.getUpgradeable().getInventoryByName("upgrades");
-        if (this.availableUpgrades() > 0) {
-            this.addSlot((new RestrictedInputSlot(RestrictedInputSlot.PlacableItemType.UPGRADES, upgrades, 0, 187, 8,
-                    this.getPlayerInventory())).setNotDraggable());
-        }
-        if (this.availableUpgrades() > 1) {
-            this.addSlot((new RestrictedInputSlot(RestrictedInputSlot.PlacableItemType.UPGRADES, upgrades, 1, 187,
-                    8 + 18, this.getPlayerInventory())).setNotDraggable());
-        }
-        if (this.availableUpgrades() > 2) {
-            this.addSlot((new RestrictedInputSlot(RestrictedInputSlot.PlacableItemType.UPGRADES, upgrades, 2, 187,
-                    8 + 18 * 2, this.getPlayerInventory())).setNotDraggable());
-        }
-        if (this.availableUpgrades() > 3) {
-            this.addSlot((new RestrictedInputSlot(RestrictedInputSlot.PlacableItemType.UPGRADES, upgrades, 3, 187,
-                    8 + 18 * 3, this.getPlayerInventory())).setNotDraggable());
-        }
+        this.setupUpgrades();
 
         final FixedItemInv inv = this.getUpgradeable().getInventoryByName("config");
-        final int y = 40;
-        final int x = 80 + 57;
-        this.addSlot(new FakeTypeOnlySlot(inv, 0, x, y));
-=======
-        this.setupUpgrades();
-
-        final IItemHandler inv = this.getUpgradeable().getInventoryByName("config");
         this.addSlot(new FakeTypeOnlySlot(inv, 0), SlotSemantic.CONFIG);
->>>>>>> b098fc32
     }
 
     @Override
