/*
 * This file is part of Applied Energistics 2.
 * Copyright (c) 2013 - 2014, AlgorithmX2, All rights reserved.
 *
 * Applied Energistics 2 is free software: you can redistribute it and/or modify
 * it under the terms of the GNU Lesser General Public License as published by
 * the Free Software Foundation, either version 3 of the License, or
 * (at your option) any later version.
 *
 * Applied Energistics 2 is distributed in the hope that it will be useful,
 * but WITHOUT ANY WARRANTY; without even the implied warranty of
 * MERCHANTABILITY or FITNESS FOR A PARTICULAR PURPOSE.  See the
 * GNU Lesser General Public License for more details.
 *
 * You should have received a copy of the GNU Lesser General Public License
 * along with Applied Energistics 2.  If not, see <http://www.gnu.org/licenses/lgpl>.
 */

package appeng.container.implementations;

import net.fabricmc.api.EnvType;
import net.fabricmc.api.Environment;
import net.minecraft.entity.player.PlayerEntity;
import net.minecraft.entity.player.PlayerInventory;
<<<<<<< HEAD
import net.minecraft.network.PacketByteBuf;
import net.minecraft.screen.ScreenHandlerType;

import alexiil.mc.lib.attributes.item.FixedItemInv;
=======
import net.minecraft.inventory.container.ContainerType;
import net.minecraft.network.PacketBuffer;
import net.minecraftforge.items.IItemHandler;
>>>>>>> b8f48407

import appeng.api.config.FuzzyMode;
import appeng.api.config.LevelType;
import appeng.api.config.RedstoneMode;
import appeng.api.config.SecurityPermissions;
import appeng.api.config.Settings;
import appeng.api.config.YesNo;
import appeng.container.ContainerLocator;
import appeng.container.guisync.GuiSync;
import appeng.container.slot.FakeTypeOnlySlot;
import appeng.container.slot.RestrictedInputSlot;
import appeng.core.sync.network.NetworkHandler;
import appeng.core.sync.packets.ConfigValuePacket;
import appeng.parts.automation.LevelEmitterPart;

public class LevelEmitterContainer extends UpgradeableContainer {

    public static ScreenHandlerType<LevelEmitterContainer> TYPE;

    private static final ContainerHelper<LevelEmitterContainer, LevelEmitterPart> helper = new ContainerHelper<>(
            LevelEmitterContainer::new, LevelEmitterPart.class, SecurityPermissions.BUILD);

<<<<<<< HEAD
    public static LevelEmitterContainer fromNetwork(int windowId, PlayerInventory inv, PacketByteBuf buf) {
        return helper.fromNetwork(windowId, inv, buf);
=======
    public static LevelEmitterContainer fromNetwork(int windowId, PlayerInventory inv, PacketBuffer buf) {
        return helper.fromNetwork(windowId, inv, buf, (host, container, buffer) -> {
            container.reportingValue = buffer.readVarLong();
        });
>>>>>>> b8f48407
    }

    public static boolean open(PlayerEntity player, ContainerLocator locator) {
        return helper.open(player, locator, (host, buffer) -> {
            buffer.writeVarLong(host.getReportingValue());
        });
    }

    private final LevelEmitterPart lvlEmitter;

<<<<<<< HEAD
    @Environment(EnvType.CLIENT)
    private NumberEntryWidget textField;
=======
>>>>>>> b8f48407
    @GuiSync(2)
    public LevelType lvType;
    @GuiSync(3)
    public YesNo cmType;

    // Only synced once on container-open, and only used on client
    private long reportingValue;

    public LevelEmitterContainer(int id, final PlayerInventory ip, final LevelEmitterPart te) {
        super(TYPE, id, ip, te);
        this.lvlEmitter = te;
    }

<<<<<<< HEAD
    @Environment(EnvType.CLIENT)
    public void setTextField(final NumberEntryWidget level) {
        this.textField = level;
        this.textField.setValue(this.EmitterValue);
=======
    public long getReportingValue() {
        return reportingValue;
>>>>>>> b8f48407
    }

    public void setReportingValue(long reportingValue) {
        if (isClient()) {
            if (reportingValue != this.reportingValue) {
                this.reportingValue = reportingValue;
                NetworkHandler.instance()
                        .sendToServer(new ConfigValuePacket("LevelEmitter.Value", String.valueOf(reportingValue)));
            }
        } else {
            this.lvlEmitter.setReportingValue(reportingValue);
        }
    }

    @Override
    protected void setupConfig() {
        final FixedItemInv upgrades = this.getUpgradeable().getInventoryByName("upgrades");
        if (this.availableUpgrades() > 0) {
            this.addSlot((new RestrictedInputSlot(RestrictedInputSlot.PlacableItemType.UPGRADES, upgrades, 0, 187, 8,
                    this.getPlayerInventory())).setNotDraggable());
        }
        if (this.availableUpgrades() > 1) {
            this.addSlot((new RestrictedInputSlot(RestrictedInputSlot.PlacableItemType.UPGRADES, upgrades, 1, 187,
                    8 + 18, this.getPlayerInventory())).setNotDraggable());
        }
        if (this.availableUpgrades() > 2) {
            this.addSlot((new RestrictedInputSlot(RestrictedInputSlot.PlacableItemType.UPGRADES, upgrades, 2, 187,
                    8 + 18 * 2, this.getPlayerInventory())).setNotDraggable());
        }
        if (this.availableUpgrades() > 3) {
            this.addSlot((new RestrictedInputSlot(RestrictedInputSlot.PlacableItemType.UPGRADES, upgrades, 3, 187,
                    8 + 18 * 3, this.getPlayerInventory())).setNotDraggable());
        }

        final FixedItemInv inv = this.getUpgradeable().getInventoryByName("config");
        final int y = 40;
        final int x = 80 + 57;
        this.addSlot(new FakeTypeOnlySlot(inv, 0, x, y));
    }

    @Override
    protected boolean supportCapacity() {
        return false;
    }

    @Override
    public int availableUpgrades() {
        return 1;
    }

    @Override
    public void sendContentUpdates() {
        this.verifyPermissions(SecurityPermissions.BUILD, false);

        if (isServer()) {
            this.setCraftingMode(
                    (YesNo) this.getUpgradeable().getConfigManager().getSetting(Settings.CRAFT_VIA_REDSTONE));
            this.setLevelMode((LevelType) this.getUpgradeable().getConfigManager().getSetting(Settings.LEVEL_TYPE));
            this.setFuzzyMode((FuzzyMode) this.getUpgradeable().getConfigManager().getSetting(Settings.FUZZY_MODE));
            this.setRedStoneMode(
                    (RedstoneMode) this.getUpgradeable().getConfigManager().getSetting(Settings.REDSTONE_EMITTER));
        }

        this.standardDetectAndSendChanges();
    }

    @Override
    public YesNo getCraftingMode() {
        return this.cmType;
    }

    @Override
    public void setCraftingMode(final YesNo cmType) {
        this.cmType = cmType;
    }

    public LevelType getLevelMode() {
        return this.lvType;
    }

    private void setLevelMode(final LevelType lvType) {
        this.lvType = lvType;
    }

}<|MERGE_RESOLUTION|>--- conflicted
+++ resolved
@@ -22,16 +22,9 @@
 import net.fabricmc.api.Environment;
 import net.minecraft.entity.player.PlayerEntity;
 import net.minecraft.entity.player.PlayerInventory;
-<<<<<<< HEAD
-import net.minecraft.network.PacketByteBuf;
-import net.minecraft.screen.ScreenHandlerType;
-
-import alexiil.mc.lib.attributes.item.FixedItemInv;
-=======
 import net.minecraft.inventory.container.ContainerType;
 import net.minecraft.network.PacketBuffer;
 import net.minecraftforge.items.IItemHandler;
->>>>>>> b8f48407
 
 import appeng.api.config.FuzzyMode;
 import appeng.api.config.LevelType;
@@ -54,15 +47,10 @@
     private static final ContainerHelper<LevelEmitterContainer, LevelEmitterPart> helper = new ContainerHelper<>(
             LevelEmitterContainer::new, LevelEmitterPart.class, SecurityPermissions.BUILD);
 
-<<<<<<< HEAD
     public static LevelEmitterContainer fromNetwork(int windowId, PlayerInventory inv, PacketByteBuf buf) {
-        return helper.fromNetwork(windowId, inv, buf);
-=======
-    public static LevelEmitterContainer fromNetwork(int windowId, PlayerInventory inv, PacketBuffer buf) {
         return helper.fromNetwork(windowId, inv, buf, (host, container, buffer) -> {
             container.reportingValue = buffer.readVarLong();
         });
->>>>>>> b8f48407
     }
 
     public static boolean open(PlayerEntity player, ContainerLocator locator) {
@@ -73,11 +61,6 @@
 
     private final LevelEmitterPart lvlEmitter;
 
-<<<<<<< HEAD
-    @Environment(EnvType.CLIENT)
-    private NumberEntryWidget textField;
-=======
->>>>>>> b8f48407
     @GuiSync(2)
     public LevelType lvType;
     @GuiSync(3)
@@ -91,15 +74,8 @@
         this.lvlEmitter = te;
     }
 
-<<<<<<< HEAD
-    @Environment(EnvType.CLIENT)
-    public void setTextField(final NumberEntryWidget level) {
-        this.textField = level;
-        this.textField.setValue(this.EmitterValue);
-=======
     public long getReportingValue() {
         return reportingValue;
->>>>>>> b8f48407
     }
 
     public void setReportingValue(long reportingValue) {
