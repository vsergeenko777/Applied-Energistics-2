/*
 * This file is part of Applied Energistics 2.
 * Copyright (c) 2013 - 2014, AlgorithmX2, All rights reserved.
 *
 * Applied Energistics 2 is free software: you can redistribute it and/or modify
 * it under the terms of the GNU Lesser General Public License as published by
 * the Free Software Foundation, either version 3 of the License, or
 * (at your option) any later version.
 *
 * Applied Energistics 2 is distributed in the hope that it will be useful,
 * but WITHOUT ANY WARRANTY; without even the implied warranty of
 * MERCHANTABILITY or FITNESS FOR A PARTICULAR PURPOSE.  See the
 * GNU Lesser General Public License for more details.
 *
 * You should have received a copy of the GNU Lesser General Public License
 * along with Applied Energistics 2.  If not, see <http://www.gnu.org/licenses/lgpl>.
 */

package appeng.container.implementations;

import net.minecraft.entity.player.PlayerInventory;
import net.minecraft.inventory.container.ContainerType;
import net.minecraft.inventory.container.Slot;
import net.minecraft.item.ItemStack;
import net.minecraft.world.World;

import alexiil.mc.lib.attributes.item.FixedItemInv;

import appeng.api.config.SecurityPermissions;
import appeng.api.networking.crafting.ICraftingPatternDetails;
import appeng.container.SlotSemantic;
import appeng.container.guisync.GuiSync;
import appeng.container.interfaces.IProgressProvider;
import appeng.container.slot.AppEngSlot;
import appeng.container.slot.MolecularAssemblerPatternSlot;
import appeng.container.slot.OutputSlot;
import appeng.container.slot.RestrictedInputSlot;
import appeng.core.Api;
import appeng.items.misc.EncodedPatternItem;
import appeng.tile.crafting.MolecularAssemblerTileEntity;

/**
 * @see appeng.client.gui.implementations.MolecularAssemblerScreen
 */
public class MolecularAssemblerContainer extends UpgradeableContainer implements IProgressProvider {

    public static final ContainerType<MolecularAssemblerContainer> TYPE = ContainerTypeBuilder
            .create(MolecularAssemblerContainer::new, MolecularAssemblerTileEntity.class)
            .build("molecular_assembler");

    private static final int MAX_CRAFT_PROGRESS = 100;
    private final MolecularAssemblerTileEntity tma;
    @GuiSync(4)
    public int craftProgress = 0;

    private Slot encodedPatternSlot;

    public MolecularAssemblerContainer(int id, final PlayerInventory ip, final MolecularAssemblerTileEntity te) {
        super(TYPE, id, ip, te);
        this.tma = te;
    }

    public boolean isValidItemForSlot(final int slotIndex, final ItemStack i) {
        final FixedItemInv mac = this.getUpgradeable().getInventoryByName(MolecularAssemblerTileEntity.INVENTORY_MAIN);

        final ItemStack is = mac.getInvStack(10);
        if (is.isEmpty()) {
            return false;
        }

        if (is.getItem() instanceof EncodedPatternItem) {
            final World w = this.getTileEntity().getWorld();
            final ICraftingPatternDetails ph = Api.instance().crafting().decodePattern(is, w);
            if (ph != null && ph.isCraftable()) {
                return ph.isValidItemForSlot(slotIndex, i, w);
            }
        }

        return false;
    }

    @Override
    protected void setupConfig() {
<<<<<<< HEAD
        int offX = 29;
        int offY = 30;

        final FixedItemInv mac = this.getUpgradeable().getInventoryByName(MolecularAssemblerTileEntity.INVENTORY_MAIN);
=======
        final IItemHandler mac = this.getUpgradeable().getInventoryByName(MolecularAssemblerTileEntity.INVENTORY_MAIN);
>>>>>>> b098fc32

        for (int i = 0; i < 9; i++) {
            this.addSlot(new MolecularAssemblerPatternSlot(this, mac, i), SlotSemantic.MACHINE_CRAFTING_GRID);
        }

<<<<<<< HEAD
        offX = 126;
        offY = 16;

        encodedPatternSlot = this
                .addSlot(new RestrictedInputSlot(RestrictedInputSlot.PlacableItemType.ENCODED_CRAFTING_PATTERN, mac, 10,
                        offX, offY, this.getPlayerInventory()));
        this.addSlot(new OutputSlot(mac, 9, offX, offY + 32, -1));

        offX = 122;
        offY = 17;

        final FixedItemInv upgrades = this.getUpgradeable().getInventoryByName("upgrades");
        this.addSlot((new RestrictedInputSlot(RestrictedInputSlot.PlacableItemType.UPGRADES, upgrades, 0, 187, 8,
                this.getPlayerInventory())).setNotDraggable());
        this.addSlot((new RestrictedInputSlot(RestrictedInputSlot.PlacableItemType.UPGRADES, upgrades, 1, 187, 8 + 18,
                this.getPlayerInventory())).setNotDraggable());
        this.addSlot((new RestrictedInputSlot(RestrictedInputSlot.PlacableItemType.UPGRADES, upgrades, 2, 187,
                8 + 18 * 2, this.getPlayerInventory())).setNotDraggable());
        this.addSlot((new RestrictedInputSlot(RestrictedInputSlot.PlacableItemType.UPGRADES, upgrades, 3, 187,
                8 + 18 * 3, this.getPlayerInventory())).setNotDraggable());
        this.addSlot((new RestrictedInputSlot(RestrictedInputSlot.PlacableItemType.UPGRADES, upgrades, 4, 187,
                8 + 18 * 4, this.getPlayerInventory())).setNotDraggable());
=======
        encodedPatternSlot = this.addSlot(
                new RestrictedInputSlot(RestrictedInputSlot.PlacableItemType.ENCODED_CRAFTING_PATTERN, mac, 10),
                SlotSemantic.ENCODED_PATTERN);

        this.addSlot(new OutputSlot(mac, 9, null), SlotSemantic.MACHINE_OUTPUT);

        setupUpgrades();
>>>>>>> b098fc32
    }

    @Override
    protected boolean supportCapacity() {
        return false;
    }

    @Override
    public int availableUpgrades() {
        return 5;
    }

    @Override
    public void detectAndSendChanges() {
        this.verifyPermissions(SecurityPermissions.BUILD, false);

        this.craftProgress = this.tma.getCraftingProgress();

        this.standardDetectAndSendChanges();
    }

    @Override
    public int getCurrentProgress() {
        return this.craftProgress;
    }

    @Override
    public int getMaxProgress() {
        return MAX_CRAFT_PROGRESS;
    }

    @Override
    public void onSlotChange(Slot s) {

        // If the pattern changes, the crafting grid slots have to be revalidated
        if (s == encodedPatternSlot) {
            for (Slot otherSlot : inventorySlots) {
                if (otherSlot != s && otherSlot instanceof AppEngSlot) {
                    ((AppEngSlot) otherSlot).resetCachedValidation();
                }
            }
        }

    }

}<|MERGE_RESOLUTION|>--- conflicted
+++ resolved
@@ -81,43 +81,12 @@
 
     @Override
     protected void setupConfig() {
-<<<<<<< HEAD
-        int offX = 29;
-        int offY = 30;
-
         final FixedItemInv mac = this.getUpgradeable().getInventoryByName(MolecularAssemblerTileEntity.INVENTORY_MAIN);
-=======
-        final IItemHandler mac = this.getUpgradeable().getInventoryByName(MolecularAssemblerTileEntity.INVENTORY_MAIN);
->>>>>>> b098fc32
 
         for (int i = 0; i < 9; i++) {
             this.addSlot(new MolecularAssemblerPatternSlot(this, mac, i), SlotSemantic.MACHINE_CRAFTING_GRID);
         }
 
-<<<<<<< HEAD
-        offX = 126;
-        offY = 16;
-
-        encodedPatternSlot = this
-                .addSlot(new RestrictedInputSlot(RestrictedInputSlot.PlacableItemType.ENCODED_CRAFTING_PATTERN, mac, 10,
-                        offX, offY, this.getPlayerInventory()));
-        this.addSlot(new OutputSlot(mac, 9, offX, offY + 32, -1));
-
-        offX = 122;
-        offY = 17;
-
-        final FixedItemInv upgrades = this.getUpgradeable().getInventoryByName("upgrades");
-        this.addSlot((new RestrictedInputSlot(RestrictedInputSlot.PlacableItemType.UPGRADES, upgrades, 0, 187, 8,
-                this.getPlayerInventory())).setNotDraggable());
-        this.addSlot((new RestrictedInputSlot(RestrictedInputSlot.PlacableItemType.UPGRADES, upgrades, 1, 187, 8 + 18,
-                this.getPlayerInventory())).setNotDraggable());
-        this.addSlot((new RestrictedInputSlot(RestrictedInputSlot.PlacableItemType.UPGRADES, upgrades, 2, 187,
-                8 + 18 * 2, this.getPlayerInventory())).setNotDraggable());
-        this.addSlot((new RestrictedInputSlot(RestrictedInputSlot.PlacableItemType.UPGRADES, upgrades, 3, 187,
-                8 + 18 * 3, this.getPlayerInventory())).setNotDraggable());
-        this.addSlot((new RestrictedInputSlot(RestrictedInputSlot.PlacableItemType.UPGRADES, upgrades, 4, 187,
-                8 + 18 * 4, this.getPlayerInventory())).setNotDraggable());
-=======
         encodedPatternSlot = this.addSlot(
                 new RestrictedInputSlot(RestrictedInputSlot.PlacableItemType.ENCODED_CRAFTING_PATTERN, mac, 10),
                 SlotSemantic.ENCODED_PATTERN);
@@ -125,7 +94,6 @@
         this.addSlot(new OutputSlot(mac, 9, null), SlotSemantic.MACHINE_OUTPUT);
 
         setupUpgrades();
->>>>>>> b098fc32
     }
 
     @Override
