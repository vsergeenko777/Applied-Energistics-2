--- conflicted
+++ resolved
@@ -79,14 +79,8 @@
         }
 
         if (is.getItem() instanceof EncodedPatternItem) {
-<<<<<<< HEAD
             final World w = this.getBlockEntity().getWorld();
-            final EncodedPatternItem iep = (EncodedPatternItem) is.getItem();
-            final ICraftingPatternDetails ph = iep.getPatternForItem(is, w);
-=======
-            final World w = this.getTileEntity().getWorld();
             final ICraftingPatternDetails ph = Api.instance().crafting().decodePattern(is, w);
->>>>>>> e8b57c6d
             if (ph.isCraftable()) {
                 return ph.isValidItemForSlot(slotIndex, i, w);
             }
