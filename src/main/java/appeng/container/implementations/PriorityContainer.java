/*
 * This file is part of Applied Energistics 2.
 * Copyright (c) 2013 - 2014, AlgorithmX2, All rights reserved.
 *
 * Applied Energistics 2 is free software: you can redistribute it and/or modify
 * it under the terms of the GNU Lesser General Public License as published by
 * the Free Software Foundation, either version 3 of the License, or
 * (at your option) any later version.
 *
 * Applied Energistics 2 is distributed in the hope that it will be useful,
 * but WITHOUT ANY WARRANTY; without even the implied warranty of
 * MERCHANTABILITY or FITNESS FOR A PARTICULAR PURPOSE.  See the
 * GNU Lesser General Public License for more details.
 *
 * You should have received a copy of the GNU Lesser General Public License
 * along with Applied Energistics 2.  If not, see <http://www.gnu.org/licenses/lgpl>.
 */

package appeng.container.implementations;

<<<<<<< HEAD
import net.minecraft.block.entity.BlockEntity;
import net.minecraft.client.gui.widget.TextFieldWidget;
=======
>>>>>>> a537bcf0
import net.minecraft.entity.player.PlayerEntity;
import net.minecraft.entity.player.PlayerInventory;
import net.minecraft.screen.ScreenHandlerType;
import net.minecraft.network.PacketByteBuf;
import net.fabricmc.api.EnvType;
import net.fabricmc.api.Environment;

import appeng.api.config.SecurityPermissions;
import appeng.api.parts.IPart;
import appeng.client.gui.implementations.NumberEntryWidget;
import appeng.container.AEBaseContainer;
import appeng.container.ContainerLocator;
import appeng.container.guisync.GuiSync;
import appeng.helpers.IPriorityHost;
import appeng.util.Platform;

public class PriorityContainer extends AEBaseContainer {

    public static ScreenHandlerType<PriorityContainer> TYPE;

    private static final ContainerHelper<PriorityContainer, IPriorityHost> helper = new ContainerHelper<>(
            PriorityContainer::new, IPriorityHost.class, SecurityPermissions.BUILD);

    public static PriorityContainer fromNetwork(int windowId, PlayerInventory inv, PacketByteBuf buf) {
        return helper.fromNetwork(windowId, inv, buf);
    }

    public static boolean open(PlayerEntity player, ContainerLocator locator) {
        return helper.open(player, locator);
    }

    private final IPriorityHost priHost;

<<<<<<< HEAD
    @Environment(EnvType.CLIENT)
    private TextFieldWidget textField;
=======
    @OnlyIn(Dist.CLIENT)
    private NumberEntryWidget textField;

>>>>>>> a537bcf0
    @GuiSync(2)
    public long PriorityValue = -1;

    public PriorityContainer(int id, final PlayerInventory ip, final IPriorityHost te) {
        super(TYPE, id, ip, (BlockEntity) (te instanceof BlockEntity ? te : null),
                (IPart) (te instanceof IPart ? te : null));
        this.priHost = te;
    }

<<<<<<< HEAD
    @Environment(EnvType.CLIENT)
    public void setTextField(final TextFieldWidget level) {
=======
    @OnlyIn(Dist.CLIENT)
    public void setTextField(final NumberEntryWidget level) {
>>>>>>> a537bcf0
        this.textField = level;
        this.textField.setValue(this.PriorityValue, true);
    }

    public void setPriority(final int newValue, final PlayerEntity player) {
        this.priHost.setPriority(newValue);
        this.PriorityValue = newValue;
    }

    @Override
    public void sendContentUpdates() {
        super.sendContentUpdates();
        this.verifyPermissions(SecurityPermissions.BUILD, false);

        if (Platform.isServer()) {
            this.PriorityValue = this.priHost.getPriority();
        }
    }

    @Override
    public void onUpdate(final String field, final Object oldValue, final Object newValue) {
        if (field.equals("PriorityValue")) {
            if (this.textField != null) {
                this.textField.setValue(this.PriorityValue, true);
            }
        }

        super.onUpdate(field, oldValue, newValue);
    }

    public IPriorityHost getPriorityHost() {
        return this.priHost;
    }
}<|MERGE_RESOLUTION|>--- conflicted
+++ resolved
@@ -18,11 +18,8 @@
 
 package appeng.container.implementations;
 
-<<<<<<< HEAD
 import net.minecraft.block.entity.BlockEntity;
 import net.minecraft.client.gui.widget.TextFieldWidget;
-=======
->>>>>>> a537bcf0
 import net.minecraft.entity.player.PlayerEntity;
 import net.minecraft.entity.player.PlayerInventory;
 import net.minecraft.screen.ScreenHandlerType;
@@ -56,14 +53,8 @@
 
     private final IPriorityHost priHost;
 
-<<<<<<< HEAD
     @Environment(EnvType.CLIENT)
-    private TextFieldWidget textField;
-=======
-    @OnlyIn(Dist.CLIENT)
     private NumberEntryWidget textField;
-
->>>>>>> a537bcf0
     @GuiSync(2)
     public long PriorityValue = -1;
 
@@ -73,13 +64,8 @@
         this.priHost = te;
     }
 
-<<<<<<< HEAD
     @Environment(EnvType.CLIENT)
-    public void setTextField(final TextFieldWidget level) {
-=======
-    @OnlyIn(Dist.CLIENT)
     public void setTextField(final NumberEntryWidget level) {
->>>>>>> a537bcf0
         this.textField = level;
         this.textField.setValue(this.PriorityValue, true);
     }
