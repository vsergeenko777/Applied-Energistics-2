--- conflicted
+++ resolved
@@ -25,14 +25,10 @@
 import appeng.api.networking.crafting.ICraftingCPU;
 
 public class CraftingCPURecord implements Comparable<CraftingCPURecord> {
-<<<<<<< HEAD
-    private final Text myName;
-=======
->>>>>>> b8f48407
     private final ICraftingCPU cpu;
     private final long size;
     private final int processors;
-    private ITextComponent name;
+    private Text name;
 
     public CraftingCPURecord(final long size, final int coProcessors, final ICraftingCPU server) {
         this.size = size;
@@ -54,13 +50,6 @@
         return this.cpu;
     }
 
-<<<<<<< HEAD
-    Text getName() {
-        return this.myName;
-    }
-
-=======
->>>>>>> b8f48407
     int getProcessors() {
         return this.processors;
     }
@@ -69,11 +58,11 @@
         return this.size;
     }
 
-    public ITextComponent getName() {
+    public Text getName() {
         return name;
     }
 
-    public void setName(ITextComponent name) {
+    public void setName(Text name) {
         this.name = name;
     }
 
