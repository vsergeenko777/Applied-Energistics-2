--- conflicted
+++ resolved
@@ -100,11 +100,7 @@
     @GuiSync(2)
     public int cpuCoProcessors;
     @GuiSync(7)
-<<<<<<< HEAD
-    public Text myName;
-=======
-    public ITextComponent cpuName;
->>>>>>> b8f48407
+    public Text cpuName;
 
     public CraftConfirmContainer(int id, PlayerInventory ip, ITerminalHost te) {
         super(TYPE, id, ip, te);
@@ -119,13 +115,8 @@
     }
 
     @Override
-<<<<<<< HEAD
     public void sendContentUpdates() {
-        if (Platform.isClient()) {
-=======
-    public void detectAndSendChanges() {
         if (isClient()) {
->>>>>>> b8f48407
             return;
         }
 
@@ -328,29 +319,8 @@
         return this.cpuCoProcessors;
     }
 
-<<<<<<< HEAD
-    private void setCpuCoProcessors(final int cpuCoProcessors) {
-        this.cpuCoProcessors = cpuCoProcessors;
-    }
-
-    public int getSelectedCpu() {
-        return this.selectedCpu;
-    }
-
-    private void setSelectedCpu(final int selectedCpu) {
-        this.selectedCpu = selectedCpu;
-    }
-
     public Text getName() {
-        return this.myName;
-    }
-
-    private void setName(@Nullable final Text myName) {
-        this.myName = myName;
-=======
-    public ITextComponent getName() {
         return this.cpuName;
->>>>>>> b8f48407
     }
 
     public boolean hasNoCPU() {
