/*
 * This file is part of Applied Energistics 2.
 * Copyright (c) 2013 - 2015, AlgorithmX2, All rights reserved.
 *
 * Applied Energistics 2 is free software: you can redistribute it and/or modify
 * it under the terms of the GNU Lesser General Public License as published by
 * the Free Software Foundation, either version 3 of the License, or
 * (at your option) any later version.
 *
 * Applied Energistics 2 is distributed in the hope that it will be useful,
 * but WITHOUT ANY WARRANTY; without even the implied warranty of
 * MERCHANTABILITY or FITNESS FOR A PARTICULAR PURPOSE.  See the
 * GNU Lesser General Public License for more details.
 *
 * You should have received a copy of the GNU Lesser General Public License
 * along with Applied Energistics 2.  If not, see <http://www.gnu.org/licenses/lgpl>.
 */

package appeng.container.implementations;

import java.util.Iterator;

import net.minecraft.entity.player.PlayerEntity;
import net.minecraft.entity.player.PlayerInventory;
import net.minecraft.item.ItemStack;
import net.minecraft.network.PacketByteBuf;
import net.minecraft.screen.ScreenHandlerListener;
import net.minecraft.screen.ScreenHandlerType;
import net.minecraft.screen.slot.Slot;
import net.minecraft.server.network.ServerPlayerEntity;

import alexiil.mc.lib.attributes.item.FixedItemInv;
import alexiil.mc.lib.attributes.item.impl.EmptyFixedItemInv;

import appeng.api.config.CopyMode;
import appeng.api.config.FuzzyMode;
import appeng.api.config.Settings;
import appeng.api.implementations.items.IStorageCell;
import appeng.api.storage.IMEInventory;
import appeng.api.storage.IStorageChannel;
import appeng.api.storage.cells.ICellWorkbenchItem;
import appeng.api.storage.channels.IItemStorageChannel;
import appeng.api.storage.data.IAEStack;
import appeng.api.storage.data.IItemList;
import appeng.container.ContainerLocator;
import appeng.container.guisync.GuiSync;
import appeng.container.slot.FakeTypeOnlySlot;
import appeng.container.slot.OptionalRestrictedInputSlot;
import appeng.container.slot.RestrictedInputSlot;
import appeng.core.Api;
import appeng.tile.misc.CellWorkbenchBlockEntity;
import appeng.util.EnumCycler;
import appeng.util.helpers.ItemHandlerUtil;
import appeng.util.inv.WrapperSupplierItemHandler;
import appeng.util.iterators.NullIterator;

public class CellWorkbenchContainer extends UpgradeableContainer {

    public static ScreenHandlerType<CellWorkbenchContainer> TYPE;

    private static final ContainerHelper<CellWorkbenchContainer, CellWorkbenchBlockEntity> helper = new ContainerHelper<>(
            CellWorkbenchContainer::new, CellWorkbenchBlockEntity.class);

    private final CellWorkbenchBlockEntity workBench;
    @GuiSync(2)
    public CopyMode copyMode = CopyMode.CLEAR_ON_REMOVE;
    private ItemStack prevStack = ItemStack.EMPTY;
    private int lastUpgrades = 0;

    public CellWorkbenchContainer(int id, final PlayerInventory ip, final CellWorkbenchBlockEntity te) {
        super(TYPE, id, ip, te);
        this.workBench = te;
    }

    public static CellWorkbenchContainer fromNetwork(int windowId, PlayerInventory inv, PacketByteBuf buf) {
        return helper.fromNetwork(windowId, inv, buf);
    }

    public static boolean open(PlayerEntity player, ContainerLocator locator) {
        return helper.open(player, locator);
    }

    public void setFuzzy(final FuzzyMode valueOf) {
        final ICellWorkbenchItem cwi = this.workBench.getCell();
        if (cwi != null) {
            cwi.setFuzzyMode(this.workBench.getInventoryByName("cell").getInvStack(0), valueOf);
        }
    }

    public void nextWorkBenchCopyMode() {
        this.workBench.getConfigManager().putSetting(Settings.COPY_MODE, EnumCycler.next(this.getWorkBenchCopyMode()));
    }

    private CopyMode getWorkBenchCopyMode() {
        return (CopyMode) this.workBench.getConfigManager().getSetting(Settings.COPY_MODE);
    }

    @Override
    protected int getHeight() {
        return 251;
    }

    @Override
    protected void setupConfig() {
        final FixedItemInv cell = this.getUpgradeable().getInventoryByName("cell");
        this.addSlot(new RestrictedInputSlot(RestrictedInputSlot.PlacableItemType.WORKBENCH_CELL, cell, 0, 152, 8,
                this.getPlayerInv()));

        final FixedItemInv inv = this.getUpgradeable().getInventoryByName("config");
        final WrapperSupplierItemHandler upgradeInventory = new WrapperSupplierItemHandler(
                this::getCellUpgradeInventory);

        int offset = 0;
        final int y = 29;
        final int x = 8;
        for (int w = 0; w < 7; w++) {
            for (int z = 0; z < 9; z++) {
                this.addSlot(new FakeTypeOnlySlot(inv, offset, x + z * 18, y + w * 18));
                offset++;
            }
        }

        for (int zz = 0; zz < 3; zz++) {
            for (int z = 0; z < 8; z++) {
                final int iSLot = zz * 8 + z;
                this.addSlot(new OptionalRestrictedInputSlot(RestrictedInputSlot.PlacableItemType.UPGRADES,
                        upgradeInventory, this, iSLot, 187 + zz * 18, 8 + 18 * z, iSLot, this.getPlayerInventory()));
            }
        }
    }

    @Override
    public int availableUpgrades() {
        final ItemStack is = this.workBench.getInventoryByName("cell").getInvStack(0);
        if (this.prevStack != is) {
            this.prevStack = is;
            this.lastUpgrades = this.getCellUpgradeInventory().getSlotCount();
        }
        return this.lastUpgrades;
    }

    @Override
<<<<<<< HEAD
    public void sendContentUpdates() {
        final ItemStack is = this.workBench.getInventoryByName("cell").getInvStack(0);
        if (Platform.isServer()) {
            for (final ScreenHandlerListener listener : this.getListeners()) {
=======
    public void detectAndSendChanges() {
        final ItemStack is = this.workBench.getInventoryByName("cell").getStackInSlot(0);
        if (isServer()) {
            for (final IContainerListener listener : this.listeners) {
>>>>>>> b8f48407
                if (this.prevStack != is) {
                    // if the bars changed an item was probably made, so just send shit!
                    for (int i = 0; i < this.slots.size(); i++) {
                        Slot s = this.slots.get(i);
                        if (s instanceof OptionalRestrictedInputSlot) {
                            final OptionalRestrictedInputSlot sri = (OptionalRestrictedInputSlot) s;
                            listener.onSlotUpdate(this, i, sri.getStack());
                        }
                    }

                    if (listener instanceof ServerPlayerEntity) {
                        ((ServerPlayerEntity) listener).skipPacketSlotUpdates = false;
                    }
                }
            }

            this.setCopyMode(this.getWorkBenchCopyMode());
            this.setFuzzyMode(this.getWorkBenchFuzzyMode());
        }

        this.prevStack = is;
        this.standardDetectAndSendChanges();
    }

    @Override
    public boolean isSlotEnabled(final int idx) {
        return idx < this.availableUpgrades();
    }

    public FixedItemInv getCellUpgradeInventory() {
        final FixedItemInv upgradeInventory = this.workBench.getCellUpgradeInventory();

        return upgradeInventory == null ? EmptyFixedItemInv.INSTANCE : upgradeInventory;
    }

    @Override
    public void onUpdate(final String field, final Object oldValue, final Object newValue) {
        if (field.equals("copyMode")) {
            this.workBench.getConfigManager().putSetting(Settings.COPY_MODE, this.getCopyMode());
        }

        super.onUpdate(field, oldValue, newValue);
    }

    public void clear() {
        ItemHandlerUtil.clear(this.getUpgradeable().getInventoryByName("config"));
        this.sendContentUpdates();
    }

    private FuzzyMode getWorkBenchFuzzyMode() {
        final ICellWorkbenchItem cwi = this.workBench.getCell();
        if (cwi != null) {
            return cwi.getFuzzyMode(this.workBench.getInventoryByName("cell").getInvStack(0));
        }
        return FuzzyMode.IGNORE_ALL;
    }

    public void partition() {

        final FixedItemInv inv = this.getUpgradeable().getInventoryByName("config");

        final ItemStack is = this.getUpgradeable().getInventoryByName("cell").getInvStack(0);
        final IStorageChannel channel = is.getItem() instanceof IStorageCell
                ? ((IStorageCell) is.getItem()).getChannel()
                : Api.instance().storage().getStorageChannel(IItemStorageChannel.class);

        final IMEInventory cellInv = Api.instance().registries().cell().getCellInventory(is, null, channel);

        Iterator<IAEStack> i = new NullIterator<>();
        if (cellInv != null) {
            final IItemList list = cellInv.getAvailableItems(channel.createList());
            i = list.iterator();
        }

        for (int x = 0; x < inv.getSlotCount(); x++) {
            if (i.hasNext()) {
                // TODO: check if ok
                final ItemStack g = i.next().asItemStackRepresentation();
                ItemHandlerUtil.setStackInSlot(inv, x, g);
            } else {
                ItemHandlerUtil.setStackInSlot(inv, x, ItemStack.EMPTY);
            }
        }

        this.sendContentUpdates();
    }

    public CopyMode getCopyMode() {
        return this.copyMode;
    }

    private void setCopyMode(final CopyMode copyMode) {
        this.copyMode = copyMode;
    }
}<|MERGE_RESOLUTION|>--- conflicted
+++ resolved
@@ -140,17 +140,10 @@
     }
 
     @Override
-<<<<<<< HEAD
     public void sendContentUpdates() {
         final ItemStack is = this.workBench.getInventoryByName("cell").getInvStack(0);
-        if (Platform.isServer()) {
+        if (isServer()) {
             for (final ScreenHandlerListener listener : this.getListeners()) {
-=======
-    public void detectAndSendChanges() {
-        final ItemStack is = this.workBench.getInventoryByName("cell").getStackInSlot(0);
-        if (isServer()) {
-            for (final IContainerListener listener : this.listeners) {
->>>>>>> b8f48407
                 if (this.prevStack != is) {
                     // if the bars changed an item was probably made, so just send shit!
                     for (int i = 0; i < this.slots.size(); i++) {
