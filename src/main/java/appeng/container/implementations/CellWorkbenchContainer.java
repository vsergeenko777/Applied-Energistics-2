--- conflicted
+++ resolved
@@ -26,15 +26,10 @@
 import net.minecraft.inventory.container.IContainerListener;
 import net.minecraft.inventory.container.Slot;
 import net.minecraft.item.ItemStack;
-<<<<<<< HEAD
-import net.minecraft.network.PacketBuffer;
+
 
 import alexiil.mc.lib.attributes.item.FixedItemInv;
 import alexiil.mc.lib.attributes.item.impl.EmptyFixedItemInv;
-=======
-import net.minecraftforge.items.IItemHandler;
-import net.minecraftforge.items.wrapper.EmptyHandler;
->>>>>>> b098fc32
 
 import appeng.api.config.CopyMode;
 import appeng.api.config.FuzzyMode;
@@ -81,11 +76,7 @@
     public void setFuzzy(final FuzzyMode valueOf) {
         final ICellWorkbenchItem cwi = this.workBench.getCell();
         if (cwi != null) {
-<<<<<<< HEAD
-            cwi.setFuzzyMode(this.workBench.getInventoryByName("cell").getInvStack(0), valueOf);
-=======
             cwi.setFuzzyMode(getWorkbenchItem(), valueOf);
->>>>>>> b098fc32
         }
     }
 
@@ -99,15 +90,9 @@
 
     @Override
     protected void setupConfig() {
-<<<<<<< HEAD
         final FixedItemInv cell = this.getUpgradeable().getInventoryByName("cell");
-        this.addSlot(new RestrictedInputSlot(RestrictedInputSlot.PlacableItemType.WORKBENCH_CELL, cell, 0, 152, 8,
-                this.getPlayerInv()));
-=======
-        final IItemHandler cell = this.getUpgradeable().getInventoryByName("cell");
         this.addSlot(new RestrictedInputSlot(RestrictedInputSlot.PlacableItemType.WORKBENCH_CELL, cell, 0),
                 SlotSemantic.STORAGE_CELL);
->>>>>>> b098fc32
 
         final FixedItemInv inv = this.getUpgradeable().getInventoryByName("config");
         final WrapperSupplierItemHandler upgradeInventory = new WrapperSupplierItemHandler(
@@ -129,11 +114,7 @@
 
     @Override
     public int availableUpgrades() {
-<<<<<<< HEAD
-        final ItemStack is = this.workBench.getInventoryByName("cell").getInvStack(0);
-=======
         final ItemStack is = getWorkbenchItem();
->>>>>>> b098fc32
         if (this.prevStack != is) {
             this.prevStack = is;
             this.lastUpgrades = this.getCellUpgradeInventory().getSlotCount();
@@ -147,11 +128,7 @@
 
     @Override
     public void detectAndSendChanges() {
-<<<<<<< HEAD
-        final ItemStack is = this.workBench.getInventoryByName("cell").getInvStack(0);
-=======
         final ItemStack is = getWorkbenchItem();
->>>>>>> b098fc32
         if (isServer()) {
             for (final IContainerListener listener : this.listeners) {
                 if (this.prevStack != is) {
@@ -203,11 +180,7 @@
     private FuzzyMode getWorkBenchFuzzyMode() {
         final ICellWorkbenchItem cwi = this.workBench.getCell();
         if (cwi != null) {
-<<<<<<< HEAD
-            return cwi.getFuzzyMode(this.workBench.getInventoryByName("cell").getInvStack(0));
-=======
             return cwi.getFuzzyMode(getWorkbenchItem());
->>>>>>> b098fc32
         }
         return FuzzyMode.IGNORE_ALL;
     }
@@ -216,15 +189,9 @@
 
         final FixedItemInv inv = this.getUpgradeable().getInventoryByName("config");
 
-<<<<<<< HEAD
-        final ItemStack is = this.getUpgradeable().getInventoryByName("cell").getInvStack(0);
-        final IStorageChannel channel = is.getItem() instanceof IStorageCell
-                ? ((IStorageCell) is.getItem()).getChannel()
-=======
         final ItemStack is = getWorkbenchItem();
         final IStorageChannel<?> channel = is.getItem() instanceof IStorageCell
                 ? ((IStorageCell<?>) is.getItem()).getChannel()
->>>>>>> b098fc32
                 : Api.instance().storage().getStorageChannel(IItemStorageChannel.class);
 
         Iterator<? extends IAEStack<?>> i = iterateCellItems(is, channel);
