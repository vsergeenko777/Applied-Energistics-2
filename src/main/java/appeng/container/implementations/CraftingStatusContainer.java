--- conflicted
+++ resolved
@@ -52,62 +52,17 @@
     public boolean noCPU = true;
 
     @GuiSync(7)
-<<<<<<< HEAD
-    public Text myName;
-=======
-    public ITextComponent cpuName;
->>>>>>> b8f48407
+    public Text cpuName;
 
     public CraftingStatusContainer(int id, final PlayerInventory ip, final ITerminalHost te) {
         super(TYPE, id, ip, te);
     }
 
     @Override
-<<<<<<< HEAD
     public void sendContentUpdates() {
-        if (Platform.isServer() && this.getNetwork() != null) {
-            final ICraftingGrid cc = this.getNetwork().getCache(ICraftingGrid.class);
-            final ImmutableSet<ICraftingCPU> cpuSet = cc.getCpus();
-
-            int matches = 0;
-            boolean changed = false;
-            for (final ICraftingCPU c : cpuSet) {
-                boolean found = false;
-                for (final CraftingCPURecord ccr : this.cpus) {
-                    if (ccr.getCpu() == c) {
-                        found = true;
-                    }
-                }
-
-                final boolean matched = this.cpuMatches(c);
-
-                if (matched) {
-                    matches++;
-                }
-
-                if (found == !matched) {
-                    changed = true;
-                }
-            }
-
-            if (changed || this.cpus.size() != matches) {
-                this.cpus.clear();
-                for (final ICraftingCPU c : cpuSet) {
-                    if (this.cpuMatches(c)) {
-                        this.cpus.add(new CraftingCPURecord(c.getAvailableStorage(), c.getCoProcessors(), c));
-                    }
-                }
-
-                this.sendCPUs();
-            }
-
-            this.noCPU = this.cpus.isEmpty();
-=======
-    public void detectAndSendChanges() {
         IGrid network = this.getNetwork();
         if (isServer() && network != null) {
             cpuCycler.detectAndSendChanges(network);
->>>>>>> b8f48407
         }
 
         super.sendContentUpdates();
