--- conflicted
+++ resolved
@@ -28,12 +28,7 @@
 import appeng.container.guisync.GuiSync;
 import appeng.container.interfaces.IProgressProvider;
 import appeng.container.slot.RestrictedInputSlot;
-<<<<<<< HEAD
 import appeng.tile.misc.VibrationChamberBlockEntity;
-import appeng.util.Platform;
-=======
-import appeng.tile.misc.VibrationChamberTileEntity;
->>>>>>> b8f48407
 
 public class VibrationChamberContainer extends AEBaseContainer implements IProgressProvider {
 
@@ -68,13 +63,8 @@
     }
 
     @Override
-<<<<<<< HEAD
     public void sendContentUpdates() {
-        if (Platform.isServer()) {
-=======
-    public void detectAndSendChanges() {
         if (isServer()) {
->>>>>>> b8f48407
             this.remainingBurnTime = this.vibrationChamber.getMaxBurnTime() <= 0 ? 0
                     : (int) (100.0 * this.vibrationChamber.getBurnTime() / this.vibrationChamber.getMaxBurnTime());
             this.burnSpeed = this.remainingBurnTime <= 0 ? 0 : this.vibrationChamber.getBurnSpeed();
