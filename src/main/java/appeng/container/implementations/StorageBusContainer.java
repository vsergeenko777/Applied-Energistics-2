/*
 * This file is part of Applied Energistics 2.
 * Copyright (c) 2013 - 2014, AlgorithmX2, All rights reserved.
 *
 * Applied Energistics 2 is free software: you can redistribute it and/or modify
 * it under the terms of the GNU Lesser General Public License as published by
 * the Free Software Foundation, either version 3 of the License, or
 * (at your option) any later version.
 *
 * Applied Energistics 2 is distributed in the hope that it will be useful,
 * but WITHOUT ANY WARRANTY; without even the implied warranty of
 * MERCHANTABILITY or FITNESS FOR A PARTICULAR PURPOSE.  See the
 * GNU Lesser General Public License for more details.
 *
 * You should have received a copy of the GNU Lesser General Public License
 * along with Applied Energistics 2.  If not, see <http://www.gnu.org/licenses/lgpl>.
 */

package appeng.container.implementations;

import java.util.Iterator;

import net.minecraft.entity.player.PlayerInventory;
import net.minecraft.inventory.container.ContainerType;
import net.minecraft.item.ItemStack;
<<<<<<< HEAD
import net.minecraft.network.PacketBuffer;

import alexiil.mc.lib.attributes.item.FixedItemInv;
=======
import net.minecraftforge.items.IItemHandler;
>>>>>>> b098fc32

import appeng.api.config.AccessRestriction;
import appeng.api.config.FuzzyMode;
import appeng.api.config.SecurityPermissions;
import appeng.api.config.Settings;
import appeng.api.config.StorageFilter;
import appeng.api.config.Upgrades;
import appeng.api.storage.IMEInventory;
import appeng.api.storage.channels.IItemStorageChannel;
import appeng.api.storage.data.IAEItemStack;
import appeng.api.storage.data.IItemList;
import appeng.container.SlotSemantic;
import appeng.container.guisync.GuiSync;
import appeng.container.slot.FakeTypeOnlySlot;
import appeng.container.slot.OptionalTypeOnlyFakeSlot;
import appeng.core.Api;
import appeng.parts.misc.StorageBusPart;
import appeng.util.helpers.ItemHandlerUtil;
import appeng.util.iterators.NullIterator;

/**
 * @see appeng.client.gui.implementations.StorageBusScreen
 */
public class StorageBusContainer extends UpgradeableContainer {

    public static final ContainerType<StorageBusContainer> TYPE = ContainerTypeBuilder
            .create(StorageBusContainer::new, StorageBusPart.class)
            .requirePermission(SecurityPermissions.BUILD)
            .build("storagebus");

    private final StorageBusPart storageBus;

    @GuiSync(3)
    public AccessRestriction rwMode = AccessRestriction.READ_WRITE;

    @GuiSync(4)
    public StorageFilter storageFilter = StorageFilter.EXTRACTABLE_ONLY;

    public StorageBusContainer(int id, final PlayerInventory ip, final StorageBusPart te) {
        super(TYPE, id, ip, te);
        this.storageBus = te;
    }

    @Override
    protected void setupConfig() {
<<<<<<< HEAD
        final int xo = 8;
        final int yo = 23 + 6;

        final FixedItemInv config = this.getUpgradeable().getInventoryByName("config");
=======
        final IItemHandler config = this.getUpgradeable().getInventoryByName("config");
>>>>>>> b098fc32
        for (int y = 0; y < 7; y++) {
            for (int x = 0; x < 9; x++) {
                int invSlot = y * 9 + x;
                if (y < 2) {
                    this.addSlot(new FakeTypeOnlySlot(config, invSlot), SlotSemantic.CONFIG);
                } else {
                    this.addSlot(new OptionalTypeOnlyFakeSlot(config, this, invSlot, y - 2), SlotSemantic.CONFIG);
                }
            }
        }

<<<<<<< HEAD
        final FixedItemInv upgrades = this.getUpgradeable().getInventoryByName("upgrades");
        this.addSlot((new RestrictedInputSlot(RestrictedInputSlot.PlacableItemType.UPGRADES, upgrades, 0, 187, 8,
                this.getPlayerInventory())).setNotDraggable());
        this.addSlot((new RestrictedInputSlot(RestrictedInputSlot.PlacableItemType.UPGRADES, upgrades, 1, 187, 8 + 18,
                this.getPlayerInventory())).setNotDraggable());
        this.addSlot((new RestrictedInputSlot(RestrictedInputSlot.PlacableItemType.UPGRADES, upgrades, 2, 187,
                8 + 18 * 2, this.getPlayerInventory())).setNotDraggable());
        this.addSlot((new RestrictedInputSlot(RestrictedInputSlot.PlacableItemType.UPGRADES, upgrades, 3, 187,
                8 + 18 * 3, this.getPlayerInventory())).setNotDraggable());
        this.addSlot((new RestrictedInputSlot(RestrictedInputSlot.PlacableItemType.UPGRADES, upgrades, 4, 187,
                8 + 18 * 4, this.getPlayerInventory())).setNotDraggable());
=======
        this.setupUpgrades();
>>>>>>> b098fc32
    }

    @Override
    protected boolean supportCapacity() {
        return true;
    }

    @Override
    public int availableUpgrades() {
        return 5;
    }

    @Override
    public void detectAndSendChanges() {
        this.verifyPermissions(SecurityPermissions.BUILD, false);

        if (isServer()) {
            this.setFuzzyMode((FuzzyMode) this.getUpgradeable().getConfigManager().getSetting(Settings.FUZZY_MODE));
            this.setReadWriteMode(
                    (AccessRestriction) this.getUpgradeable().getConfigManager().getSetting(Settings.ACCESS));
            this.setStorageFilter(
                    (StorageFilter) this.getUpgradeable().getConfigManager().getSetting(Settings.STORAGE_FILTER));
        }

        this.standardDetectAndSendChanges();
    }

    @Override
    public boolean isSlotEnabled(final int idx) {
        final int upgrades = this.getUpgradeable().getInstalledUpgrades(Upgrades.CAPACITY);

        return upgrades > idx;
    }

    public void clear() {
        ItemHandlerUtil.clear(this.getUpgradeable().getInventoryByName("config"));
        this.detectAndSendChanges();
    }

    public void partition() {
        final FixedItemInv inv = this.getUpgradeable().getInventoryByName("config");

        final IMEInventory<IAEItemStack> cellInv = this.storageBus.getInternalHandler();

        Iterator<IAEItemStack> i = new NullIterator<>();
        if (cellInv != null) {
            final IItemList<IAEItemStack> list = cellInv.getAvailableItems(
                    Api.instance().storage().getStorageChannel(IItemStorageChannel.class).createList());
            i = list.iterator();
        }

<<<<<<< HEAD
        for (int x = 0; x < inv.getSlotCount(); x++) {
            if (i.hasNext() && this.isSlotEnabled((x / 9) - 2)) {
=======
        for (int x = 0; x < inv.getSlots(); x++) {
            if (i.hasNext() && this.isSlotEnabled(x / 9 - 2)) {
>>>>>>> b098fc32
                // TODO: check if ok
                final ItemStack g = i.next().asItemStackRepresentation();
                ItemHandlerUtil.setStackInSlot(inv, x, g);
            } else {
                ItemHandlerUtil.setStackInSlot(inv, x, ItemStack.EMPTY);
            }
        }

        this.detectAndSendChanges();
    }

    public AccessRestriction getReadWriteMode() {
        return this.rwMode;
    }

    private void setReadWriteMode(final AccessRestriction rwMode) {
        this.rwMode = rwMode;
    }

    public StorageFilter getStorageFilter() {
        return this.storageFilter;
    }

    private void setStorageFilter(final StorageFilter storageFilter) {
        this.storageFilter = storageFilter;
    }
}<|MERGE_RESOLUTION|>--- conflicted
+++ resolved
@@ -23,13 +23,9 @@
 import net.minecraft.entity.player.PlayerInventory;
 import net.minecraft.inventory.container.ContainerType;
 import net.minecraft.item.ItemStack;
-<<<<<<< HEAD
-import net.minecraft.network.PacketBuffer;
+
 
 import alexiil.mc.lib.attributes.item.FixedItemInv;
-=======
-import net.minecraftforge.items.IItemHandler;
->>>>>>> b098fc32
 
 import appeng.api.config.AccessRestriction;
 import appeng.api.config.FuzzyMode;
@@ -75,14 +71,7 @@
 
     @Override
     protected void setupConfig() {
-<<<<<<< HEAD
-        final int xo = 8;
-        final int yo = 23 + 6;
-
         final FixedItemInv config = this.getUpgradeable().getInventoryByName("config");
-=======
-        final IItemHandler config = this.getUpgradeable().getInventoryByName("config");
->>>>>>> b098fc32
         for (int y = 0; y < 7; y++) {
             for (int x = 0; x < 9; x++) {
                 int invSlot = y * 9 + x;
@@ -94,21 +83,7 @@
             }
         }
 
-<<<<<<< HEAD
-        final FixedItemInv upgrades = this.getUpgradeable().getInventoryByName("upgrades");
-        this.addSlot((new RestrictedInputSlot(RestrictedInputSlot.PlacableItemType.UPGRADES, upgrades, 0, 187, 8,
-                this.getPlayerInventory())).setNotDraggable());
-        this.addSlot((new RestrictedInputSlot(RestrictedInputSlot.PlacableItemType.UPGRADES, upgrades, 1, 187, 8 + 18,
-                this.getPlayerInventory())).setNotDraggable());
-        this.addSlot((new RestrictedInputSlot(RestrictedInputSlot.PlacableItemType.UPGRADES, upgrades, 2, 187,
-                8 + 18 * 2, this.getPlayerInventory())).setNotDraggable());
-        this.addSlot((new RestrictedInputSlot(RestrictedInputSlot.PlacableItemType.UPGRADES, upgrades, 3, 187,
-                8 + 18 * 3, this.getPlayerInventory())).setNotDraggable());
-        this.addSlot((new RestrictedInputSlot(RestrictedInputSlot.PlacableItemType.UPGRADES, upgrades, 4, 187,
-                8 + 18 * 4, this.getPlayerInventory())).setNotDraggable());
-=======
         this.setupUpgrades();
->>>>>>> b098fc32
     }
 
     @Override
@@ -160,13 +135,8 @@
             i = list.iterator();
         }
 
-<<<<<<< HEAD
         for (int x = 0; x < inv.getSlotCount(); x++) {
-            if (i.hasNext() && this.isSlotEnabled((x / 9) - 2)) {
-=======
-        for (int x = 0; x < inv.getSlots(); x++) {
             if (i.hasNext() && this.isSlotEnabled(x / 9 - 2)) {
->>>>>>> b098fc32
                 // TODO: check if ok
                 final ItemStack g = i.next().asItemStackRepresentation();
                 ItemHandlerUtil.setStackInSlot(inv, x, g);
