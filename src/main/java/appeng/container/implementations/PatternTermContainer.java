--- conflicted
+++ resolved
@@ -37,16 +37,9 @@
 import net.minecraft.screen.ScreenHandlerType;
 import net.minecraft.screen.ScreenHandlerListener;
 import net.minecraft.item.ItemStack;
-<<<<<<< HEAD
 import net.minecraft.nbt.CompoundTag;
 import net.minecraft.nbt.ListTag;
 import net.minecraft.network.PacketByteBuf;
-=======
-import net.minecraft.item.crafting.ICraftingRecipe;
-import net.minecraft.item.crafting.IRecipe;
-import net.minecraft.item.crafting.IRecipeType;
-import net.minecraft.network.PacketBuffer;
->>>>>>> e8b57c6d
 import net.minecraft.world.World;
 
 import appeng.api.config.Actionable;
@@ -108,11 +101,7 @@
     private final RestrictedInputSlot patternSlotOUT;
     private final ICraftingHelper craftingHelper = Api.INSTANCE.crafting();
 
-<<<<<<< HEAD
     private Recipe<CraftingInventory> currentRecipe;
-=======
-    private ICraftingRecipe currentRecipe;
->>>>>>> e8b57c6d
     @GuiSync(97)
     public boolean craftingMode = true;
     @GuiSync(96)
@@ -244,27 +233,8 @@
                 this.patternSlotIN.setStack(ItemStack.EMPTY);
             }
 
-<<<<<<< HEAD
-            // add a new encoded pattern.
-            Optional<ItemStack> maybePattern = AEApi.instance().definitions().items().encodedPattern().maybeStack(1);
-            if (maybePattern.isPresent()) {
-                output = maybePattern.get();
-                this.patternSlotOUT.setStack(output);
-            }
-        }
-
-        // encode the slot.
-        final CompoundTag encodedValue = new CompoundTag();
-
-        final ListTag tagIn = new ListTag();
-        final ListTag tagOut = new ListTag();
-
-        for (final ItemStack i : in) {
-            tagIn.add(this.createItemTag(i));
-=======
             // let the crafting helper create a new encoded pattern
             output = null;
->>>>>>> e8b57c6d
         }
 
         if (this.isCraftingMode()) {
@@ -327,27 +297,8 @@
             return false;
         }
 
-<<<<<<< HEAD
-        final IDefinitions definitions = AEApi.instance().definitions();
-
-        boolean isPattern = definitions.items().encodedPattern().isSameAs(output);
-        isPattern |= definitions.materials().blankPattern().isSameAs(output);
-
-        return isPattern;
-    }
-
-    private Tag createItemTag(final ItemStack i) {
-        final CompoundTag c = new CompoundTag();
-
-        if (!i.isEmpty()) {
-            i.toTag(c);
-        }
-
-        return c;
-=======
         final IDefinitions definitions = Api.instance().definitions();
         return definitions.materials().blankPattern().isSameAs(output);
->>>>>>> e8b57c6d
     }
 
     @Override
