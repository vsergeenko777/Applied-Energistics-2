--- conflicted
+++ resolved
@@ -399,15 +399,9 @@
     }
 
     @Override
-<<<<<<< HEAD
     public void sendContentUpdates() {
         super.sendContentUpdates();
-        if (Platform.isServer()) {
-=======
-    public void detectAndSendChanges() {
-        super.detectAndSendChanges();
         if (isServer()) {
->>>>>>> b8f48407
             if (this.isCraftingMode() != this.getPatternTerminal().isCraftingRecipe()) {
                 this.setCraftingMode(this.getPatternTerminal().isCraftingRecipe());
                 this.updateOrderOfOutputSlots();
@@ -429,16 +423,10 @@
 
     @Override
     public void onSlotChange(final Slot s) {
-<<<<<<< HEAD
-        if (s == this.patternSlotOUT && Platform.isServer()) {
+        if (s == this.patternSlotOUT && isServer()) {
             for (final ScreenHandlerListener listener : this.getListeners()) {
                 for (int i = 0; i < this.slots.size(); i++) {
                     Slot slot = this.slots.get(i);
-=======
-        if (s == this.patternSlotOUT && isServer()) {
-            for (final IContainerListener listener : this.listeners) {
-                for (final Slot slot : this.inventorySlots) {
->>>>>>> b8f48407
                     if (slot instanceof OptionalFakeSlot || slot instanceof FakeCraftingMatrixSlot) {
                         listener.onSlotUpdate(this, i, slot.getStack());
                     }
