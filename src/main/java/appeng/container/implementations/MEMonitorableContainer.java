--- conflicted
+++ resolved
@@ -190,13 +190,8 @@
     }
 
     @Override
-<<<<<<< HEAD
     public void sendContentUpdates() {
-        if (Platform.isServer()) {
-=======
-    public void detectAndSendChanges() {
         if (isServer()) {
->>>>>>> b8f48407
             if (this.monitor != this.host
                     .getInventory(Api.instance().storage().getStorageChannel(IItemStorageChannel.class))) {
                 this.setValidContainer(false);
@@ -301,10 +296,6 @@
         this.queueInventory(c);
     }
 
-<<<<<<< HEAD
-    private void queueInventory(final ScreenHandlerListener c) {
-        if (Platform.isServer() && c instanceof PlayerEntity && this.monitor != null) {
-=======
     private void updateActiveCraftingJobs() {
         IGridNode hostNode = networkNode;
         if (hostNode == null) {
@@ -335,9 +326,8 @@
         this.activeCraftingJobs = activeJobs;
     }
 
-    private void queueInventory(final IContainerListener c) {
+    private void queueInventory(final ScreenHandlerListener c) {
         if (isServer() && c instanceof PlayerEntity && this.monitor != null) {
->>>>>>> b8f48407
             try {
                 MEInventoryUpdatePacket piu = new MEInventoryUpdatePacket();
                 final IItemList<IAEItemStack> monitorCache = this.monitor.getStorageList();
