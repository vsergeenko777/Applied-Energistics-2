/*
 * This file is part of Applied Energistics 2.
 * Copyright (c) 2013 - 2014, AlgorithmX2, All rights reserved.
 *
 * Applied Energistics 2 is free software: you can redistribute it and/or modify
 * it under the terms of the GNU Lesser General Public License as published by
 * the Free Software Foundation, either version 3 of the License, or
 * (at your option) any later version.
 *
 * Applied Energistics 2 is distributed in the hope that it will be useful,
 * but WITHOUT ANY WARRANTY; without even the implied warranty of
 * MERCHANTABILITY or FITNESS FOR A PARTICULAR PURPOSE.  See the
 * GNU Lesser General Public License for more details.
 *
 * You should have received a copy of the GNU Lesser General Public License
 * along with Applied Energistics 2.  If not, see <http://www.gnu.org/licenses/lgpl>.
 */

package appeng.container.implementations;

import javax.annotation.Nonnull;

import net.minecraft.entity.player.PlayerEntity;
import net.minecraft.entity.player.PlayerInventory;
import net.minecraft.inventory.container.ContainerType;
import net.minecraft.item.ItemStack;
import net.minecraft.nbt.CompoundNBT;
<<<<<<< HEAD
import net.minecraft.network.PacketBuffer;

import alexiil.mc.lib.attributes.item.FixedItemInv;
=======
import net.minecraftforge.common.MinecraftForge;
import net.minecraftforge.event.entity.player.PlayerDestroyItemEvent;
import net.minecraftforge.items.IItemHandler;
>>>>>>> b098fc32

import appeng.client.gui.Icon;
import appeng.container.AEBaseContainer;
import appeng.container.SlotSemantic;
import appeng.container.slot.OutputSlot;
import appeng.container.slot.RestrictedInputSlot;
import appeng.core.Api;
import appeng.items.contents.QuartzKnifeObj;
import appeng.items.materials.MaterialItem;
import appeng.tile.inventory.AppEngInternalInventory;

/**
 * @see appeng.client.gui.implementations.QuartzKnifeScreen
 */
public class QuartzKnifeContainer extends AEBaseContainer {

    public static final ContainerType<QuartzKnifeContainer> TYPE = ContainerTypeBuilder
            .create(QuartzKnifeContainer::new, QuartzKnifeObj.class)
            .build("quartzknife");

    private final QuartzKnifeObj toolInv;

<<<<<<< HEAD
    private final FixedItemInv inSlot = new AppEngInternalInventory(null, 1, 1);
    private String myName = "";
=======
    private final IItemHandler inSlot = new AppEngInternalInventory(null, 1, 1);

    private String currentName = "";
>>>>>>> b098fc32

    public QuartzKnifeContainer(int id, final PlayerInventory ip, final QuartzKnifeObj te) {
        super(TYPE, id, ip, te);
        this.toolInv = te;

        this.addSlot(
                new RestrictedInputSlot(RestrictedInputSlot.PlacableItemType.METAL_INGOTS, this.inSlot, 0),
                SlotSemantic.MACHINE_INPUT);
        this.addSlot(new QuartzKniveSlot(this.inSlot, 0, null), SlotSemantic.MACHINE_OUTPUT);

        this.lockPlayerInventorySlot(ip.currentItem);

        this.createPlayerInventorySlots(ip);
    }

    public void setName(final String value) {
        this.currentName = value;
    }

    @Override
    public void detectAndSendChanges() {
        if (!ensureGuiItemIsInSlot(this.toolInv, this.getPlayerInventory().currentItem)) {
            this.setValidContainer(false);
            return;
        }

        super.detectAndSendChanges();
    }

    @Override
<<<<<<< HEAD
    public void onContainerClosed(final PlayerEntity par1PlayerEntity) {
        if (this.inSlot.getInvStack(0) != null) {
            par1PlayerEntity.dropItem(this.inSlot.getInvStack(0), false);
=======
    public void onContainerClosed(final PlayerEntity player) {
        ItemStack item = this.inSlot.extractItem(0, Integer.MAX_VALUE, false);
        if (!item.isEmpty()) {
            player.dropItem(item, false);
>>>>>>> b098fc32
        }
    }

    private class QuartzKniveSlot extends OutputSlot {
<<<<<<< HEAD
        QuartzKniveSlot(FixedItemInv inv, int invSlot, int x, int y, int iconIdx) {
            super(inv, invSlot, x, y, iconIdx);
=======
        QuartzKniveSlot(IItemHandler inv, int invSlot, Icon icon) {
            super(inv, invSlot, icon);
>>>>>>> b098fc32
        }

        @Override
        public ItemStack getStack() {
            final ItemStack input = super.getStack();

            if (RestrictedInputSlot.isMetalIngot(input) && QuartzKnifeContainer.this.currentName.length() > 0) {
                return Api.instance().definitions().materials().namePress().maybeStack(1).map(namePressStack -> {
                    final CompoundNBT compound = namePressStack.getOrCreateTag();
                    compound.putString(MaterialItem.TAG_INSCRIBE_NAME, QuartzKnifeContainer.this.currentName);

                    return namePressStack;
                }).orElse(ItemStack.EMPTY);
            }
            return ItemStack.EMPTY;
        }

        @Override
        @Nonnull
        public ItemStack decrStackSize(int amount) {
            ItemStack ret = this.getStack();
            if (!ret.isEmpty()) {
                this.makePlate();
            }
            return ret;
        }

        @Override
        public void putStack(final ItemStack stack) {
            if (stack.isEmpty()) {
                this.makePlate();
            }
        }

        private void makePlate() {
<<<<<<< HEAD
            if (isServer()) {
                if (!inSlot.getSlot(0).extract(1).isEmpty()) {
                    final ItemStack item = QuartzKnifeContainer.this.toolInv.getItemStack();
                    final ItemStack before = item.copy();
                    // FIXME FABRIC: Quartz Knife currently is not damageable due to recipe
                    // remainder concerns
                    item.damageItem(1, QuartzKnifeContainer.this.getPlayerInv().player, p -> {
                        QuartzKnifeContainer.this.getPlayerInv()
                                .setInventorySlotContents(QuartzKnifeContainer.this.getPlayerInv().currentItem,
                                        ItemStack.EMPTY);
                        // FIXME FABRIC equivalent??
                        // FIXME FABRIC MinecraftForge.EVENT_BUS.post(new PlayerDestroyItemEvent(
                        // FIXME FABRIC QuartzKnifeContainer.this.getPlayerInv().player, before, null));
                    });

                    QuartzKnifeContainer.this.detectAndSendChanges();
                }
=======
            if (isServer() && !this.getItemHandler().extractItem(0, 1, false).isEmpty()) {
                final ItemStack item = QuartzKnifeContainer.this.toolInv.getItemStack();
                final ItemStack before = item.copy();
                PlayerInventory playerInv = QuartzKnifeContainer.this.getPlayerInventory();
                item.damageItem(1, playerInv.player, p -> {
                    playerInv.setInventorySlotContents(playerInv.currentItem, ItemStack.EMPTY);
                    MinecraftForge.EVENT_BUS.post(new PlayerDestroyItemEvent(playerInv.player, before, null));
                });

                QuartzKnifeContainer.this.detectAndSendChanges();
>>>>>>> b098fc32
            }
        }
    }
}<|MERGE_RESOLUTION|>--- conflicted
+++ resolved
@@ -25,15 +25,12 @@
 import net.minecraft.inventory.container.ContainerType;
 import net.minecraft.item.ItemStack;
 import net.minecraft.nbt.CompoundNBT;
-<<<<<<< HEAD
 import net.minecraft.network.PacketBuffer;
 
 import alexiil.mc.lib.attributes.item.FixedItemInv;
-=======
 import net.minecraftforge.common.MinecraftForge;
 import net.minecraftforge.event.entity.player.PlayerDestroyItemEvent;
 import net.minecraftforge.items.IItemHandler;
->>>>>>> b098fc32
 
 import appeng.client.gui.Icon;
 import appeng.container.AEBaseContainer;
@@ -56,14 +53,9 @@
 
     private final QuartzKnifeObj toolInv;
 
-<<<<<<< HEAD
     private final FixedItemInv inSlot = new AppEngInternalInventory(null, 1, 1);
-    private String myName = "";
-=======
-    private final IItemHandler inSlot = new AppEngInternalInventory(null, 1, 1);
 
     private String currentName = "";
->>>>>>> b098fc32
 
     public QuartzKnifeContainer(int id, final PlayerInventory ip, final QuartzKnifeObj te) {
         super(TYPE, id, ip, te);
@@ -94,27 +86,16 @@
     }
 
     @Override
-<<<<<<< HEAD
-    public void onContainerClosed(final PlayerEntity par1PlayerEntity) {
-        if (this.inSlot.getInvStack(0) != null) {
-            par1PlayerEntity.dropItem(this.inSlot.getInvStack(0), false);
-=======
     public void onContainerClosed(final PlayerEntity player) {
         ItemStack item = this.inSlot.extractItem(0, Integer.MAX_VALUE, false);
         if (!item.isEmpty()) {
             player.dropItem(item, false);
->>>>>>> b098fc32
         }
     }
 
     private class QuartzKniveSlot extends OutputSlot {
-<<<<<<< HEAD
-        QuartzKniveSlot(FixedItemInv inv, int invSlot, int x, int y, int iconIdx) {
-            super(inv, invSlot, x, y, iconIdx);
-=======
-        QuartzKniveSlot(IItemHandler inv, int invSlot, Icon icon) {
+        QuartzKniveSlot(FixedItemInv inv, int invSlot, Icon icon) {
             super(inv, invSlot, icon);
->>>>>>> b098fc32
         }
 
         @Override
@@ -150,25 +131,6 @@
         }
 
         private void makePlate() {
-<<<<<<< HEAD
-            if (isServer()) {
-                if (!inSlot.getSlot(0).extract(1).isEmpty()) {
-                    final ItemStack item = QuartzKnifeContainer.this.toolInv.getItemStack();
-                    final ItemStack before = item.copy();
-                    // FIXME FABRIC: Quartz Knife currently is not damageable due to recipe
-                    // remainder concerns
-                    item.damageItem(1, QuartzKnifeContainer.this.getPlayerInv().player, p -> {
-                        QuartzKnifeContainer.this.getPlayerInv()
-                                .setInventorySlotContents(QuartzKnifeContainer.this.getPlayerInv().currentItem,
-                                        ItemStack.EMPTY);
-                        // FIXME FABRIC equivalent??
-                        // FIXME FABRIC MinecraftForge.EVENT_BUS.post(new PlayerDestroyItemEvent(
-                        // FIXME FABRIC QuartzKnifeContainer.this.getPlayerInv().player, before, null));
-                    });
-
-                    QuartzKnifeContainer.this.detectAndSendChanges();
-                }
-=======
             if (isServer() && !this.getItemHandler().extractItem(0, 1, false).isEmpty()) {
                 final ItemStack item = QuartzKnifeContainer.this.toolInv.getItemStack();
                 final ItemStack before = item.copy();
@@ -179,7 +141,6 @@
                 });
 
                 QuartzKnifeContainer.this.detectAndSendChanges();
->>>>>>> b098fc32
             }
         }
     }
