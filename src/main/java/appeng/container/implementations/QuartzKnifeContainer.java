--- conflicted
+++ resolved
@@ -113,13 +113,8 @@
 
             if (RestrictedInputSlot.isMetalIngot(input)) {
                 if (QuartzKnifeContainer.this.myName.length() > 0) {
-<<<<<<< HEAD
-                    return AEApi.instance().definitions().materials().namePress().maybeStack(1).map(namePressStack -> {
+                    return Api.instance().definitions().materials().namePress().maybeStack(1).map(namePressStack -> {
                         final CompoundTag compound = namePressStack.getOrCreateTag();
-=======
-                    return Api.instance().definitions().materials().namePress().maybeStack(1).map(namePressStack -> {
-                        final CompoundNBT compound = namePressStack.getOrCreateTag();
->>>>>>> e8b57c6d
                         compound.putString(MaterialItem.TAG_INSCRIBE_NAME, QuartzKnifeContainer.this.myName);
 
                         return namePressStack;
