--- conflicted
+++ resolved
@@ -20,13 +20,9 @@
 
 import net.minecraft.entity.player.PlayerInventory;
 import net.minecraft.inventory.container.ContainerType;
-<<<<<<< HEAD
-import net.minecraft.network.PacketBuffer;
+
 
 import alexiil.mc.lib.attributes.item.FixedItemInv;
-=======
-import net.minecraftforge.items.IItemHandler;
->>>>>>> b098fc32
 
 import appeng.api.config.FuzzyMode;
 import appeng.api.config.SecurityPermissions;
@@ -60,14 +56,7 @@
 
     @Override
     protected void setupConfig() {
-<<<<<<< HEAD
-        final int xo = 8;
-        final int yo = 23 + 6;
-
         final FixedItemInv config = this.getUpgradeable().getInventoryByName("config");
-=======
-        final IItemHandler config = this.getUpgradeable().getInventoryByName("config");
->>>>>>> b098fc32
         for (int y = 0; y < 7; y++) {
             for (int x = 0; x < 9; x++) {
                 int invIdx = y * 9 + x;
@@ -79,21 +68,7 @@
             }
         }
 
-<<<<<<< HEAD
-        final FixedItemInv upgrades = this.getUpgradeable().getInventoryByName("upgrades");
-        this.addSlot((new RestrictedInputSlot(RestrictedInputSlot.PlacableItemType.UPGRADES, upgrades, 0, 187, 8,
-                this.getPlayerInventory())).setNotDraggable());
-        this.addSlot((new RestrictedInputSlot(RestrictedInputSlot.PlacableItemType.UPGRADES, upgrades, 1, 187, 8 + 18,
-                this.getPlayerInventory())).setNotDraggable());
-        this.addSlot((new RestrictedInputSlot(RestrictedInputSlot.PlacableItemType.UPGRADES, upgrades, 2, 187,
-                8 + 18 * 2, this.getPlayerInventory())).setNotDraggable());
-        this.addSlot((new RestrictedInputSlot(RestrictedInputSlot.PlacableItemType.UPGRADES, upgrades, 3, 187,
-                8 + 18 * 3, this.getPlayerInventory())).setNotDraggable());
-        this.addSlot((new RestrictedInputSlot(RestrictedInputSlot.PlacableItemType.UPGRADES, upgrades, 4, 187,
-                8 + 18 * 4, this.getPlayerInventory())).setNotDraggable());
-=======
         this.setupUpgrades();
->>>>>>> b098fc32
     }
 
     @Override
