/*
 * This file is part of Applied Energistics 2.
 * Copyright (c) 2013 - 2014, AlgorithmX2, All rights reserved.
 *
 * Applied Energistics 2 is free software: you can redistribute it and/or modify
 * it under the terms of the GNU Lesser General Public License as published by
 * the Free Software Foundation, either version 3 of the License, or
 * (at your option) any later version.
 *
 * Applied Energistics 2 is distributed in the hope that it will be useful,
 * but WITHOUT ANY WARRANTY; without even the implied warranty of
 * MERCHANTABILITY or FITNESS FOR A PARTICULAR PURPOSE.  See the
 * GNU Lesser General Public License for more details.
 *
 * You should have received a copy of the GNU Lesser General Public License
 * along with Applied Energistics 2.  If not, see <http://www.gnu.org/licenses/lgpl>.
 */

package appeng.container;

import java.util.ArrayList;
import java.util.HashMap;
import java.util.HashSet;
import java.util.List;
import java.util.Map;
import java.util.Set;
import java.util.function.Consumer;

import javax.annotation.OverridingMethodsMustInvokeSuper;

import com.google.common.base.Preconditions;
import com.google.common.collect.ArrayListMultimap;
import com.google.gson.Gson;
import com.google.gson.GsonBuilder;

import net.minecraft.entity.player.PlayerEntity;
import net.minecraft.entity.player.PlayerInventory;
import net.minecraft.entity.player.ServerPlayerEntity;
import net.minecraft.inventory.IInventory;
import net.minecraft.inventory.container.Container;
import net.minecraft.inventory.container.ContainerType;
import net.minecraft.inventory.container.IContainerListener;
import net.minecraft.inventory.container.Slot;
import net.minecraft.item.ItemStack;
import net.minecraft.network.PacketBuffer;
import net.minecraft.tileentity.TileEntity;

import alexiil.mc.lib.attributes.item.FixedItemInv;
import alexiil.mc.lib.attributes.item.compat.FixedInventoryVanillaWrapper;

import appeng.api.config.SecurityPermissions;
import appeng.api.implementations.guiobjects.IGuiItemObject;
import appeng.api.networking.IGrid;
import appeng.api.networking.IGridNode;
import appeng.api.networking.energy.IEnergyGrid;
import appeng.api.networking.security.IActionHost;
import appeng.api.networking.security.IActionSource;
import appeng.api.networking.security.ISecurityGrid;
import appeng.api.parts.IPart;
import appeng.container.guisync.DataSynchronization;
import appeng.container.slot.AppEngSlot;
import appeng.container.slot.CraftingMatrixSlot;
import appeng.container.slot.CraftingTermSlot;
import appeng.container.slot.DisabledSlot;
import appeng.container.slot.FakeSlot;
import appeng.container.slot.InaccessibleSlot;
import appeng.core.AELog;
import appeng.core.sync.BasePacket;
import appeng.core.sync.network.NetworkHandler;
import appeng.core.sync.packets.GuiDataSyncPacket;
import appeng.core.sync.packets.InventoryActionPacket;
import appeng.helpers.InventoryAction;
import appeng.me.helpers.PlayerSource;
import appeng.util.Platform;
<<<<<<< HEAD
import appeng.util.inv.AdaptorFixedInv;
import appeng.util.inv.WrapperCursorItemHandler;
import appeng.util.item.AEItemStack;
=======
>>>>>>> b098fc32

public abstract class AEBaseContainer extends Container {
    private final IActionSource mySrc;
    private final TileEntity tileEntity;
    private final IPart part;
    private final IGuiItemObject guiItem;
    private final DataSynchronization dataSync = new DataSynchronization(this);
    private final PlayerInventory playerInventory;
    private final Set<Integer> lockedPlayerInventorySlots = new HashSet<>();
    private final Map<Slot, SlotSemantic> semanticBySlot = new HashMap<>();
    private final ArrayListMultimap<SlotSemantic, Slot> slotsBySemantic = ArrayListMultimap.create();
    private final Map<String, ClientAction<?>> clientActions = new HashMap<>();
    private boolean isContainerValid = true;
    private ContainerLocator locator;
    private int ticksSinceCheck = 900;

    public AEBaseContainer(ContainerType<?> containerType, int id, final PlayerInventory playerInventory,
            final Object host) {
        super(containerType, id);
        this.playerInventory = playerInventory;
        this.tileEntity = host instanceof TileEntity ? (TileEntity) host : null;
        this.part = host instanceof IPart ? (IPart) host : null;
        this.guiItem = host instanceof IGuiItemObject ? (IGuiItemObject) host : null;

        if (host != null && this.tileEntity == null && this.part == null && this.guiItem == null) {
            throw new IllegalArgumentException("Must have a valid host, instead " + host + " in " + playerInventory);
        }

        this.mySrc = new PlayerSource(playerInventory.player, this.getActionHost());
    }

    protected IActionHost getActionHost() {
        if (this.guiItem instanceof IActionHost) {
            return (IActionHost) this.guiItem;
        }

        if (this.tileEntity instanceof IActionHost) {
            return (IActionHost) this.tileEntity;
        }

        if (this.part instanceof IActionHost) {
            return (IActionHost) this.part;
        }

        return null;
    }

    public boolean isRemote() {
        return this.playerInventory.player.getEntityWorld().isRemote();
    }

    public IActionSource getActionSource() {
        return this.mySrc;
    }

    public void verifyPermissions(final SecurityPermissions security, final boolean requirePower) {
        if (isRemote()) {
            return;
        }

        this.ticksSinceCheck++;
        if (this.ticksSinceCheck < 20) {
            return;
        }

        this.ticksSinceCheck = 0;
        this.setValidContainer(this.isValidContainer() && this.hasAccess(security, requirePower));
    }

    protected boolean hasAccess(final SecurityPermissions perm, final boolean requirePower) {
        final IActionHost host = this.getActionHost();

        if (host != null) {
            final IGridNode gn = host.getActionableNode();
            if (gn != null) {
                final IGrid g = gn.getGrid();
                if (g != null) {
                    if (requirePower) {
                        final IEnergyGrid eg = g.getCache(IEnergyGrid.class);
                        if (!eg.isNetworkPowered()) {
                            return false;
                        }
                    }

                    final ISecurityGrid sg = g.getCache(ISecurityGrid.class);
                    if (sg.hasPermission(this.getPlayerInventory().player, perm)) {
                        return true;
                    }
                }
            }
        }

        return false;
    }

    public PlayerInventory getPlayerInventory() {
        return this.playerInventory;
    }

    public void lockPlayerInventorySlot(final int invSlot) {
        Preconditions.checkArgument(invSlot >= 0 && invSlot < playerInventory.mainInventory.size(),
                "cannot lock player inventory slot: %s", invSlot);
        this.lockedPlayerInventorySlots.add(invSlot);
    }

    public Object getTarget() {
        if (this.tileEntity != null) {
            return this.tileEntity;
        }
        if (this.part != null) {
            return this.part;
        }
        return this.guiItem;
    }

    public TileEntity getTileEntity() {
        return this.tileEntity;
    }

    protected final void createPlayerInventorySlots(PlayerInventory playerInventory) {
        Preconditions.checkState(
                getSlots(SlotSemantic.PLAYER_INVENTORY).isEmpty(),
                "Player inventory was already created");

        IItemHandler ih = new PlayerInvWrapper(playerInventory);

        for (int i = 0; i < playerInventory.mainInventory.size(); i++) {
            Slot slot;
            if (this.lockedPlayerInventorySlots.contains(i)) {
                slot = new DisabledSlot(ih, i);
            } else {
                slot = new Slot(playerInventory, i, 0, 0);
            }
            SlotSemantic s = i < PlayerInventory.getHotbarSize()
                    ? SlotSemantic.PLAYER_HOTBAR
                    : SlotSemantic.PLAYER_INVENTORY;
            addSlot(slot, s);
        }
    }

<<<<<<< HEAD
    protected void bindPlayerInventory(final PlayerInventory PlayerInventory, final int offsetX, final int offsetY) {
        FixedItemInv ih = new FixedInventoryVanillaWrapper(PlayerInventory) {
            // Vanilla needs this to be modifiable otherwise stacking will eat items.
            // FIXME FABRIC: Remove when LBA makes these mutable as per
            // ModifiableFixedItemInv
            @Override
            public ItemStack getInvStack(int slot) {
                return PlayerInventory.getStackInSlot(slot);
            }
        };
=======
    protected Slot addSlot(Slot slot, SlotSemantic semantic) {
        slot = this.addSlot(slot);
>>>>>>> b098fc32

        Preconditions.checkState(!semanticBySlot.containsKey(slot));
        semanticBySlot.put(slot, semantic);
        slotsBySemantic.put(semantic, slot);
        return slot;
    }

    public List<Slot> getSlots(SlotSemantic semantic) {
        return slotsBySemantic.get(semantic);
    }

    @Override
    protected Slot addSlot(final Slot newSlot) {
        if (newSlot instanceof AppEngSlot) {
            final AppEngSlot s = (AppEngSlot) newSlot;
            s.setContainer(this);
        }
        return super.addSlot(newSlot);
    }

    @Override
    public void detectAndSendChanges() {
        if (isServer()) {
            if (this.tileEntity != null
                    && this.tileEntity.getWorld().getTileEntity(this.tileEntity.getPos()) != this.tileEntity) {
                this.setValidContainer(false);
            }

            if (dataSync.hasChanges()) {
                sendPacketToClient(new GuiDataSyncPacket(windowId, dataSync::writeUpdate));
            }
        }

        super.detectAndSendChanges();
    }

    /**
     * Check if a given slot is considered to be "on the player side" for the purposes of shift-clicking items back and
     * forth between the opened container and the player's inventory.
     */
    private boolean isPlayerSideSlot(Slot slot) {
        if (slot.inventory == playerInventory) {
            return true;
        }

        SlotSemantic slotSemantic = semanticBySlot.get(slot);
        return slotSemantic == SlotSemantic.PLAYER_INVENTORY
                || slotSemantic == SlotSemantic.PLAYER_HOTBAR
                // The crafting grid in the crafting terminal also shift-clicks into the network
                || slotSemantic == SlotSemantic.CRAFTING_GRID;
    }

    @Override
    public ItemStack transferStackInSlot(final PlayerEntity p, final int idx) {
        if (isRemote()) {
            return ItemStack.EMPTY;
        }

        final Slot clickSlot = this.inventorySlots.get(idx);
        boolean playerSide = isPlayerSideSlot(clickSlot);

        if (clickSlot instanceof DisabledSlot || clickSlot instanceof InaccessibleSlot) {
            return ItemStack.EMPTY;
        }
        if (clickSlot.getHasStack()) {
            ItemStack tis = clickSlot.getStack();

            if (tis.isEmpty()) {
                return ItemStack.EMPTY;
            }

            final List<Slot> selectedSlots = new ArrayList<>();

            // Gather a list of valid destinations.
            if (playerSide) {
                tis = this.transferStackToContainer(tis);

                if (!tis.isEmpty()) {
                    // target slots in the container...
                    for (final Slot cs : this.inventorySlots) {
                        if (!isPlayerSideSlot(cs) && !(cs instanceof FakeSlot) && !(cs instanceof CraftingMatrixSlot)
                                && cs.isItemValid(tis)) {
                            selectedSlots.add(cs);
                        }
                    }
                }
            } else {
                tis = tis.copy();

                // target slots in the container...
                for (final Slot cs : this.inventorySlots) {
                    if (isPlayerSideSlot(cs) && !(cs instanceof FakeSlot) && !(cs instanceof CraftingMatrixSlot)
                            && cs.isItemValid(tis)) {
                        selectedSlots.add(cs);
                    }
                }
            }

            // Handle Fake Slot Shift clicking.
            if (selectedSlots.isEmpty() && playerSide && !tis.isEmpty()) {
                // target slots in the container...
                for (final Slot cs : this.inventorySlots) {
                    final ItemStack destination = cs.getStack();

                    if (!isPlayerSideSlot(cs) && cs instanceof FakeSlot) {
                        if (Platform.itemComparisons().isSameItem(destination, tis)) {
                            break;
                        } else if (destination.isEmpty()) {
                            cs.putStack(tis.copy());
                            // ???
                            this.detectAndSendChanges();
                            break;
                        }
                    }
                }
            }

            if (!tis.isEmpty()) {
                // find slots to stack the item into
                for (final Slot d : selectedSlots) {
                    if (d.isItemValid(tis) && d.getHasStack() && x(clickSlot, tis, d)) {
                        return ItemStack.EMPTY;
                    }
                }

                // FIXME figure out whats the difference between this and the one above ?!
                // any match..
                for (final Slot d : selectedSlots) {
                    if (d.isItemValid(tis)) {
                        if (d.getHasStack()) {
                            if (x(clickSlot, tis, d)) {
                                return ItemStack.EMPTY;
                            }
                        } else {
                            int maxSize = tis.getMaxStackSize();
                            if (maxSize > d.getSlotStackLimit()) {
                                maxSize = d.getSlotStackLimit();
                            }

                            final ItemStack tmp = tis.copy();
                            if (tmp.getCount() > maxSize) {
                                tmp.setCount(maxSize);
                            }

                            tis.setCount(tis.getCount() - tmp.getCount());
                            d.putStack(tmp);

                            if (tis.getCount() <= 0) {
                                clickSlot.putStack(ItemStack.EMPTY);
                                d.onSlotChanged();

                                this.detectAndSendChanges();
                                return ItemStack.EMPTY;
                            } else {
                                this.detectAndSendChanges();
                            }
                        }
                    }
                }
            }

            clickSlot.putStack(!tis.isEmpty() ? tis : ItemStack.EMPTY);
        }

        // ???
        this.detectAndSendChanges();
        return ItemStack.EMPTY;
    }

    private boolean x(Slot clickSlot, ItemStack tis, Slot d) {
        final ItemStack t = d.getStack().copy();

        if (Platform.itemComparisons().isSameItem(t, tis)) {
            int maxSize = t.getMaxStackSize();
            if (maxSize > d.getSlotStackLimit()) {
                maxSize = d.getSlotStackLimit();
            }

            int placeable = maxSize - t.getCount();
            if (placeable > 0) {
                if (tis.getCount() < placeable) {
                    placeable = tis.getCount();
                }

                t.setCount(t.getCount() + placeable);
                tis.setCount(tis.getCount() - placeable);

                d.putStack(t);

                if (tis.getCount() <= 0) {
                    clickSlot.putStack(ItemStack.EMPTY);
                    d.onSlotChanged();

                    // ???
                    this.detectAndSendChanges();
                    // ???
                    this.detectAndSendChanges();
                    return true;
                } else {
                    // ???
                    this.detectAndSendChanges();
                }
            }
        }
        return false;
    }

    @Override
    public boolean canInteractWith(final PlayerEntity PlayerEntity) {
        if (this.isValidContainer()) {
            if (this.tileEntity instanceof IInventory) {
                return ((IInventory) this.tileEntity).isUsableByPlayer(PlayerEntity);
            }
            return true;
        }
        return false;
    }

    @Override
    public boolean canDragIntoSlot(final Slot s) {
        if (s instanceof AppEngSlot) {
            return ((AppEngSlot) s).isDraggable();
        } else {
            return super.canDragIntoSlot(s);
        }
    }

    /**
     * Sets a filter slot based on a <b>non-existent</b> item sent by the client.
     */
    public void setFilter(final int slotIndex, ItemStack item) {
        if (slotIndex < 0 || slotIndex >= this.inventorySlots.size()) {
            return;
        }
        final Slot s = this.getSlot(slotIndex);
        if (!(s instanceof AppEngSlot)) {
            return;
        }
        AppEngSlot appEngSlot = (AppEngSlot) s;
        if (!appEngSlot.isSlotEnabled()) {
            return;
        }

        if (s instanceof FakeSlot) {
            s.putStack(item);
        }
    }

    public void doAction(final ServerPlayerEntity player, final InventoryAction action, final int slot, final long id) {
        if (slot < 0 || slot >= this.inventorySlots.size()) {
            return;
        }
        final Slot s = this.getSlot(slot);

        if (s instanceof CraftingTermSlot) {
            switch (action) {
                case CRAFT_SHIFT:
                case CRAFT_ITEM:
                case CRAFT_STACK:
                    ((CraftingTermSlot) s).doClick(action, player);
                    this.updateHeld(player);
                default:
            }
        }

        if (s instanceof FakeSlot) {
            final ItemStack hand = player.inventory.getItemStack();

<<<<<<< HEAD
                final int releaseQty = 1;
                final ItemStack isg = player.inventory.getItemStack();

                if (!isg.isEmpty() && releaseQty > 0) {
                    IAEItemStack ais = Api.instance().storage().getStorageChannel(IItemStorageChannel.class)
                            .createStack(isg);
                    ais.setStackSize(1);
                    final IAEItemStack extracted = ais.copy();

                    ais = Platform.poweredInsert(this.getPowerSource(), this.getCellInventory(), ais,
                            this.getActionSource());
                    if (ais == null) {
                        final InventoryAdaptor ia = new AdaptorFixedInv(
                                new WrapperCursorItemHandler(player.inventory));

                        final ItemStack fail = ia.removeItems(1, extracted.getDefinition(), null);
                        if (fail.isEmpty()) {
                            this.getCellInventory().extractItems(extracted, Actionable.MODULATE,
                                    this.getActionSource());
                        }
=======
            switch (action) {
                case PICKUP_OR_SET_DOWN:
>>>>>>> b098fc32

                    if (hand.isEmpty()) {
                        s.putStack(ItemStack.EMPTY);
                    } else {
                        s.putStack(hand.copy());
                    }

                    break;
                case PLACE_SINGLE:

                    if (!hand.isEmpty()) {
                        final ItemStack is = hand.copy();
                        is.setCount(1);
                        s.putStack(is);
                    }

<<<<<<< HEAD
                    if (liftQty > 0) {
                        IAEItemStack ais = slotItem.copy();
                        ais.setStackSize(1);
                        ais = Platform.poweredExtraction(this.getPowerSource(), this.getCellInventory(), ais,
                                this.getActionSource());
                        if (ais != null) {
                            final InventoryAdaptor ia = new AdaptorFixedInv(
                                    new WrapperCursorItemHandler(player.inventory));

                            final ItemStack fail = ia.addItems(ais.createItemStack());
                            if (!fail.isEmpty()) {
                                this.getCellInventory().injectItems(ais, Actionable.MODULATE, this.getActionSource());
                            }

                            this.updateHeld(player);
                        }
                    }
                }
                break;
            case PICKUP_OR_SET_DOWN:
                if (this.getPowerSource() == null || this.getCellInventory() == null) {
                    return;
                }
=======
                    break;
                case SPLIT_OR_PLACE_SINGLE:
>>>>>>> b098fc32

                    ItemStack is = s.getStack();
                    if (!is.isEmpty()) {
                        if (hand.isEmpty()) {
                            is.setCount(Math.max(1, is.getCount() - 1));
                        } else if (hand.isItemEqual(is)) {
                            is.setCount(Math.min(is.getMaxStackSize(), is.getCount() + 1));
                        } else {
                            is = hand.copy();
                            is.setCount(1);
                        }

                        s.putStack(is);
                    } else if (!hand.isEmpty()) {
                        is = hand.copy();
                        is.setCount(1);
                        s.putStack(is);
                    }

                    break;
                case CREATIVE_DUPLICATE:
                case MOVE_REGION:
                case SHIFT_CLICK:
                default:
                    break;
            }
        }

        if (action == InventoryAction.MOVE_REGION) {
            final List<Slot> from = new ArrayList<>();

            for (final Slot j : this.inventorySlots) {
                if (j != null && j.getClass() == s.getClass() && !(j instanceof CraftingTermSlot)) {
                    from.add(j);
                }
            }

            for (final Slot fr : from) {
                this.transferStackInSlot(player, fr.slotNumber);
            }
        }

    }

    protected void updateHeld(final ServerPlayerEntity p) {
        NetworkHandler.instance().sendTo(new InventoryActionPacket(InventoryAction.UPDATE_HAND, 0,
                p.inventory.getItemStack()), p);
    }

    protected ItemStack transferStackToContainer(final ItemStack input) {
        return input;
    }

    public void swapSlotContents(final int slotA, final int slotB) {
        final Slot a = this.getSlot(slotA);
        final Slot b = this.getSlot(slotB);

        // NPE protection...
        if (a == null || b == null) {
            return;
        }

        final ItemStack isA = a.getStack();
        final ItemStack isB = b.getStack();

        // something to do?
        if (isA.isEmpty() && isB.isEmpty()) {
            return;
        }

        // can take?

        if (!isA.isEmpty() && !a.canTakeStack(this.getPlayerInventory().player)) {
            return;
        }

        if (!isB.isEmpty() && !b.canTakeStack(this.getPlayerInventory().player)) {
            return;
        }

        // swap valid?

        if (!isB.isEmpty() && !a.isItemValid(isB)) {
            return;
        }

        if (!isA.isEmpty() && !b.isItemValid(isA)) {
            return;
        }

        ItemStack testA = isB.isEmpty() ? ItemStack.EMPTY : isB.copy();
        ItemStack testB = isA.isEmpty() ? ItemStack.EMPTY : isA.copy();

        // can put some back?
        if (!testA.isEmpty() && testA.getCount() > a.getSlotStackLimit()) {
            if (!testB.isEmpty()) {
                return;
            }

            final int totalA = testA.getCount();
            testA.setCount(a.getSlotStackLimit());
            testB = testA.copy();

            testB.setCount(totalA - testA.getCount());
        }

        if (!testB.isEmpty() && testB.getCount() > b.getSlotStackLimit()) {
            if (!testA.isEmpty()) {
                return;
            }

            final int totalB = testB.getCount();
            testB.setCount(b.getSlotStackLimit());
            testA = testB.copy();

            testA.setCount(totalB - testA.getCount());
        }

        a.putStack(testA);
        b.putStack(testB);
    }

    /**
     * Can be overridden in subclasses to be notified of GUI data updates sent by the server.
     */
    @OverridingMethodsMustInvokeSuper
    public void onServerDataSync() {
    }

    public void onSlotChange(final Slot s) {

    }

    public boolean isValidForSlot(final Slot s, final ItemStack i) {
        return true;
    }

    public boolean isValidContainer() {
        return this.isContainerValid;
    }

    public void setValidContainer(final boolean isContainerValid) {
        this.isContainerValid = isContainerValid;
    }

    public ContainerLocator getLocator() {
        return this.locator;
    }

    public void setLocator(final ContainerLocator locator) {
        this.locator = locator;
    }

    /**
     * Returns whether this container instance lives on the client.
     */
    protected boolean isClient() {
        return playerInventory.player.getEntityWorld().isRemote();
    }

    /**
     * Returns whether this container instance lives on the server.
     */
    protected boolean isServer() {
        return !isClient();
    }

    protected final void sendPacketToClient(BasePacket packet) {
        for (IContainerListener c : this.listeners) {
            if (c instanceof ServerPlayerEntity) {
                NetworkHandler.instance().sendTo(packet, (ServerPlayerEntity) c);
            }
        }
    }

    /**
     * Ensures that the item stack referenced by a given GUI item object is still in the expected player inventory slot.
     * If necessary, referential equality is restored by overwriting the item in the player inventory if it is equal to
     * the expected item.
     *
     * @return True if {@link IGuiItemObject#getItemStack()} is still in the expected slot.
     */
    protected final boolean ensureGuiItemIsInSlot(IGuiItemObject guiObject, int slot) {
        ItemStack expectedItem = guiObject.getItemStack();

        ItemStack currentItem = this.getPlayerInventory().getStackInSlot(slot);
        if (!currentItem.isEmpty() && !expectedItem.isEmpty()) {
            if (currentItem == expectedItem) {
                return true;
            } else if (ItemStack.areItemsEqual(expectedItem, currentItem)) {
                // If the items are still equivalent, we just restore referential equality so that modifications
                // to the GUI item are reflected in the slot
                this.getPlayerInventory().setInventorySlotContents(slot, expectedItem);
                return true;
            }
        }

        return false;
    }

    @Override
    public void addListener(IContainerListener listener) {
        super.addListener(listener);

        // The first listener that is added is our opportunity to send the initial data packet, since
        // this happens after the OpenContainer packet has been sent to the client, but before any other
        // processing continues.
        if (listener instanceof ServerPlayerEntity && dataSync.hasFields()) {
            sendPacketToClient(new GuiDataSyncPacket(windowId, dataSync::writeFull));
        }
    }

    /**
     * Receives data from the server for synchronizing fields of this class.
     */
    public final void receiveServerSyncData(GuiDataSyncPacket packet) {
        this.dataSync.readUpdate(packet.getData());
        this.onServerDataSync();
    }

    /**
     * Receives a container action from the client.
     */
    public final void receiveClientAction(GuiDataSyncPacket packet) {
        PacketBuffer data = packet.getData();
        String name = data.readString(256);

        ClientAction<?> action = clientActions.get(name);
        if (action == null) {
            throw new IllegalArgumentException("Unknown client action: '" + name + "'");
        }

        action.handle(data);
    }

    /**
     * Registers a handler for a client-initiated GUI action. Keep in mind in your handler that the client can send
     * arbitrary data. The given argument class will be serialized as JSON across the wire, so it must be GSON
     * serializable.
     */
    protected final <T> void registerClientAction(String name, Class<T> argClass, Consumer<T> handler) {
        if (clientActions.containsKey(name)) {
            throw new IllegalArgumentException("Duplicate client action registered: " + name);
        }

        clientActions.put(name, new ClientAction<>(name, argClass, handler));
    }

    /**
     * Convenience function for registering a client action with no argument.
     *
     * @see #registerClientAction(String, Class, Consumer)
     */
    protected final void registerClientAction(String name, Runnable callback) {
        registerClientAction(name, Void.class, arg -> callback.run());
    }

    /**
     * Trigger a client action on the server.
     */
    protected final <T> void sendClientAction(String action, T arg) {
        ClientAction<?> clientAction = clientActions.get(action);
        if (clientAction == null) {
            throw new IllegalArgumentException("Trying to send unregistered client action: " + action);
        }

        // Serialize the argument to JSON for sending it in the packet
        String jsonPayload;
        if (clientAction.argClass == Void.class) {
            if (arg != null) {
                throw new IllegalArgumentException(
                        "Client action " + action + " requires no argument, but it was given");
            }
            jsonPayload = null;
        } else {
            if (arg == null) {
                throw new IllegalArgumentException(
                        "Client action " + action + " requires an argument, but none was given");
            }
            if (clientAction.argClass != arg.getClass()) {
                throw new IllegalArgumentException(
                        "Trying to send client action " + action + " with wrong argument type " + arg.getClass()
                                + ", expected: " + clientAction.argClass);
            }
            jsonPayload = clientAction.gson.toJson(arg);
        }

        // We do not allow for longer strings than BasePacket.MAX_STRING_LENGTH
        if (jsonPayload != null && jsonPayload.length() > BasePacket.MAX_STRING_LENGTH) {
            throw new IllegalArgumentException(
                    "Cannot send client action " + action + " because serialized argument is longer than "
                            + BasePacket.MAX_STRING_LENGTH + " (" + jsonPayload.length() + ")");
        }

        NetworkHandler.instance().sendToServer(new GuiDataSyncPacket(windowId, writer -> {
            writer.writeString(clientAction.name);
            if (jsonPayload != null) {
                writer.writeString(jsonPayload);
            }
        }));
    }

    /**
     * Sends a previously registered client action to the server.
     */
    protected final void sendClientAction(String action) {
        sendClientAction(action, (Void) null);
    }

    /**
     * Registration for an action that a client can initiate.
     */
    private static class ClientAction<T> {
        private final Gson gson = new GsonBuilder().create();
        private final String name;
        private final Class<T> argClass;
        private final Consumer<T> handler;

        public ClientAction(String name, Class<T> argClass, Consumer<T> handler) {
            this.name = name;
            this.argClass = argClass;
            this.handler = handler;
        }

        public void handle(PacketBuffer buffer) {
            T arg = null;
            if (argClass != Void.class) {
                String payload = buffer.readString(BasePacket.MAX_STRING_LENGTH);
                AELog.debug("Handling client action '%s' with payload %s", name, payload);
                arg = gson.fromJson(payload, argClass);
            } else {
                AELog.debug("Handling client action '%s'", name);
            }

            this.handler.accept(arg);
        }
    }

}<|MERGE_RESOLUTION|>--- conflicted
+++ resolved
@@ -72,12 +72,9 @@
 import appeng.helpers.InventoryAction;
 import appeng.me.helpers.PlayerSource;
 import appeng.util.Platform;
-<<<<<<< HEAD
 import appeng.util.inv.AdaptorFixedInv;
 import appeng.util.inv.WrapperCursorItemHandler;
 import appeng.util.item.AEItemStack;
-=======
->>>>>>> b098fc32
 
 public abstract class AEBaseContainer extends Container {
     private final IActionSource mySrc;
@@ -218,21 +215,8 @@
         }
     }
 
-<<<<<<< HEAD
-    protected void bindPlayerInventory(final PlayerInventory PlayerInventory, final int offsetX, final int offsetY) {
-        FixedItemInv ih = new FixedInventoryVanillaWrapper(PlayerInventory) {
-            // Vanilla needs this to be modifiable otherwise stacking will eat items.
-            // FIXME FABRIC: Remove when LBA makes these mutable as per
-            // ModifiableFixedItemInv
-            @Override
-            public ItemStack getInvStack(int slot) {
-                return PlayerInventory.getStackInSlot(slot);
-            }
-        };
-=======
     protected Slot addSlot(Slot slot, SlotSemantic semantic) {
         slot = this.addSlot(slot);
->>>>>>> b098fc32
 
         Preconditions.checkState(!semanticBySlot.containsKey(slot));
         semanticBySlot.put(slot, semantic);
@@ -501,31 +485,8 @@
         if (s instanceof FakeSlot) {
             final ItemStack hand = player.inventory.getItemStack();
 
-<<<<<<< HEAD
-                final int releaseQty = 1;
-                final ItemStack isg = player.inventory.getItemStack();
-
-                if (!isg.isEmpty() && releaseQty > 0) {
-                    IAEItemStack ais = Api.instance().storage().getStorageChannel(IItemStorageChannel.class)
-                            .createStack(isg);
-                    ais.setStackSize(1);
-                    final IAEItemStack extracted = ais.copy();
-
-                    ais = Platform.poweredInsert(this.getPowerSource(), this.getCellInventory(), ais,
-                            this.getActionSource());
-                    if (ais == null) {
-                        final InventoryAdaptor ia = new AdaptorFixedInv(
-                                new WrapperCursorItemHandler(player.inventory));
-
-                        final ItemStack fail = ia.removeItems(1, extracted.getDefinition(), null);
-                        if (fail.isEmpty()) {
-                            this.getCellInventory().extractItems(extracted, Actionable.MODULATE,
-                                    this.getActionSource());
-                        }
-=======
             switch (action) {
                 case PICKUP_OR_SET_DOWN:
->>>>>>> b098fc32
 
                     if (hand.isEmpty()) {
                         s.putStack(ItemStack.EMPTY);
@@ -542,34 +503,8 @@
                         s.putStack(is);
                     }
 
-<<<<<<< HEAD
-                    if (liftQty > 0) {
-                        IAEItemStack ais = slotItem.copy();
-                        ais.setStackSize(1);
-                        ais = Platform.poweredExtraction(this.getPowerSource(), this.getCellInventory(), ais,
-                                this.getActionSource());
-                        if (ais != null) {
-                            final InventoryAdaptor ia = new AdaptorFixedInv(
-                                    new WrapperCursorItemHandler(player.inventory));
-
-                            final ItemStack fail = ia.addItems(ais.createItemStack());
-                            if (!fail.isEmpty()) {
-                                this.getCellInventory().injectItems(ais, Actionable.MODULATE, this.getActionSource());
-                            }
-
-                            this.updateHeld(player);
-                        }
-                    }
-                }
-                break;
-            case PICKUP_OR_SET_DOWN:
-                if (this.getPowerSource() == null || this.getCellInventory() == null) {
-                    return;
-                }
-=======
                     break;
                 case SPLIT_OR_PLACE_SINGLE:
->>>>>>> b098fc32
 
                     ItemStack is = s.getStack();
                     if (!is.isEmpty()) {
