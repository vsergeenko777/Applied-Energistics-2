--- conflicted
+++ resolved
@@ -743,13 +743,8 @@
                         this.updateHeld(player);
                     }
                 } else {
-<<<<<<< HEAD
-                    IAEItemStack ais = AEApi.instance().storage().getStorageChannel(IItemStorageChannel.class)
+                    IAEItemStack ais = Api.instance().storage().getStorageChannel(IItemStorageChannel.class)
                             .createStack(player.inventory.getCursorStack());
-=======
-                    IAEItemStack ais = Api.instance().storage().getStorageChannel(IItemStorageChannel.class)
-                            .createStack(player.inventory.getItemStack());
->>>>>>> e8b57c6d
                     ais = Platform.poweredInsert(this.getPowerSource(), this.getCellInventory(), ais,
                             this.getActionSource());
                     if (ais != null) {
@@ -788,13 +783,8 @@
                         this.updateHeld(player);
                     }
                 } else {
-<<<<<<< HEAD
-                    IAEItemStack ais = AEApi.instance().storage().getStorageChannel(IItemStorageChannel.class)
+                    IAEItemStack ais = Api.instance().storage().getStorageChannel(IItemStorageChannel.class)
                             .createStack(player.inventory.getCursorStack());
-=======
-                    IAEItemStack ais = Api.instance().storage().getStorageChannel(IItemStorageChannel.class)
-                            .createStack(player.inventory.getItemStack());
->>>>>>> e8b57c6d
                     ais.setStackSize(1);
                     ais = Platform.poweredInsert(this.getPowerSource(), this.getCellInventory(), ais,
                             this.getActionSource());
