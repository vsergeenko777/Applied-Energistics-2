--- conflicted
+++ resolved
@@ -32,16 +32,8 @@
     private final IOptionalSlotHost host;
     private boolean renderDisabled = true;
 
-<<<<<<< HEAD
-    public OptionalFakeSlot(final FixedItemInv inv, final IOptionalSlotHost containerBus, final int invSlot,
-            final int x, final int y, final int offX, final int offY, final int groupNum) {
-        super(inv, invSlot, x + offX * 18, y + offY * 18);
-        this.srcX = x;
-        this.srcY = y;
-=======
-    public OptionalFakeSlot(final IItemHandler inv, final IOptionalSlotHost containerBus, int invSlot, int groupNum) {
+    public OptionalFakeSlot(final FixedItemInv inv, final IOptionalSlotHost containerBus, int invSlot, int groupNum) {
         super(inv, invSlot);
->>>>>>> b098fc32
         this.groupNum = groupNum;
         this.host = containerBus;
     }
