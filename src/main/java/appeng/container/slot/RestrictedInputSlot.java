/*
 * This file is part of Applied Energistics 2.
 * Copyright (c) 2013 - 2014, AlgorithmX2, All rights reserved.
 *
 * Applied Energistics 2 is free software: you can redistribute it and/or modify
 * it under the terms of the GNU Lesser General Public License as published by
 * the Free Software Foundation, either version 3 of the License, or
 * (at your option) any later version.
 *
 * Applied Energistics 2 is distributed in the hope that it will be useful,
 * but WITHOUT ANY WARRANTY; without even the implied warranty of
 * MERCHANTABILITY or FITNESS FOR A PARTICULAR PURPOSE.  See the
 * GNU Lesser General Public License for more details.
 *
 * You should have received a copy of the GNU Lesser General Public License
 * along with Applied Energistics 2.  If not, see <http://www.gnu.org/licenses/lgpl>.
 */

package appeng.container.slot;

import java.util.List;

import com.google.common.collect.ImmutableList;

import net.fabricmc.fabric.api.registry.FuelRegistry;
import net.minecraft.entity.player.PlayerEntity;
import net.minecraft.inventory.container.Slot;
import net.minecraft.item.Item;
import net.minecraft.item.ItemStack;
import net.minecraft.item.Items;
import net.minecraft.tags.ITag;
import net.minecraft.tags.ItemTags;
import net.minecraft.util.ResourceLocation;
import net.minecraft.world.World;

import alexiil.mc.lib.attributes.item.FixedItemInv;

import appeng.api.crafting.ICraftingHelper;
import appeng.api.definitions.IDefinitions;
import appeng.api.definitions.IItems;
import appeng.api.definitions.IMaterials;
import appeng.api.features.INetworkEncodable;
import appeng.api.implementations.items.IBiometricCard;
import appeng.api.implementations.items.ISpatialStorageCell;
import appeng.api.implementations.items.IStorageComponent;
import appeng.api.implementations.items.IUpgradeModule;
import appeng.api.networking.crafting.ICraftingPatternDetails;
import appeng.api.storage.cells.ICellWorkbenchItem;
import appeng.client.gui.Icon;
import appeng.core.Api;
import appeng.items.misc.EncodedPatternItem;
import appeng.recipes.handlers.GrinderRecipes;
import appeng.tile.misc.InscriberRecipes;
import appeng.util.Platform;

/**
 * @author AlgorithmX2
 * @author thatsIch
 * @version rv2
 * @since rv0
 */
public class RestrictedInputSlot extends AppEngSlot {

    private static final List<ResourceLocation> METAL_INGOT_TAGS = ImmutableList.of(
            new ResourceLocation("c:copper_ingots"),
            new ResourceLocation("c:tin_ingots"), new ResourceLocation("c:iron_ingots"),
            new ResourceLocation("c:gold_ingots"),
            new ResourceLocation("c:lead_ingots"), new ResourceLocation("c:bronze_ingots"),
            new ResourceLocation("c:brass_ingots"),
            new ResourceLocation("c:nickel_ingots"), new ResourceLocation("c:aluminium_ingots"));

    private final PlacableItemType which;
    private boolean allowEdit = true;
    private int stackLimit = -1;

<<<<<<< HEAD
    public RestrictedInputSlot(final PlacableItemType valid, final FixedItemInv inv, final int invSlot, final int x,
            final int y, final PlayerInventory p) {
        super(inv, invSlot, x, y);
=======
    public RestrictedInputSlot(final PlacableItemType valid, final IItemHandler inv, final int invSlot) {
        super(inv, invSlot);
>>>>>>> b098fc32
        this.which = valid;
        this.setIcon(valid.icon);
    }

    @Override
    public int getSlotStackLimit() {
        if (this.stackLimit != -1) {
            return this.stackLimit;
        }
        return super.getSlotStackLimit();
    }

    public Slot setStackLimit(final int i) {
        this.stackLimit = i;
        return this;
    }

    private World getWorld() {
        return getContainer().getPlayerInventory().player.getEntityWorld();
    }

    @Override
    public boolean isItemValid(final ItemStack stack) {
        if (!this.getContainer().isValidForSlot(this, stack)) {
            return false;
        }

        if (stack.isEmpty()) {
            return false;
        }

        if (stack.getItem() == Items.AIR) {
            return false;
        }

        if (!super.isItemValid(stack)) {
            return false;
        }

        if (!this.isAllowEdit()) {
            return false;
        }

        final IDefinitions definitions = Api.instance().definitions();
        final IMaterials materials = definitions.materials();
        final IItems items = definitions.items();
        final ICraftingHelper crafting = Api.instance().crafting();

        switch (this.which) {
            case ENCODED_CRAFTING_PATTERN:
                final ICraftingPatternDetails de = crafting.decodePattern(stack, getWorld());
                if (de != null) {
                    return de.isCraftable();
                }
                return false;
            case VALID_ENCODED_PATTERN_W_OUTPUT:
            case ENCODED_PATTERN_W_OUTPUT:
            case ENCODED_PATTERN:
                return crafting.isEncodedPattern(stack);
            case BLANK_PATTERN:
                return materials.blankPattern().isSameAs(stack);

            case PATTERN:
                return materials.blankPattern().isSameAs(stack) || crafting.isEncodedPattern(stack);

            case INSCRIBER_PLATE:
                if (materials.namePress().isSameAs(stack)) {
                    return true;
                }

                return InscriberRecipes.isValidOptionalIngredient(getWorld(), stack);

            case INSCRIBER_INPUT:
                return true;/*
                             * for (ItemStack is : Inscribe.inputs) if ( Platform.isSameItemPrecise( is, i ) ) return
                             * true; return false;
                             */

            case METAL_INGOTS:

                return isMetalIngot(stack);

            case VIEW_CELL:
                return items.viewCell().isSameAs(stack);
            case ORE:
                return GrinderRecipes.isValidIngredient(getWorld(), stack);
            case FUEL:
                return FuelRegistry.INSTANCE.get(stack.getItem()) != null;
            case POWERED_TOOL:
                return Platform.isChargeable(stack);
            case QE_SINGULARITY:
                return materials.qESingularity().isSameAs(stack);

            case RANGE_BOOSTER:
                return materials.wirelessBooster().isSameAs(stack);

            case SPATIAL_STORAGE_CELLS:
                return stack.getItem() instanceof ISpatialStorageCell
                        && ((ISpatialStorageCell) stack.getItem()).isSpatialStorage(stack);
            case STORAGE_CELLS:
                return Api.instance().registries().cell().isCellHandled(stack);
            case WORKBENCH_CELL:
                return stack.getItem() instanceof ICellWorkbenchItem
                        && ((ICellWorkbenchItem) stack.getItem()).isEditable(stack);
            case STORAGE_COMPONENT:
                return stack.getItem() instanceof IStorageComponent
                        && ((IStorageComponent) stack.getItem()).isStorageComponent(stack);
            case TRASH:
                if (Api.instance().registries().cell().isCellHandled(stack)) {
                    return false;
                }

                return !(stack.getItem() instanceof IStorageComponent
                        && ((IStorageComponent) stack.getItem()).isStorageComponent(stack));
            case ENCODABLE_ITEM:
                return stack.getItem() instanceof INetworkEncodable
                        || Api.instance().registries().wireless().isWirelessTerminal(stack);
            case BIOMETRIC_CARD:
                return stack.getItem() instanceof IBiometricCard;
            case UPGRADES:
                return stack.getItem() instanceof IUpgradeModule
                        && ((IUpgradeModule) stack.getItem()).getType(stack) != null;
            default:
                break;
        }

        return false;
    }

    @Override
    public boolean canTakeStack(final PlayerEntity player) {
        return this.isAllowEdit();
    }

    @Override
    public ItemStack getDisplayStack() {
        // If the slot only takes encoded patterns, show the encoded item instead
        if (isRemote() && this.which == PlacableItemType.ENCODED_PATTERN) {
            final ItemStack is = super.getDisplayStack();
            if (!is.isEmpty() && is.getItem() instanceof EncodedPatternItem) {
                final EncodedPatternItem iep = (EncodedPatternItem) is.getItem();
                final ItemStack out = iep.getOutput(is);
                if (!out.isEmpty()) {
                    return out;
                }
            }
        }
        return super.getDisplayStack();
    }

    public static boolean isMetalIngot(final ItemStack i) {
        if (Platform.itemComparisons().isSameItem(i, new ItemStack(Items.IRON_INGOT))) {
            return true;
        }

        // TODO: Can be optimized by somehow caching the Tag's
        Item item = i.getItem();
        for (ResourceLocation tagName : METAL_INGOT_TAGS) {
            ITag<Item> ingotTag = ItemTags.getCollection().get(tagName);
            if (ingotTag != null && item.isIn(ingotTag)) {
                return true;
            }
        }

        return false;
    }

    private boolean isAllowEdit() {
        return this.allowEdit;
    }

    public void setAllowEdit(final boolean allowEdit) {
        this.allowEdit = allowEdit;
    }

    @Override
    protected boolean getCurrentValidationState() {
        if (this.which == PlacableItemType.VALID_ENCODED_PATTERN_W_OUTPUT) {
            // Allow either an empty slot, or a valid encoded pattern
            ItemStack stack = getStack();
            return stack.isEmpty() || Api.instance().crafting().decodePattern(stack, getWorld()) != null;
        }
        return true;
    }

    public enum PlacableItemType {
        STORAGE_CELLS(Icon.BACKGROUND_STORAGE_CELL),
        ORE(Icon.BACKGROUND_ORE),
        STORAGE_COMPONENT(Icon.BACKGROUND_STORAGE_COMPONENT),
        ENCODABLE_ITEM(Icon.BACKGROUND_WIRELESS_TERM),
        TRASH(Icon.BACKGROUND_TRASH),
        VALID_ENCODED_PATTERN_W_OUTPUT(Icon.BACKGROUND_ENCODED_PATTERN),
        ENCODED_PATTERN_W_OUTPUT(Icon.BACKGROUND_ENCODED_PATTERN),
        ENCODED_CRAFTING_PATTERN(Icon.BACKGROUND_ENCODED_PATTERN),
        ENCODED_PATTERN(Icon.BACKGROUND_ENCODED_PATTERN),
        PATTERN(Icon.BACKGROUND_BLANK_PATTERN),
        BLANK_PATTERN(Icon.BACKGROUND_BLANK_PATTERN),
        POWERED_TOOL(Icon.BACKGROUND_CHARGABLE),
        RANGE_BOOSTER(Icon.BACKGROUND_WIRELESS_BOOSTER),
        QE_SINGULARITY(Icon.BACKGROUND_SINGULARITY),
        SPATIAL_STORAGE_CELLS(Icon.BACKGROUND_SPATIAL_CELL),
        FUEL(Icon.BACKGROUND_FUEL),
        UPGRADES(Icon.BACKGROUND_UPGRADE),
        WORKBENCH_CELL(Icon.BACKGROUND_STORAGE_CELL),
        BIOMETRIC_CARD(Icon.BACKGROUND_BIOMETRIC_CARD),
        VIEW_CELL(Icon.BACKGROUND_VIEW_CELL),
        INSCRIBER_PLATE(Icon.BACKGROUND_PLATE),
        INSCRIBER_INPUT(Icon.BACKGROUND_INGOT),
        METAL_INGOTS(Icon.BACKGROUND_INGOT);

        public final Icon icon;

        PlacableItemType(final Icon o) {
            this.icon = o;
        }
    }
}<|MERGE_RESOLUTION|>--- conflicted
+++ resolved
@@ -73,14 +73,8 @@
     private boolean allowEdit = true;
     private int stackLimit = -1;
 
-<<<<<<< HEAD
-    public RestrictedInputSlot(final PlacableItemType valid, final FixedItemInv inv, final int invSlot, final int x,
-            final int y, final PlayerInventory p) {
-        super(inv, invSlot, x, y);
-=======
-    public RestrictedInputSlot(final PlacableItemType valid, final IItemHandler inv, final int invSlot) {
+    public RestrictedInputSlot(final PlacableItemType valid, final FixedItemInv inv, final int invSlot) {
         super(inv, invSlot);
->>>>>>> b098fc32
         this.which = valid;
         this.setIcon(valid.icon);
     }
