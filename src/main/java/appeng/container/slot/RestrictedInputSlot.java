/*
 * This file is part of Applied Energistics 2.
 * Copyright (c) 2013 - 2014, AlgorithmX2, All rights reserved.
 *
 * Applied Energistics 2 is free software: you can redistribute it and/or modify
 * it under the terms of the GNU Lesser General Public License as published by
 * the Free Software Foundation, either version 3 of the License, or
 * (at your option) any later version.
 *
 * Applied Energistics 2 is distributed in the hope that it will be useful,
 * but WITHOUT ANY WARRANTY; without even the implied warranty of
 * MERCHANTABILITY or FITNESS FOR A PARTICULAR PURPOSE.  See the
 * GNU Lesser General Public License for more details.
 *
 * You should have received a copy of the GNU Lesser General Public License
 * along with Applied Energistics 2.  If not, see <http://www.gnu.org/licenses/lgpl>.
 */

package appeng.container.slot;

import java.util.List;

import com.google.common.collect.ImmutableList;

import net.fabricmc.fabric.api.registry.FuelRegistry;
import net.minecraft.entity.player.PlayerEntity;
import net.minecraft.entity.player.PlayerInventory;
import net.minecraft.item.Item;
import net.minecraft.item.ItemStack;
import net.minecraft.item.Items;
import net.minecraft.screen.slot.Slot;
import net.minecraft.tag.ItemTags;
import net.minecraft.tag.Tag;
import net.minecraft.util.Identifier;
import net.minecraft.world.World;

import alexiil.mc.lib.attributes.item.FixedItemInv;

import appeng.api.crafting.ICraftingHelper;
import appeng.api.definitions.IDefinitions;
import appeng.api.definitions.IItems;
import appeng.api.definitions.IMaterials;
import appeng.api.features.INetworkEncodable;
import appeng.api.implementations.items.IBiometricCard;
import appeng.api.implementations.items.ISpatialStorageCell;
import appeng.api.implementations.items.IStorageComponent;
import appeng.api.implementations.items.IUpgradeModule;
import appeng.api.networking.crafting.ICraftingPatternDetails;
import appeng.api.storage.cells.ICellWorkbenchItem;
import appeng.core.Api;
import appeng.items.misc.EncodedPatternItem;
import appeng.recipes.handlers.GrinderRecipes;
import appeng.tile.misc.InscriberRecipes;
import appeng.util.Platform;

/**
 * @author AlgorithmX2
 * @author thatsIch
 * @version rv2
 * @since rv0
 */
public class RestrictedInputSlot extends AppEngSlot {

    private static final List<Identifier> METAL_INGOT_TAGS = ImmutableList.of(new Identifier("c:copper_ingots"),
            new Identifier("c:tin_ingots"), new Identifier("c:iron_ingots"), new Identifier("c:gold_ingots"),
            new Identifier("c:lead_ingots"), new Identifier("c:bronze_ingots"), new Identifier("c:brass_ingots"),
            new Identifier("c:nickel_ingots"), new Identifier("c:aluminium_ingots"));

    private final PlacableItemType which;
    private final PlayerInventory p;
    private boolean allowEdit = true;
    private int stackLimit = -1;

<<<<<<< HEAD
    public RestrictedInputSlot(final PlacableItemType valid, final FixedItemInv i, final int slotIndex, final int x,
=======
    public RestrictedInputSlot(final PlacableItemType valid, final IItemHandler inv, final int invSlot, final int x,
>>>>>>> a85ffec9
            final int y, final PlayerInventory p) {
        super(inv, invSlot, x, y);
        this.which = valid;
        this.setIIcon(valid.IIcon);
        this.p = p;
    }

    @Override
    public int getMaxStackAmount() {
        if (this.stackLimit != -1) {
            return this.stackLimit;
        }
        return super.getMaxStackAmount();
    }

    public boolean isValid(final ItemStack is, final World theWorld) {
        if (this.which == PlacableItemType.VALID_ENCODED_PATTERN_W_OUTPUT) {
            return Api.instance().crafting().decodePattern(is, theWorld) != null;
        }
        return true;
    }

    public Slot setStackLimit(final int i) {
        this.stackLimit = i;
        return this;
    }

    @Override
<<<<<<< HEAD
    public boolean canInsert(final ItemStack i) {
        if (!this.getContainer().isValidForSlot(this, i)) {
=======
    public boolean isItemValid(final ItemStack stack) {
        if (!this.getContainer().isValidForSlot(this, stack)) {
>>>>>>> a85ffec9
            return false;
        }

        if (stack.isEmpty()) {
            return false;
        }

        if (stack.getItem() == Items.AIR) {
            return false;
        }

<<<<<<< HEAD
        if (!super.canInsert(i)) {
=======
        if (!super.isItemValid(stack)) {
>>>>>>> a85ffec9
            return false;
        }

        if (!this.isAllowEdit()) {
            return false;
        }

        final IDefinitions definitions = Api.instance().definitions();
        final IMaterials materials = definitions.materials();
        final IItems items = definitions.items();
        final ICraftingHelper crafting = Api.instance().crafting();

        switch (this.which) {
            case ENCODED_CRAFTING_PATTERN:
                final ICraftingPatternDetails de = crafting.decodePattern(stack, this.p.player.world);
                if (de != null) {
                    return de.isCraftable();
                }
                return false;
            case VALID_ENCODED_PATTERN_W_OUTPUT:
            case ENCODED_PATTERN_W_OUTPUT:
            case ENCODED_PATTERN:
                return crafting.isEncodedPattern(stack);
            case BLANK_PATTERN:
                return materials.blankPattern().isSameAs(stack);

            case PATTERN:
                return materials.blankPattern().isSameAs(stack) || crafting.isEncodedPattern(stack);

            case INSCRIBER_PLATE:
                if (materials.namePress().isSameAs(stack)) {
                    return true;
                }

                return InscriberRecipes.isValidOptionalIngredient(p.player.world, stack);

            case INSCRIBER_INPUT:
                return true;/*
                             * for (ItemStack is : Inscribe.inputs) if ( Platform.isSameItemPrecise( is, i )
                             * ) return true; return false;
                             */

            case METAL_INGOTS:

                return isMetalIngot(stack);

            case VIEW_CELL:
                return items.viewCell().isSameAs(stack);
            case ORE:
                return GrinderRecipes.isValidIngredient(p.player.world, stack);
            case FUEL:
<<<<<<< HEAD
                return FuelRegistry.INSTANCE.get(i.getItem()) > 0;
=======
                return ForgeHooks.getBurnTime(stack) > 0;
>>>>>>> a85ffec9
            case POWERED_TOOL:
                return Platform.isChargeable(stack);
            case QE_SINGULARITY:
                return materials.qESingularity().isSameAs(stack);

            case RANGE_BOOSTER:
                return materials.wirelessBooster().isSameAs(stack);

            case SPATIAL_STORAGE_CELLS:
                return stack.getItem() instanceof ISpatialStorageCell
                        && ((ISpatialStorageCell) stack.getItem()).isSpatialStorage(stack);
            case STORAGE_CELLS:
                return Api.instance().registries().cell().isCellHandled(stack);
            case WORKBENCH_CELL:
                return stack.getItem() instanceof ICellWorkbenchItem
                        && ((ICellWorkbenchItem) stack.getItem()).isEditable(stack);
            case STORAGE_COMPONENT:
                return stack.getItem() instanceof IStorageComponent
                        && ((IStorageComponent) stack.getItem()).isStorageComponent(stack);
            case TRASH:
                if (Api.instance().registries().cell().isCellHandled(stack)) {
                    return false;
                }

                return !(stack.getItem() instanceof IStorageComponent
                        && ((IStorageComponent) stack.getItem()).isStorageComponent(stack));
            case ENCODABLE_ITEM:
                return stack.getItem() instanceof INetworkEncodable
                        || Api.instance().registries().wireless().isWirelessTerminal(stack);
            case BIOMETRIC_CARD:
                return stack.getItem() instanceof IBiometricCard;
            case UPGRADES:
                return stack.getItem() instanceof IUpgradeModule
                        && ((IUpgradeModule) stack.getItem()).getType(stack) != null;
            default:
                break;
        }

        return false;
    }

    @Override
<<<<<<< HEAD
    public boolean canTakeItems(final PlayerEntity par1PlayerEntity) {
=======
    public boolean canTakeStack(final PlayerEntity player) {
>>>>>>> a85ffec9
        return this.isAllowEdit();
    }

    @Override
    public ItemStack getDisplayStack() {
        if (Platform.isClient() && (this.which == PlacableItemType.ENCODED_PATTERN)) {
            final ItemStack is = super.getStack();
            if (!is.isEmpty() && is.getItem() instanceof EncodedPatternItem) {
                final EncodedPatternItem iep = (EncodedPatternItem) is.getItem();
                final ItemStack out = iep.getOutput(p.player.world, is);
                if (!out.isEmpty()) {
                    return out;
                }
            }
        }
        return super.getStack();
    }

    public static boolean isMetalIngot(final ItemStack i) {
        if (Platform.itemComparisons().isSameItem(i, new ItemStack(Items.IRON_INGOT))) {
            return true;
        }

        // TODO: Can be optimized by somehow caching the Tag's
        Item item = i.getItem();
        for (Identifier tagName : METAL_INGOT_TAGS) {
            Tag<Item> ingotTag = ItemTags.getTagGroup().getTag(tagName);
            if (ingotTag != null && item.isIn(ingotTag)) {
                return true;
            }
        }

        return false;
    }

    private boolean isAllowEdit() {
        return this.allowEdit;
    }

    public void setAllowEdit(final boolean allowEdit) {
        this.allowEdit = allowEdit;
    }

    public enum PlacableItemType {
        STORAGE_CELLS(15), ORE(16 + 15), STORAGE_COMPONENT(3 * 16 + 15),

        ENCODABLE_ITEM(4 * 16 + 15), TRASH(5 * 16 + 15), VALID_ENCODED_PATTERN_W_OUTPUT(7 * 16 + 15),
        ENCODED_PATTERN_W_OUTPUT(7 * 16 + 15),

        ENCODED_CRAFTING_PATTERN(7 * 16 + 15), ENCODED_PATTERN(7 * 16 + 15), PATTERN(8 * 16 + 15),
        BLANK_PATTERN(8 * 16 + 15), POWERED_TOOL(9 * 16 + 15),

        RANGE_BOOSTER(6 * 16 + 15), QE_SINGULARITY(10 * 16 + 15), SPATIAL_STORAGE_CELLS(11 * 16 + 15),

        FUEL(12 * 16 + 15), UPGRADES(13 * 16 + 15), WORKBENCH_CELL(15), BIOMETRIC_CARD(14 * 16 + 15),
        VIEW_CELL(4 * 16 + 14),

        INSCRIBER_PLATE(2 * 16 + 14), INSCRIBER_INPUT(3 * 16 + 14), METAL_INGOTS(3 * 16 + 14);

        public final int IIcon;

        PlacableItemType(final int o) {
            this.IIcon = o;
        }
    }
}<|MERGE_RESOLUTION|>--- conflicted
+++ resolved
@@ -71,11 +71,7 @@
     private boolean allowEdit = true;
     private int stackLimit = -1;
 
-<<<<<<< HEAD
-    public RestrictedInputSlot(final PlacableItemType valid, final FixedItemInv i, final int slotIndex, final int x,
-=======
-    public RestrictedInputSlot(final PlacableItemType valid, final IItemHandler inv, final int invSlot, final int x,
->>>>>>> a85ffec9
+    public RestrictedInputSlot(final PlacableItemType valid, final FixedItemInv inv, final int invSlot, final int x,
             final int y, final PlayerInventory p) {
         super(inv, invSlot, x, y);
         this.which = valid;
@@ -104,13 +100,8 @@
     }
 
     @Override
-<<<<<<< HEAD
-    public boolean canInsert(final ItemStack i) {
-        if (!this.getContainer().isValidForSlot(this, i)) {
-=======
-    public boolean isItemValid(final ItemStack stack) {
+    public boolean canInsert(final ItemStack stack) {
         if (!this.getContainer().isValidForSlot(this, stack)) {
->>>>>>> a85ffec9
             return false;
         }
 
@@ -122,11 +113,7 @@
             return false;
         }
 
-<<<<<<< HEAD
-        if (!super.canInsert(i)) {
-=======
-        if (!super.isItemValid(stack)) {
->>>>>>> a85ffec9
+        if (!super.canInsert(stack)) {
             return false;
         }
 
@@ -178,11 +165,7 @@
             case ORE:
                 return GrinderRecipes.isValidIngredient(p.player.world, stack);
             case FUEL:
-<<<<<<< HEAD
-                return FuelRegistry.INSTANCE.get(i.getItem()) > 0;
-=======
-                return ForgeHooks.getBurnTime(stack) > 0;
->>>>>>> a85ffec9
+                return FuelRegistry.INSTANCE.get(stack.getItem()) > 0;
             case POWERED_TOOL:
                 return Platform.isChargeable(stack);
             case QE_SINGULARITY:
@@ -225,11 +208,7 @@
     }
 
     @Override
-<<<<<<< HEAD
-    public boolean canTakeItems(final PlayerEntity par1PlayerEntity) {
-=======
-    public boolean canTakeStack(final PlayerEntity player) {
->>>>>>> a85ffec9
+    public boolean canTakeItems(final PlayerEntity player) {
         return this.isAllowEdit();
     }
 
