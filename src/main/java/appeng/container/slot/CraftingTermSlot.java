--- conflicted
+++ resolved
@@ -83,11 +83,7 @@
     }
 
     @Override
-<<<<<<< HEAD
-    public boolean canTakeItems(final PlayerEntity par1PlayerEntity) {
-=======
-    public boolean canTakeStack(final PlayerEntity player) {
->>>>>>> a85ffec9
+    public boolean canTakeItems(final PlayerEntity player) {
         return false;
     }
 
