/*
 * This file is part of Applied Energistics 2.
 * Copyright (c) 2013 - 2015, AlgorithmX2, All rights reserved.
 *
 * Applied Energistics 2 is free software: you can redistribute it and/or modify
 * it under the terms of the GNU Lesser General Public License as published by
 * the Free Software Foundation, either version 3 of the License, or
 * (at your option) any later version.
 *
 * Applied Energistics 2 is distributed in the hope that it will be useful,
 * but WITHOUT ANY WARRANTY; without even the implied warranty of
 * MERCHANTABILITY or FITNESS FOR A PARTICULAR PURPOSE.  See the
 * GNU Lesser General Public License for more details.
 *
 * You should have received a copy of the GNU Lesser General Public License
 * along with Applied Energistics 2.  If not, see <http://www.gnu.org/licenses/lgpl>.
 */

package appeng.container.slot;

import java.util.ArrayList;
import java.util.Arrays;
import java.util.List;

import net.minecraft.client.entity.player.ClientPlayerEntity;
import net.minecraft.entity.player.PlayerEntity;
import net.minecraft.inventory.CraftingInventory;
import net.minecraft.item.Item;
import net.minecraft.item.ItemStack;
import net.minecraft.item.crafting.IRecipe;
import net.minecraft.item.crafting.IRecipeType;
import net.minecraft.util.NonNullList;
import net.minecraft.util.math.BlockPos;
import net.minecraft.world.World;

import alexiil.mc.lib.attributes.item.FixedItemInv;

import appeng.api.config.Actionable;
import appeng.api.networking.energy.IEnergySource;
import appeng.api.networking.security.IActionSource;
import appeng.api.storage.IMEMonitor;
import appeng.api.storage.IStorageMonitorable;
import appeng.api.storage.channels.IItemStorageChannel;
import appeng.api.storage.data.IAEItemStack;
import appeng.api.storage.data.IItemList;
import appeng.container.ContainerNull;
import appeng.container.me.items.CraftingTermContainer;
import appeng.core.Api;
import appeng.helpers.IContainerCraftingPacket;
import appeng.helpers.InventoryAction;
import appeng.items.storage.ViewCellItem;
import appeng.util.InventoryAdaptor;
import appeng.util.Platform;
import appeng.util.helpers.ItemHandlerUtil;
import appeng.util.inv.AdaptorFixedInv;
import appeng.util.inv.WrapperCursorItemHandler;
import appeng.util.inv.WrapperInvItemHandler;
import appeng.util.item.AEItemStack;

public class CraftingTermSlot extends AppEngCraftingSlot {

    private final FixedItemInv craftInv;
    private final FixedItemInv pattern;

    private final IActionSource mySrc;
    private final IEnergySource energySrc;
    private final IStorageMonitorable storage;
    private final IContainerCraftingPacket container;

    public CraftingTermSlot(final PlayerEntity player, final IActionSource mySrc, final IEnergySource energySrc,
<<<<<<< HEAD
            final IStorageMonitorable storage, final FixedItemInv cMatrix, final FixedItemInv secondMatrix,
            final FixedItemInv output, final int x, final int y, final IContainerCraftingPacket ccp) {
        super(player, cMatrix, output, 0, x, y);
=======
            final IStorageMonitorable storage, final IItemHandler cMatrix, final IItemHandler secondMatrix,
            final IContainerCraftingPacket ccp) {
        super(player, cMatrix);
>>>>>>> b098fc32
        this.energySrc = energySrc;
        this.storage = storage;
        this.mySrc = mySrc;
        this.pattern = cMatrix;
        this.craftInv = secondMatrix;
        this.container = ccp;
    }

    public FixedItemInv getCraftingMatrix() {
        return this.craftInv;
    }

    @Override
    public boolean canTakeStack(final PlayerEntity player) {
        return false;
    }

    @Override
    public ItemStack onTake(final PlayerEntity p, final ItemStack is) {
        return is;
    }

    public void doClick(final InventoryAction action, final PlayerEntity who) {
        if (this.getStack().isEmpty()) {
            return;
        }
        if (isRemote()) {
            return;
        }

        final IMEMonitor<IAEItemStack> inv = this.storage
                .getInventory(Api.instance().storage().getStorageChannel(IItemStorageChannel.class));
        final int howManyPerCraft = this.getStack().getCount();
        int maxTimesToCraft = 0;

        InventoryAdaptor ia = null;
        if (action == InventoryAction.CRAFT_SHIFT) // craft into player inventory...
        {
            ia = InventoryAdaptor.getAdaptor(who);
            maxTimesToCraft = (int) Math.floor((double) this.getStack().getMaxStackSize() / (double) howManyPerCraft);
        } else if (action == InventoryAction.CRAFT_STACK) // craft into hand, full stack
        {
            ia = new AdaptorFixedInv(new WrapperCursorItemHandler(who.inventory));
            maxTimesToCraft = (int) Math.floor((double) this.getStack().getMaxStackSize() / (double) howManyPerCraft);
        } else
        // pick up what was crafted...
        {
            ia = new AdaptorFixedInv(new WrapperCursorItemHandler(who.inventory));
            maxTimesToCraft = 1;
        }

        maxTimesToCraft = this.capCraftingAttempts(maxTimesToCraft);

        if (ia == null) {
            return;
        }

        final ItemStack rs = this.getStack().copy();
        if (rs.isEmpty()) {
            return;
        }

        for (int x = 0; x < maxTimesToCraft; x++) {
            if (ia.simulateAdd(rs).isEmpty()) {
                final IItemList<IAEItemStack> all = inv.getStorageList();
                final ItemStack extra = ia.addItems(this.craftItem(who, rs, inv, all));
                if (!extra.isEmpty()) {
                    final List<ItemStack> drops = new ArrayList<>();
                    drops.add(extra);
                    Platform.spawnDrops(who.world,
                            new BlockPos((int) who.getPosX(), (int) who.getPosY(), (int) who.getPosZ()), drops);
                    return;
                }
            }
        }
    }

    // TODO: This is really hacky and NEEDS to be solved with a full container/gui
    // refactoring.
    protected IRecipe<CraftingInventory> findRecipe(CraftingInventory ic, World world) {
        if (this.container instanceof CraftingTermContainer) {
            final CraftingTermContainer containerTerminal = (CraftingTermContainer) this.container;
            final IRecipe<CraftingInventory> recipe = containerTerminal.getCurrentRecipe();

            if (recipe != null && recipe.matches(ic, world)) {
                return containerTerminal.getCurrentRecipe();
            }
        }

        return world.getRecipeManager().getRecipe(IRecipeType.CRAFTING, ic, world).orElse(null);
    }

    // TODO: This is really hacky and NEEDS to be solved with a full container/gui
    // refactoring.
    protected NonNullList<ItemStack> getRemainingItems(CraftingInventory ic, World world) {
        if (this.container instanceof CraftingTermContainer) {
            final CraftingTermContainer containerTerminal = (CraftingTermContainer) this.container;
            final IRecipe<CraftingInventory> recipe = containerTerminal.getCurrentRecipe();

            if (recipe != null && recipe.matches(ic, world)) {
                return containerTerminal.getCurrentRecipe().getRemainingItems(ic);
            }
        }

        return super.getRemainingItems(ic, world);
    }

    private int capCraftingAttempts(final int maxTimesToCraft) {
        return maxTimesToCraft;
    }

    private ItemStack craftItem(final PlayerEntity p, final ItemStack request, final IMEMonitor<IAEItemStack> inv,
            final IItemList all) {
        // update crafting matrix...
        ItemStack is = this.getStack();

        if (!is.isEmpty() && ItemStack.areItemsEqual(request, is)) {
            final ItemStack[] set = new ItemStack[this.getPattern().getSlotCount()];
            // Safeguard for empty slots in the inventory for now
            Arrays.fill(set, ItemStack.EMPTY);

            // add one of each item to the items on the board...
            World world = p.world;
            if (!world.isRemote()) {
                final CraftingInventory ic = new CraftingInventory(new ContainerNull(), 3, 3);
                for (int x = 0; x < 9; x++) {
                    ic.setInventorySlotContents(x, this.getPattern().getInvStack(x));
                }

                final IRecipe<CraftingInventory> r = this.findRecipe(ic, p.world);

                if (r == null) {
                    final Item target = request.getItem();
                    // FIXME FABRIC: This entire code-path may be pointless because RepairItemRecipe
                    // is of type CRAFTING
                    if (target.isDamageable() /* FIXME FABRIC && target.isRepairable(request) */) {
                        boolean isBad = false;
                        for (int x = 0; x < ic.getSizeInventory(); x++) {
                            final ItemStack pis = ic.getStackInSlot(x);
                            if (pis.isEmpty()) {
                                continue;
                            }
                            if (pis.getItem() != target) {
                                isBad = true;
                            }
                        }
                        if (!isBad) {
                            super.onTake(p, is);
                            // actually necessary to cleanup this case...
                            p.openContainer.onCraftMatrixChanged(new WrapperInvItemHandler(this.craftInv));
                            return request;
                        }
                    }
                    return ItemStack.EMPTY;
                }

                is = r.getCraftingResult(ic);

                if (inv != null) {
                    for (int x = 0; x < this.getPattern().getSlotCount(); x++) {
                        if (!this.getPattern().getInvStack(x).isEmpty()) {
                            set[x] = Platform.extractItemsByRecipe(this.energySrc, this.mySrc, inv, p.world, r, is, ic,
                                    this.getPattern().getInvStack(x), x, all, Actionable.MODULATE,
                                    ViewCellItem.createFilter(this.container.getViewCells()));
                            ic.setInventorySlotContents(x, set[x]);
                        }
                    }
                }
            }

            if (this.preCraft(p, inv, set, is)) {
                this.makeItem(p, is);

                this.postCraft(p, inv, set, is);
            }

            p.openContainer.onCraftMatrixChanged(new WrapperInvItemHandler(this.craftInv));

            return is;
        }

        return ItemStack.EMPTY;
    }

    private boolean preCraft(final PlayerEntity p, final IMEMonitor<IAEItemStack> inv, final ItemStack[] set,
            final ItemStack result) {
        return true;
    }

    private void makeItem(final PlayerEntity p, final ItemStack is) {
        super.onTake(p, is);
    }

    private void postCraft(final PlayerEntity p, final IMEMonitor<IAEItemStack> inv, final ItemStack[] set,
            final ItemStack result) {
        final List<ItemStack> drops = new ArrayList<>();

        // add one of each item to the items on the board...
        if (!p.getEntityWorld().isRemote()) {
            // set new items onto the crafting table...
            for (int x = 0; x < this.craftInv.getSlotCount(); x++) {
                if (this.craftInv.getInvStack(x).isEmpty()) {
                    ItemHandlerUtil.setStackInSlot(this.craftInv, x, set[x]);
                } else if (!set[x].isEmpty()) {
                    // eek! put it back!
                    final IAEItemStack fail = inv.injectItems(AEItemStack.fromItemStack(set[x]), Actionable.MODULATE,
                            this.mySrc);
                    if (fail != null) {
                        drops.add(fail.createItemStack());
                    }
                }
            }
        }

        if (drops.size() > 0) {
            Platform.spawnDrops(p.world, new BlockPos((int) p.getPosX(), (int) p.getPosY(), (int) p.getPosZ()), drops);
        }
    }

    FixedItemInv getPattern() {
        return this.pattern;
    }
}<|MERGE_RESOLUTION|>--- conflicted
+++ resolved
@@ -68,15 +68,9 @@
     private final IContainerCraftingPacket container;
 
     public CraftingTermSlot(final PlayerEntity player, final IActionSource mySrc, final IEnergySource energySrc,
-<<<<<<< HEAD
             final IStorageMonitorable storage, final FixedItemInv cMatrix, final FixedItemInv secondMatrix,
-            final FixedItemInv output, final int x, final int y, final IContainerCraftingPacket ccp) {
-        super(player, cMatrix, output, 0, x, y);
-=======
-            final IStorageMonitorable storage, final IItemHandler cMatrix, final IItemHandler secondMatrix,
             final IContainerCraftingPacket ccp) {
         super(player, cMatrix);
->>>>>>> b098fc32
         this.energySrc = energySrc;
         this.storage = storage;
         this.mySrc = mySrc;
