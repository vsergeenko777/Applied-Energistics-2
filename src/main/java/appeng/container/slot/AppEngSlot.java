--- conflicted
+++ resolved
@@ -34,16 +34,10 @@
 import appeng.container.AEBaseContainer;
 
 public class AppEngSlot extends Slot {
-<<<<<<< HEAD
-    private static Inventory emptyInventory = new SimpleInventory(0);
+    private static Inventory EMPTY_INVENTORY = new SimpleInventory(0);
     private final FixedItemInv itemHandler;
     private final SingleItemSlot backingSlot;
-    private final int index;
-=======
-    private static final IInventory EMPTY_INVENTORY = new Inventory(0);
-    private final IItemHandler itemHandler;
     private final int invSlot;
->>>>>>> a85ffec9
 
     private final int defX;
     private final int defY;
@@ -54,18 +48,11 @@
     private CalculatedValidity isValid;
     private boolean isDisplay = false;
 
-<<<<<<< HEAD
-    public AppEngSlot(final FixedItemInv inv, final int idx, final int x, final int y) {
-        super(emptyInventory, idx, x, y);
-        this.itemHandler = inv;
-        this.index = idx;
-        this.backingSlot = inv.getSlot(idx);
-=======
-    public AppEngSlot(final IItemHandler inv, final int invSlot, final int x, final int y) {
+    public AppEngSlot(final FixedItemInv inv, final int invSlot, final int x, final int y) {
         super(EMPTY_INVENTORY, invSlot, x, y);
         this.itemHandler = inv;
         this.invSlot = invSlot;
->>>>>>> a85ffec9
+        this.backingSlot = inv.getSlot(idx);
 
         this.defX = x;
         this.defY = y;
@@ -87,7 +74,6 @@
     }
 
     public void clearStack() {
-<<<<<<< HEAD
         backingSlot.set(ItemStack.EMPTY);
     }
 
@@ -95,15 +81,6 @@
     public boolean canInsert(@Nonnull final ItemStack stack) {
         if (this.isSlotEnabled()) {
             return this.backingSlot.isValid(stack);
-=======
-        ItemHandlerUtil.setStackInSlot(this.itemHandler, this.invSlot, ItemStack.EMPTY);
-    }
-
-    @Override
-    public boolean isItemValid(@Nonnull final ItemStack stack) {
-        if (this.isSlotEnabled()) {
-            return this.itemHandler.isItemValid(this.invSlot, stack);
->>>>>>> a85ffec9
         }
         return false;
     }
@@ -124,23 +101,14 @@
             return this.getDisplayStack();
         }
 
-<<<<<<< HEAD
         return this.backingSlot.get();
-=======
-        return this.itemHandler.getStackInSlot(this.invSlot);
->>>>>>> a85ffec9
     }
 
     @Override
     public void setStack(final ItemStack stack) {
         if (this.isSlotEnabled()) {
-<<<<<<< HEAD
             this.backingSlot.set(stack);
             this.markDirty();
-=======
-            ItemHandlerUtil.setStackInSlot(this.itemHandler, this.invSlot, stack);
-            this.onSlotChanged();
->>>>>>> a85ffec9
         }
     }
 
@@ -158,13 +126,8 @@
     }
 
     @Override
-<<<<<<< HEAD
     public int getMaxStackAmount() {
         return this.backingSlot.getMaxAmount(ItemStack.EMPTY);
-=======
-    public int getSlotStackLimit() {
-        return this.itemHandler.getSlotLimit(this.invSlot);
->>>>>>> a85ffec9
     }
 
     @Override
@@ -173,28 +136,17 @@
     }
 
     @Override
-<<<<<<< HEAD
-    public boolean canTakeItems(final PlayerEntity par1PlayerEntity) {
+    public boolean canTakeItems(final PlayerEntity player) {
         if (this.isSlotEnabled()) {
             return this.backingSlot.couldExtractAnything();
-=======
-    public boolean canTakeStack(final PlayerEntity player) {
-        if (this.isSlotEnabled()) {
-            return !this.itemHandler.extractItem(this.invSlot, 1, true).isEmpty();
->>>>>>> a85ffec9
         }
         return false;
     }
 
     @Override
     @Nonnull
-<<<<<<< HEAD
     public ItemStack takeStack(int amount) {
         return this.backingSlot.extract(amount);
-=======
-    public ItemStack decrStackSize(int amount) {
-        return this.itemHandler.extractItem(this.invSlot, amount, false);
->>>>>>> a85ffec9
     }
 
     @Override
@@ -213,11 +165,7 @@
     }
 
     public ItemStack getDisplayStack() {
-<<<<<<< HEAD
         return this.backingSlot.get();
-=======
-        return this.itemHandler.getStackInSlot(this.invSlot);
->>>>>>> a85ffec9
     }
 
     public float getOpacityOfIcon() {
