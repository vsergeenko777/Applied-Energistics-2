--- conflicted
+++ resolved
@@ -24,11 +24,7 @@
 
 public class OptionalTypeOnlyFakeSlot extends OptionalFakeSlot {
 
-<<<<<<< HEAD
-    public OptionalTypeOnlyFakeSlot(final FixedItemInv inv, final IOptionalSlotHost containerBus, final int idx,
-=======
-    public OptionalTypeOnlyFakeSlot(final IItemHandler inv, final IOptionalSlotHost containerBus, final int invSlot,
->>>>>>> a85ffec9
+    public OptionalTypeOnlyFakeSlot(final FixedItemInv inv, final IOptionalSlotHost containerBus, final int invSlot,
             final int x, final int y, final int offX, final int offY, final int groupNum) {
         super(inv, containerBus, invSlot, x, y, offX, offY, groupNum);
     }
