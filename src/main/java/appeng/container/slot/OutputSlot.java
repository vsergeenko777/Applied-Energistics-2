--- conflicted
+++ resolved
@@ -24,23 +24,13 @@
 
 public class OutputSlot extends AppEngSlot {
 
-<<<<<<< HEAD
-    public OutputSlot(final FixedItemInv a, final int b, final int c, final int d, final int i) {
-        super(a, b, c, d);
-        this.setIIcon(i);
-    }
-
-    @Override
-    public boolean canInsert(final ItemStack i) {
-=======
-    public OutputSlot(final IItemHandler inv, final int invSlot, final int x, final int y, final int iconIndex) {
+    public OutputSlot(final FixedItemInv inv, final int invSlot, final int x, final int y, final int iconIndex) {
         super(inv, invSlot, x, y);
         this.setIIcon(iconIndex);
     }
 
     @Override
-    public boolean isItemValid(final ItemStack stack) {
->>>>>>> a85ffec9
+    public boolean canInsert(final ItemStack stack) {
         return false;
     }
 }