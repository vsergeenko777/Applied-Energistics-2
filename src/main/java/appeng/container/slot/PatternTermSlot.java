/*
 * This file is part of Applied Energistics 2.
 * Copyright (c) 2013 - 2014, AlgorithmX2, All rights reserved.
 *
 * Applied Energistics 2 is free software: you can redistribute it and/or modify
 * it under the terms of the GNU Lesser General Public License as published by
 * the Free Software Foundation, either version 3 of the License, or
 * (at your option) any later version.
 *
 * Applied Energistics 2 is distributed in the hope that it will be useful,
 * but WITHOUT ANY WARRANTY; without even the implied warranty of
 * MERCHANTABILITY or FITNESS FOR A PARTICULAR PURPOSE.  See the
 * GNU Lesser General Public License for more details.
 *
 * You should have received a copy of the GNU Lesser General Public License
 * along with Applied Energistics 2.  If not, see <http://www.gnu.org/licenses/lgpl>.
 */

package appeng.container.slot;

import net.minecraft.entity.player.PlayerEntity;
import net.minecraft.item.ItemStack;

import alexiil.mc.lib.attributes.item.FixedItemInv;

import appeng.api.networking.energy.IEnergySource;
import appeng.api.networking.security.IActionSource;
import appeng.api.storage.IStorageMonitorable;
import appeng.api.storage.channels.IItemStorageChannel;
import appeng.core.Api;
import appeng.core.sync.BasePacket;
import appeng.core.sync.packets.PatternSlotPacket;
import appeng.helpers.IContainerCraftingPacket;

public class PatternTermSlot extends CraftingTermSlot {

    private final int groupNum;
    private final IOptionalSlotHost host;

    public PatternTermSlot(final PlayerEntity player, final IActionSource mySrc, final IEnergySource energySrc,
<<<<<<< HEAD
            final IStorageMonitorable storage, final FixedItemInv cMatrix, final FixedItemInv secondMatrix,
            final FixedItemInv output, final int x, final int y, final IOptionalSlotHost h, final int groupNumber,
=======
            final IStorageMonitorable storage, final IItemHandler cMatrix, final IItemHandler secondMatrix,
            final IOptionalSlotHost h, final int groupNumber,
>>>>>>> b098fc32
            final IContainerCraftingPacket c) {
        super(player, mySrc, energySrc, storage, cMatrix, secondMatrix, c);

        this.host = h;
        this.groupNum = groupNumber;
    }

    public BasePacket getRequest(final boolean shift) {
        return new PatternSlotPacket(this.getPattern(),
                Api.instance().storage().getStorageChannel(IItemStorageChannel.class).createStack(this.getStack()),
                shift);
    }

    @Override
    public ItemStack getStack() {
        if (!this.isSlotEnabled() && !this.getDisplayStack().isEmpty()) {
            this.clearStack();
        }

        return super.getStack();
    }

    @Override
    public boolean isSlotEnabled() {
        if (this.host == null) {
            return false;
        }

        return this.host.isSlotEnabled(this.groupNum);
    }
}<|MERGE_RESOLUTION|>--- conflicted
+++ resolved
@@ -38,13 +38,8 @@
     private final IOptionalSlotHost host;
 
     public PatternTermSlot(final PlayerEntity player, final IActionSource mySrc, final IEnergySource energySrc,
-<<<<<<< HEAD
             final IStorageMonitorable storage, final FixedItemInv cMatrix, final FixedItemInv secondMatrix,
-            final FixedItemInv output, final int x, final int y, final IOptionalSlotHost h, final int groupNumber,
-=======
-            final IStorageMonitorable storage, final IItemHandler cMatrix, final IItemHandler secondMatrix,
             final IOptionalSlotHost h, final int groupNumber,
->>>>>>> b098fc32
             final IContainerCraftingPacket c) {
         super(player, mySrc, energySrc, storage, cMatrix, secondMatrix, c);
 
