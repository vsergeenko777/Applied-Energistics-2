--- conflicted
+++ resolved
@@ -24,15 +24,10 @@
 import net.minecraft.item.crafting.IRecipeType;
 import net.minecraft.util.NonNullList;
 import net.minecraft.world.World;
-<<<<<<< HEAD
 
 import alexiil.mc.lib.attributes.item.FixedItemInv;
-=======
-import net.minecraftforge.fml.hooks.BasicEventHooks;
-import net.minecraftforge.items.IItemHandler;
 import net.minecraftforge.items.IItemHandlerModifiable;
 import net.minecraftforge.items.ItemStackHandler;
->>>>>>> b098fc32
 
 import appeng.util.helpers.ItemHandlerUtil;
 
@@ -41,11 +36,7 @@
     /**
      * The craft matrix inventory linked to this result slot.
      */
-<<<<<<< HEAD
-    private final FixedItemInv craftMatrix;
-=======
-    private final IItemHandler craftingGrid;
->>>>>>> b098fc32
+    private final FixedItemInv craftingGrid;
 
     /**
      * The player that is using the GUI where this slot resides.
@@ -57,18 +48,10 @@
      */
     private int amountCrafted;
 
-<<<<<<< HEAD
-    public AppEngCraftingSlot(final PlayerEntity par1PlayerEntity, final FixedItemInv par2IInventory,
-            final FixedItemInv inv, final int invSlot, final int x, final int y) {
-        super(inv, invSlot, x, y);
-        this.thePlayer = par1PlayerEntity;
-        this.craftMatrix = par2IInventory;
-=======
-    public AppEngCraftingSlot(PlayerEntity player, IItemHandler craftingGrid) {
+    public AppEngCraftingSlot(PlayerEntity player, FixedItemInv craftingGrid) {
         super(new ItemStackHandler(1), 0);
         this.player = player;
         this.craftingGrid = craftingGrid;
->>>>>>> b098fc32
     }
 
     @Override
@@ -97,24 +80,15 @@
 
     @Override
     public ItemStack onTake(final PlayerEntity playerIn, final ItemStack stack) {
-<<<<<<< HEAD
         // FIXME FABRIC BasicEventHooks.firePlayerCraftingEvent(playerIn, stack, new
-        // WrapperInvItemHandler(this.craftMatrix));
-=======
-        BasicEventHooks.firePlayerCraftingEvent(playerIn, stack, new WrapperInvItemHandler(this.craftingGrid));
->>>>>>> b098fc32
+        // WrapperInvItemHandler(this.craftingGrid));
         this.onCrafting(stack);
         // FIXME FABRIC:
         // net.minecraftforge.common.ForgeHooks.setCraftingPlayer(playerIn);
         final CraftingInventory ic = new CraftingInventory(this.getContainer(), 3, 3);
 
-<<<<<<< HEAD
-        for (int x = 0; x < this.craftMatrix.getSlotCount(); x++) {
-            ic.setInventorySlotContents(x, this.craftMatrix.getInvStack(x));
-=======
-        for (int x = 0; x < this.craftingGrid.getSlots(); x++) {
-            ic.setInventorySlotContents(x, this.craftingGrid.getStackInSlot(x));
->>>>>>> b098fc32
+        for (int x = 0; x < this.craftingGrid.getSlotCount(); x++) {
+            ic.setInventorySlotContents(x, this.craftingGrid.getInvStack(x));
         }
 
         final NonNullList<ItemStack> aitemstack = this.getRemainingItems(ic, playerIn.world);
@@ -124,33 +98,18 @@
         // FIXME FABRIC: net.minecraftforge.common.ForgeHooks.setCraftingPlayer(null);
 
         for (int i = 0; i < aitemstack.size(); ++i) {
-<<<<<<< HEAD
-            final ItemStack itemstack1 = this.craftMatrix.getInvStack(i);
+            final ItemStack itemstack1 = this.craftingGrid.getInvStack(i);
             final ItemStack itemstack2 = aitemstack.get(i);
 
             if (!itemstack1.isEmpty()) {
-                this.craftMatrix.getSlot(i).extract(1);
+                this.craftingGrid.getSlot(i).extract(1);
             }
 
             if (!itemstack2.isEmpty()) {
-                if (this.craftMatrix.getInvStack(i).isEmpty()) {
-                    ItemHandlerUtil.setStackInSlot(this.craftMatrix, i, itemstack2);
-                } else if (!this.thePlayer.inventory.addItemStackToInventory(itemstack2)) {
-                    this.thePlayer.dropItem(itemstack2, false);
-=======
-            final ItemStack itemstack1 = this.craftingGrid.getStackInSlot(i);
-            final ItemStack itemstack2 = aitemstack.get(i);
-
-            if (!itemstack1.isEmpty()) {
-                this.craftingGrid.extractItem(i, 1, false);
-            }
-
-            if (!itemstack2.isEmpty()) {
-                if (this.craftingGrid.getStackInSlot(i).isEmpty()) {
+                if (this.craftingGrid.getInvStack(i).isEmpty()) {
                     ItemHandlerUtil.setStackInSlot(this.craftingGrid, i, itemstack2);
                 } else if (!this.player.inventory.addItemStackToInventory(itemstack2)) {
                     this.player.dropItem(itemstack2, false);
->>>>>>> b098fc32
                 }
             }
         }
