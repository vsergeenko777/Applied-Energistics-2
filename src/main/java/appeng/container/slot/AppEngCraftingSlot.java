/*
 * This file is part of Applied Energistics 2.
 * Copyright (c) 2013 - 2014, AlgorithmX2, All rights reserved.
 *
 * Applied Energistics 2 is free software: you can redistribute it and/or modify
 * it under the terms of the GNU Lesser General Public License as published by
 * the Free Software Foundation, either version 3 of the License, or
 * (at your option) any later version.
 *
 * Applied Energistics 2 is distributed in the hope that it will be useful,
 * but WITHOUT ANY WARRANTY; without even the implied warranty of
 * MERCHANTABILITY or FITNESS FOR A PARTICULAR PURPOSE.  See the
 * GNU Lesser General Public License for more details.
 *
 * You should have received a copy of the GNU Lesser General Public License
 * along with Applied Energistics 2.  If not, see <http://www.gnu.org/licenses/lgpl>.
 */

package appeng.container.slot;

import net.minecraft.entity.player.PlayerEntity;
import net.minecraft.inventory.CraftingInventory;
import net.minecraft.item.ItemStack;
import net.minecraft.recipe.RecipeType;
import net.minecraft.util.collection.DefaultedList;
import net.minecraft.world.World;

import alexiil.mc.lib.attributes.item.FixedItemInv;

import appeng.util.helpers.ItemHandlerUtil;

public class AppEngCraftingSlot extends AppEngSlot {

    /**
     * The craft matrix inventory linked to this result slot.
     */
    private final FixedItemInv craftMatrix;

    /**
     * The player that is using the GUI where this slot resides.
     */
    private final PlayerEntity thePlayer;

    /**
     * The number of items that have been crafted so far. Gets passed to
     * ItemStack.onCrafted before being reset.
     */
    private int amountCrafted;

<<<<<<< HEAD
    public AppEngCraftingSlot(final PlayerEntity par1PlayerEntity, final FixedItemInv par2IInventory,
            final FixedItemInv par3IInventory, final int par4, final int par5, final int par6) {
        super(par3IInventory, par4, par5, par6);
=======
    public AppEngCraftingSlot(final PlayerEntity par1PlayerEntity, final IItemHandler par2IInventory,
            final IItemHandler inv, final int invSlot, final int x, final int y) {
        super(inv, invSlot, x, y);
>>>>>>> a85ffec9
        this.thePlayer = par1PlayerEntity;
        this.craftMatrix = par2IInventory;
    }

    /**
     * Check if the stack is a valid item for this slot. Always true beside for the
     * armor slots.
     */
    @Override
<<<<<<< HEAD
    public boolean canInsert(final ItemStack par1ItemStack) {
=======
    public boolean isItemValid(final ItemStack stack) {
>>>>>>> a85ffec9
        return false;
    }

    /**
     * the itemStack passed in is the output - ie, iron ingots, and pickaxes, not
     * ore and wood. Typically increases an internal count then calls
     * onCrafted(item).
     */
    @Override
    protected void onCrafted(final ItemStack par1ItemStack, final int par2) {
        this.amountCrafted += par2;
        this.onCrafted(par1ItemStack);
    }

    /**
     * the itemStack passed in is the output - ie, iron ingots, and pickaxes, not
     * ore and wood.
     */
    @Override
    protected void onCrafted(final ItemStack par1ItemStack) {
        par1ItemStack.onCraft(this.thePlayer.world, this.thePlayer, this.amountCrafted);
        this.amountCrafted = 0;
    }

    @Override
    public ItemStack onTakeItem(final PlayerEntity playerIn, final ItemStack stack) {
        // FIXME FABRIC BasicEventHooks.firePlayerCraftingEvent(playerIn, stack, new
        // WrapperInvItemHandler(this.craftMatrix));
        this.onCrafted(stack);
        // FIXME FABRIC:
        // net.minecraftforge.common.ForgeHooks.setCraftingPlayer(playerIn);
        final CraftingInventory ic = new CraftingInventory(this.getContainer(), 3, 3);

        for (int x = 0; x < this.craftMatrix.getSlotCount(); x++) {
            ic.setStack(x, this.craftMatrix.getInvStack(x));
        }

        final DefaultedList<ItemStack> remainingItems = getRemainingItems(ic, playerIn.world);

        ItemHandlerUtil.copy(ic, this.craftMatrix, false);

        // FIXME FABRIC: net.minecraftforge.common.ForgeHooks.setCraftingPlayer(null);

        for (int i = 0; i < remainingItems.size(); ++i) {
            final ItemStack itemstack1 = this.craftMatrix.getInvStack(i);
            final ItemStack itemstack2 = remainingItems.get(i);

            if (!itemstack1.isEmpty()) {
                this.craftMatrix.getSlot(i).extract(1);
            }

            if (!itemstack2.isEmpty()) {
                if (this.craftMatrix.getInvStack(i).isEmpty()) {
                    ItemHandlerUtil.setStackInSlot(this.craftMatrix, i, itemstack2);
                } else if (!this.thePlayer.inventory.insertStack(itemstack2)) {
                    this.thePlayer.dropItem(itemstack2, false);
                }
            }
        }

        return stack;
    }

    /**
     * Decrease the size of the stack in slot (first int arg) by the amount of the
     * second int arg. Returns the new stack.
     */
    @Override
    public ItemStack takeStack(final int par1) {
        if (this.hasStack()) {
            this.amountCrafted += Math.min(par1, this.getStack().getCount());
        }

        return super.takeStack(par1);
    }

    // TODO: This is really hacky and NEEDS to be solved with a full container/gui
    // refactoring.
    protected DefaultedList<ItemStack> getRemainingItems(CraftingInventory ic, World world) {
        return world.getRecipeManager().getRemainingStacks(RecipeType.CRAFTING, ic, world);
    }
}<|MERGE_RESOLUTION|>--- conflicted
+++ resolved
@@ -47,15 +47,9 @@
      */
     private int amountCrafted;
 
-<<<<<<< HEAD
     public AppEngCraftingSlot(final PlayerEntity par1PlayerEntity, final FixedItemInv par2IInventory,
-            final FixedItemInv par3IInventory, final int par4, final int par5, final int par6) {
-        super(par3IInventory, par4, par5, par6);
-=======
-    public AppEngCraftingSlot(final PlayerEntity par1PlayerEntity, final IItemHandler par2IInventory,
-            final IItemHandler inv, final int invSlot, final int x, final int y) {
+            final FixedItemInv inv, final int invSlot, final int x, final int y) {
         super(inv, invSlot, x, y);
->>>>>>> a85ffec9
         this.thePlayer = par1PlayerEntity;
         this.craftMatrix = par2IInventory;
     }
@@ -65,11 +59,7 @@
      * armor slots.
      */
     @Override
-<<<<<<< HEAD
-    public boolean canInsert(final ItemStack par1ItemStack) {
-=======
-    public boolean isItemValid(final ItemStack stack) {
->>>>>>> a85ffec9
+    public boolean canInsert(final ItemStack stack) {
         return false;
     }
 
