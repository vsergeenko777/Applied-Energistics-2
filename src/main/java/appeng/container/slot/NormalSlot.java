/*
 * This file is part of Applied Energistics 2.
 * Copyright (c) 2013 - 2014, AlgorithmX2, All rights reserved.
 *
 * Applied Energistics 2 is free software: you can redistribute it and/or modify
 * it under the terms of the GNU Lesser General Public License as published by
 * the Free Software Foundation, either version 3 of the License, or
 * (at your option) any later version.
 *
 * Applied Energistics 2 is distributed in the hope that it will be useful,
 * but WITHOUT ANY WARRANTY; without even the implied warranty of
 * MERCHANTABILITY or FITNESS FOR A PARTICULAR PURPOSE.  See the
 * GNU Lesser General Public License for more details.
 *
 * You should have received a copy of the GNU Lesser General Public License
 * along with Applied Energistics 2.  If not, see <http://www.gnu.org/licenses/lgpl>.
 */

package appeng.container.slot;

import alexiil.mc.lib.attributes.item.FixedItemInv;

public class NormalSlot extends AppEngSlot {

<<<<<<< HEAD
    public NormalSlot(final FixedItemInv inv, final int slot, final int xPos, final int yPos) {
        super(inv, slot, xPos, yPos);
=======
    public NormalSlot(final IItemHandler inv, final int invSlot, final int xPos, final int yPos) {
        super(inv, invSlot, xPos, yPos);
>>>>>>> a85ffec9
    }
}<|MERGE_RESOLUTION|>--- conflicted
+++ resolved
@@ -22,12 +22,7 @@
 
 public class NormalSlot extends AppEngSlot {
 
-<<<<<<< HEAD
-    public NormalSlot(final FixedItemInv inv, final int slot, final int xPos, final int yPos) {
-        super(inv, slot, xPos, yPos);
-=======
-    public NormalSlot(final IItemHandler inv, final int invSlot, final int xPos, final int yPos) {
+    public NormalSlot(final FixedItemInv inv, final int invSlot, final int xPos, final int yPos) {
         super(inv, invSlot, xPos, yPos);
->>>>>>> a85ffec9
     }
 }