--- conflicted
+++ resolved
@@ -22,12 +22,7 @@
 
 public class FakeCraftingMatrixSlot extends FakeSlot {
 
-<<<<<<< HEAD
-    public FakeCraftingMatrixSlot(final FixedItemInv inv, final int idx, final int x, final int y) {
-        super(inv, idx, x, y);
-=======
-    public FakeCraftingMatrixSlot(final IItemHandler inv, final int invSlot, final int x, final int y) {
+    public FakeCraftingMatrixSlot(final FixedItemInv inv, final int invSlot, final int x, final int y) {
         super(inv, invSlot, x, y);
->>>>>>> a85ffec9
     }
 }