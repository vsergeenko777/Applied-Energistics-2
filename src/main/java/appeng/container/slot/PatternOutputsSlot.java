/*
 * This file is part of Applied Energistics 2.
 * Copyright (c) 2013 - 2014, AlgorithmX2, All rights reserved.
 *
 * Applied Energistics 2 is free software: you can redistribute it and/or modify
 * it under the terms of the GNU Lesser General Public License as published by
 * the Free Software Foundation, either version 3 of the License, or
 * (at your option) any later version.
 *
 * Applied Energistics 2 is distributed in the hope that it will be useful,
 * but WITHOUT ANY WARRANTY; without even the implied warranty of
 * MERCHANTABILITY or FITNESS FOR A PARTICULAR PURPOSE.  See the
 * GNU Lesser General Public License for more details.
 *
 * You should have received a copy of the GNU Lesser General Public License
 * along with Applied Energistics 2.  If not, see <http://www.gnu.org/licenses/lgpl>.
 */

package appeng.container.slot;

import alexiil.mc.lib.attributes.item.FixedItemInv;

public class PatternOutputsSlot extends OptionalFakeSlot {

<<<<<<< HEAD
    public PatternOutputsSlot(final FixedItemInv inv, final IOptionalSlotHost containerBus, final int invSlot,
            final int x, final int y, final int offX, final int offY, final int groupNum) {
        super(inv, containerBus, invSlot, x, y, offX, offY, groupNum);
=======
    public PatternOutputsSlot(final IItemHandler inv, final IOptionalSlotHost containerBus, final int invSlot,
            final int groupNum) {
        super(inv, containerBus, invSlot, groupNum);
>>>>>>> b098fc32
    }

    @Override
    public boolean isSlotEnabled() {
        return true;
    }

}<|MERGE_RESOLUTION|>--- conflicted
+++ resolved
@@ -22,15 +22,9 @@
 
 public class PatternOutputsSlot extends OptionalFakeSlot {
 
-<<<<<<< HEAD
     public PatternOutputsSlot(final FixedItemInv inv, final IOptionalSlotHost containerBus, final int invSlot,
-            final int x, final int y, final int offX, final int offY, final int groupNum) {
-        super(inv, containerBus, invSlot, x, y, offX, offY, groupNum);
-=======
-    public PatternOutputsSlot(final IItemHandler inv, final IOptionalSlotHost containerBus, final int invSlot,
             final int groupNum) {
         super(inv, containerBus, invSlot, groupNum);
->>>>>>> b098fc32
     }
 
     @Override
