--- conflicted
+++ resolved
@@ -25,13 +25,8 @@
 
 public class FakeSlot extends AppEngSlot {
 
-<<<<<<< HEAD
-    public FakeSlot(final FixedItemInv inv, final int invSlot, final int x, final int y) {
-        super(inv, invSlot, x, y);
-=======
-    public FakeSlot(final IItemHandler inv, final int invSlot) {
+    public FakeSlot(final FixedItemInv inv, final int invSlot) {
         super(inv, invSlot);
->>>>>>> b098fc32
     }
 
     @Override
