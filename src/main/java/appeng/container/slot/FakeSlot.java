/*
 * This file is part of Applied Energistics 2.
 * Copyright (c) 2013 - 2014, AlgorithmX2, All rights reserved.
 *
 * Applied Energistics 2 is free software: you can redistribute it and/or modify
 * it under the terms of the GNU Lesser General Public License as published by
 * the Free Software Foundation, either version 3 of the License, or
 * (at your option) any later version.
 *
 * Applied Energistics 2 is distributed in the hope that it will be useful,
 * but WITHOUT ANY WARRANTY; without even the implied warranty of
 * MERCHANTABILITY or FITNESS FOR A PARTICULAR PURPOSE.  See the
 * GNU Lesser General Public License for more details.
 *
 * You should have received a copy of the GNU Lesser General Public License
 * along with Applied Energistics 2.  If not, see <http://www.gnu.org/licenses/lgpl>.
 */

package appeng.container.slot;

import net.minecraft.entity.player.PlayerEntity;
import net.minecraft.item.ItemStack;

import alexiil.mc.lib.attributes.item.FixedItemInv;

public class FakeSlot extends AppEngSlot {

<<<<<<< HEAD
    public FakeSlot(final FixedItemInv inv, final int idx, final int x, final int y) {
        super(inv, idx, x, y);
=======
    public FakeSlot(final IItemHandler inv, final int invSlot, final int x, final int y) {
        super(inv, invSlot, x, y);
>>>>>>> a85ffec9
    }

    @Override
    public ItemStack onTakeItem(final PlayerEntity par1PlayerEntity, final ItemStack par2ItemStack) {
        return par2ItemStack;
    }

    @Override
    public ItemStack takeStack(final int par1) {
        return ItemStack.EMPTY;
    }

    @Override
<<<<<<< HEAD
    public boolean canInsert(final ItemStack par1ItemStack) {
=======
    public boolean isItemValid(final ItemStack stack) {
>>>>>>> a85ffec9
        return false;
    }

    @Override
    public void setStack(ItemStack is) {
        if (!is.isEmpty()) {
            is = is.copy();
        }

        super.setStack(is);
    }

    @Override
<<<<<<< HEAD
    public boolean canTakeItems(final PlayerEntity par1PlayerEntity) {
=======
    public boolean canTakeStack(final PlayerEntity player) {
>>>>>>> a85ffec9
        return false;
    }
}<|MERGE_RESOLUTION|>--- conflicted
+++ resolved
@@ -25,13 +25,8 @@
 
 public class FakeSlot extends AppEngSlot {
 
-<<<<<<< HEAD
-    public FakeSlot(final FixedItemInv inv, final int idx, final int x, final int y) {
-        super(inv, idx, x, y);
-=======
-    public FakeSlot(final IItemHandler inv, final int invSlot, final int x, final int y) {
+    public FakeSlot(final FixedItemInv inv, final int invSlot, final int x, final int y) {
         super(inv, invSlot, x, y);
->>>>>>> a85ffec9
     }
 
     @Override
@@ -45,11 +40,7 @@
     }
 
     @Override
-<<<<<<< HEAD
-    public boolean canInsert(final ItemStack par1ItemStack) {
-=======
-    public boolean isItemValid(final ItemStack stack) {
->>>>>>> a85ffec9
+    public boolean canInsert(final ItemStack stack) {
         return false;
     }
 
@@ -63,11 +54,7 @@
     }
 
     @Override
-<<<<<<< HEAD
-    public boolean canTakeItems(final PlayerEntity par1PlayerEntity) {
-=======
-    public boolean canTakeStack(final PlayerEntity player) {
->>>>>>> a85ffec9
+    public boolean canTakeItems(final PlayerEntity player) {
         return false;
     }
 }