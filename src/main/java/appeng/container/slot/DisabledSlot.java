--- conflicted
+++ resolved
@@ -25,30 +25,17 @@
 
 public class DisabledSlot extends AppEngSlot {
 
-<<<<<<< HEAD
-    public DisabledSlot(final FixedItemInv par1iInventory, final int slotIndex, final int x, final int y) {
-        super(par1iInventory, slotIndex, x, y);
-    }
-
-    @Override
-    public boolean canInsert(final ItemStack par1ItemStack) {
-=======
-    public DisabledSlot(final IItemHandler par1iInventory, final int invSlot, final int x, final int y) {
+    public DisabledSlot(final FixedItemInv par1iInventory, final int invSlot, final int x, final int y) {
         super(par1iInventory, invSlot, x, y);
     }
 
     @Override
-    public boolean isItemValid(final ItemStack stack) {
->>>>>>> a85ffec9
+    public boolean canInsert(final ItemStack stack) {
         return false;
     }
 
     @Override
-<<<<<<< HEAD
-    public boolean canTakeItems(final PlayerEntity par1PlayerEntity) {
-=======
-    public boolean canTakeStack(final PlayerEntity player) {
->>>>>>> a85ffec9
+    public boolean canTakeItems(final PlayerEntity player) {
         return false;
     }
 }