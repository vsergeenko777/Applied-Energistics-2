package team.chisel.ctm.api;

import javax.annotation.Nonnull;
import javax.annotation.Nullable;

import net.minecraft.block.BlockState;
import net.minecraft.util.math.Direction;
import net.minecraft.util.math.BlockPos;
import net.minecraft.world.BlockView;
import net.minecraft.world.World;

/**
 * To be implemented on blocks that "hide" another block inside, so connected
 * textures can still be accomplished.
 */
public interface IFacade {

    /**
<<<<<<< HEAD
     * @deprecated Use {@link #getFacade(BlockView, BlockPos, Direction, BlockPos)}
=======
     * @deprecated Use
     *             {@link #getFacade(IBlockReader, BlockPos, Direction, BlockPos)}
>>>>>>> e8b57c6d
     */
    @Nonnull
    @Deprecated
    BlockState getFacade(@Nonnull BlockView world, @Nonnull BlockPos pos, @Nullable Direction side);

    /**
     * Gets the blockstate this facade appears as.
     *
     * @param world      {@link World}
     * @param pos        The Blocks position
     * @param side       The side being rendered, NOT the side being connected from.
     *                   <p>
     *                   This value can be null if no side is specified. Please
     *                   handle this appropriately.
     * @param connection The position of the block being connected to.
     * @return The blockstate which your block appears as.
     */
    @Nonnull
<<<<<<< HEAD
    default BlockState getFacade(@Nonnull BlockView world, @Nonnull BlockPos pos, @Nullable Direction side, @Nonnull BlockPos connection) {
=======
    default BlockState getFacade(@Nonnull IBlockReader world, @Nonnull BlockPos pos, @Nullable Direction side,
            @Nonnull BlockPos connection) {
>>>>>>> e8b57c6d
        return getFacade(world, pos, side);
    }

}<|MERGE_RESOLUTION|>--- conflicted
+++ resolved
@@ -16,12 +16,8 @@
 public interface IFacade {
 
     /**
-<<<<<<< HEAD
-     * @deprecated Use {@link #getFacade(BlockView, BlockPos, Direction, BlockPos)}
-=======
      * @deprecated Use
-     *             {@link #getFacade(IBlockReader, BlockPos, Direction, BlockPos)}
->>>>>>> e8b57c6d
+     *             {@link #getFacade(BlockView, BlockPos, Direction, BlockPos)}
      */
     @Nonnull
     @Deprecated
@@ -40,12 +36,8 @@
      * @return The blockstate which your block appears as.
      */
     @Nonnull
-<<<<<<< HEAD
-    default BlockState getFacade(@Nonnull BlockView world, @Nonnull BlockPos pos, @Nullable Direction side, @Nonnull BlockPos connection) {
-=======
-    default BlockState getFacade(@Nonnull IBlockReader world, @Nonnull BlockPos pos, @Nullable Direction side,
+    default BlockState getFacade(@Nonnull BlockView world, @Nonnull BlockPos pos, @Nullable Direction side,
             @Nonnull BlockPos connection) {
->>>>>>> e8b57c6d
         return getFacade(world, pos, side);
     }
 
