--- conflicted
+++ resolved
@@ -1523,8 +1523,6 @@
 		player.rotationYaw = player.prevCameraYaw = player.cameraYaw = yaw;
 	}
 
-<<<<<<< HEAD
-=======
 	public static boolean canAccess(AENetworkProxy gridProxy, BaseActionSource src)
 	{
 		try
@@ -1552,7 +1550,6 @@
 		}
 	}
 
->>>>>>> 5bf8e9d7
 	public static ItemStack extractItemsByRecipe(IEnergySource energySrc, BaseActionSource mySrc, IMEMonitor<IAEItemStack> src, World w, IRecipe r,
 			ItemStack output, InventoryCrafting ci, ItemStack providedTemplate, int slot, IItemList<IAEItemStack> aitems)
 	{
@@ -1603,27 +1600,4 @@
 		return null;
 	}
 
-	public static boolean canAccess(AENetworkProxy gridProxy, BaseActionSource src)
-	{
-		try
-		{
-			if ( src.isPlayer() )
-			{
-				return gridProxy.getSecurity().hasPermission( ((PlayerSource) src).player, SecurityPermissions.BUILD );
-			}
-			else if ( src.isMachine() )
-			{
-				IActionHost te = ((MachineSource) src).via;
-				int playerID = te.getActionableNode().getPlayerID();
-				return gridProxy.getSecurity().hasPermission( playerID, SecurityPermissions.BUILD );
-			}
-			else
-				return false;
-		}
-		catch (GridAccessException gae)
-		{
-			return false;
-		}
-	}
-
 }