package appeng.util;

import java.lang.reflect.Field;
import java.util.ArrayList;
import java.util.Collection;
import java.util.EnumSet;
import java.util.Iterator;
import java.util.List;
import java.util.Random;
import java.util.Set;
import java.util.WeakHashMap;

import net.minecraft.block.Block;
import net.minecraft.client.Minecraft;
import net.minecraft.client.renderer.Tessellator;
import net.minecraft.entity.Entity;
import net.minecraft.entity.item.EntityItem;
import net.minecraft.entity.player.EntityPlayer;
import net.minecraft.entity.player.EntityPlayerMP;
import net.minecraft.init.Blocks;
import net.minecraft.inventory.IInventory;
import net.minecraft.inventory.ISidedInventory;
import net.minecraft.inventory.InventoryCrafting;
import net.minecraft.inventory.InventoryLargeChest;
import net.minecraft.item.Item;
import net.minecraft.item.ItemStack;
import net.minecraft.item.crafting.CraftingManager;
import net.minecraft.item.crafting.IRecipe;
import net.minecraft.nbt.NBTBase;
import net.minecraft.nbt.NBTTagByte;
import net.minecraft.nbt.NBTTagCompound;
import net.minecraft.nbt.NBTTagDouble;
import net.minecraft.nbt.NBTTagFloat;
import net.minecraft.nbt.NBTTagInt;
import net.minecraft.nbt.NBTTagList;
import net.minecraft.nbt.NBTTagLong;
import net.minecraft.nbt.NBTTagString;
import net.minecraft.tileentity.TileEntity;
import net.minecraft.tileentity.TileEntityChest;
import net.minecraft.util.AxisAlignedBB;
import net.minecraft.util.MathHelper;
import net.minecraft.util.MovingObjectPosition;
import net.minecraft.util.StatCollector;
import net.minecraft.util.Vec3;
import net.minecraft.world.IBlockAccess;
import net.minecraft.world.World;
import net.minecraft.world.WorldServer;
import net.minecraftforge.common.util.FakePlayerFactory;
import net.minecraftforge.common.util.ForgeDirection;
import appeng.api.AEApi;
import appeng.api.config.AccessRestriction;
import appeng.api.config.Actionable;
import appeng.api.config.FuzzyMode;
import appeng.api.config.PowerMultiplier;
import appeng.api.config.SearchBoxMode;
import appeng.api.config.SecurityPermissions;
import appeng.api.config.SortOrder;
import appeng.api.implementations.items.IAEItemPowerStorage;
import appeng.api.implementations.items.IAEWrench;
import appeng.api.implementations.tiles.ITileStorageMonitorable;
import appeng.api.networking.IGrid;
import appeng.api.networking.energy.IEnergyGrid;
import appeng.api.networking.energy.IEnergySource;
import appeng.api.networking.security.BaseActionSource;
import appeng.api.networking.security.IActionHost;
import appeng.api.networking.security.ISecurityGrid;
import appeng.api.networking.security.MachineSource;
import appeng.api.networking.security.PlayerSource;
import appeng.api.networking.storage.IStorageGrid;
import appeng.api.storage.IMEInventory;
import appeng.api.storage.IMEMonitor;
import appeng.api.storage.IMEMonitorHandlerReceiver;
import appeng.api.storage.StorageChannel;
import appeng.api.storage.data.IAEFluidStack;
import appeng.api.storage.data.IAEItemStack;
import appeng.api.storage.data.IAEStack;
import appeng.api.storage.data.IAETagCompound;
import appeng.api.storage.data.IItemList;
import appeng.api.util.AEItemDefinition;
import appeng.core.AELog;
import appeng.core.AppEng;
import appeng.core.sync.GuiBridge;
import appeng.me.GridAccessException;
import appeng.me.GridNode;
import appeng.me.helpers.AENetworkProxy;
import appeng.server.AccessType;
import appeng.util.item.AEItemStack;
import appeng.util.item.AESharedNBT;
import appeng.util.item.ItemList;
import appeng.util.item.OreHelper;
import appeng.util.item.OreRefrence;
import buildcraft.api.tools.IToolWrench;

import com.mojang.authlib.GameProfile;

import cpw.mods.fml.common.FMLCommonHandler;
import cpw.mods.fml.common.Loader;
import cpw.mods.fml.common.ModContainer;
import cpw.mods.fml.relauncher.Side;
import cpw.mods.fml.relauncher.SideOnly;

public class Platform
{

	public static Block air = Blocks.air;

	public static final int DEF_OFFSET = 16;

	/*
	 * random source, use it for item drop locations...
	 */
	static private Random rdnSrc = new Random();

	public static Random getRandom()
	{
		return rdnSrc;
	}

	public static int getRandomInt()
	{
		return Math.abs( rdnSrc.nextInt() );
	}

	public static float getRandomFloat()
	{
		return rdnSrc.nextFloat();
	}

	public static ForgeDirection crossProduct(ForgeDirection forward, ForgeDirection up)
	{
		int west_x = forward.offsetY * up.offsetZ - forward.offsetZ * up.offsetY;
		int west_y = forward.offsetZ * up.offsetX - forward.offsetX * up.offsetZ;
		int west_z = forward.offsetX * up.offsetY - forward.offsetY * up.offsetX;

		switch (west_x + west_y * 2 + west_z * 3)
		{
		case 1:
			return ForgeDirection.EAST;
		case -1:
			return ForgeDirection.WEST;

		case 2:
			return ForgeDirection.UP;
		case -2:
			return ForgeDirection.DOWN;

		case 3:
			return ForgeDirection.SOUTH;
		case -3:
			return ForgeDirection.NORTH;
		}

		return ForgeDirection.UNKNOWN;
	}

	/*
	 * Simple way to cycle an enum...
	 */
	public static <T extends Enum> T nextEnum(T ce)
	{
		EnumSet valList = EnumSet.allOf( ce.getClass() );

		int pLoc = ce.ordinal() + 1;
		if ( pLoc >= valList.size() )
			pLoc = 0;

		if ( pLoc < 0 || pLoc >= valList.size() )
			pLoc = 0;

		int pos = 0;
		for (Object g : valList)
		{
			if ( pos++ == pLoc )
				return (T) g;
		}

		return null;
	}

	public static <T extends Enum> T rotateEnum(T ce, boolean backwards, EnumSet ValidOptions)
	{
		do
		{
			if ( backwards )
				ce = prevEnum( ce );
			else
				ce = nextEnum( ce );
		}
		while (!ValidOptions.contains( ce ) || isNotValidSetting( ce ));

		return ce;
	}

	private static boolean isNotValidSetting(Enum e)
	{
		if ( e == SortOrder.INVTWEAKS && !AppEng.instance.isIntegrationEnabled( "InvTweaks" ) )
			return true;

		if ( e == SearchBoxMode.NEI_AUTOSEARCH && !AppEng.instance.isIntegrationEnabled( "NEI" ) )
			return true;

		if ( e == SearchBoxMode.NEI_MANUAL_SEARCH && !AppEng.instance.isIntegrationEnabled( "NEI" ) )
			return true;

		return false;
	}

	/*
	 * Simple way to cycle an enum...
	 */
	public static <T extends Enum> T prevEnum(T ce)
	{
		EnumSet valList = EnumSet.allOf( ce.getClass() );

		int pLoc = ce.ordinal() - 1;
		if ( pLoc < 0 )
			pLoc = valList.size() - 1;

		if ( pLoc < 0 || pLoc >= valList.size() )
			pLoc = 0;

		int pos = 0;
		for (Object g : valList)
		{
			if ( pos++ == pLoc )
				return (T) g;
		}

		return null;
	}

	/*
	 * returns true if the code is on the client.
	 */
	public static boolean isClient()
	{
		return FMLCommonHandler.instance().getEffectiveSide().isClient();
	}

	/*
	 * returns true if the code is on the server.
	 */
	public static boolean isServer()
	{
		return FMLCommonHandler.instance().getEffectiveSide().isServer();
	}

	public static void openGUI(EntityPlayer p, TileEntity tile, ForgeDirection side, GuiBridge type)
	{
		if ( isClient() )
			return;

		int x = (int) p.posX, y = (int) p.posY, z = (int) p.posZ;
		if ( tile != null )
		{
			x = tile.xCoord;
			y = tile.yCoord;
			z = tile.zCoord;
		}

		if ( type.isItem() || type.hasPermissions( tile, x, y, z, side, p ) )
		{
			if ( tile == null )
				p.openGui( AppEng.instance, type.ordinal() << 3, p.getEntityWorld(), x, y, z );
			else
				p.openGui( AppEng.instance, type.ordinal() << 3 | (side.ordinal()), tile.getWorldObj(), x, y, z );
		}
	}

	public static boolean hasPermissions(int x, int y, int z, EntityPlayer player, AccessType blockAccess)
	{
		return true;
	}

	/*
	 * Checks to see if a block is air?
	 */
	public static boolean isBlockAir(World w, int x, int y, int z)
	{
		try
		{
			return w.getBlock( x, y, z ).isAir( w, x, y, z );
		}
		catch (Throwable e)
		{
			return false;
		}
	}

	/*
	 * Lots of sillyness to try and account for weird tag related junk, basically requires that two tags have at least
	 * something in their tags before it wasts its time comparing them.
	 */
	public static boolean sameStackStags(ItemStack a, ItemStack b)
	{
		if ( a == null && b == null )
			return true;
		if ( a == null || b == null )
			return false;
		if ( a == b )
			return true;

		NBTTagCompound ta = a.getTagCompound();
		NBTTagCompound tb = b.getTagCompound();
		if ( ta == tb )
			return true;

		if ( (ta == null && tb == null) || (ta != null && ta.hasNoTags() && tb == null) || (tb != null && tb.hasNoTags() && ta == null)
				|| (ta != null && ta.hasNoTags() && tb != null && tb.hasNoTags()) )
			return true;

		if ( (ta == null && tb != null) || (ta != null && tb == null) )
			return false;

		// if both tags are shared this is easy...
		if ( AESharedNBT.isShared( ta ) && AESharedNBT.isShared( tb ) )
		{
			return ta == tb;
		}

		return NBTEqualityTest( ta, tb );
	}

	/*
	 * recursive test for NBT Equality, this was faster then trying to compare / generate hashes, its also more reliable
	 * then the vanilla version which likes to fail when NBT Compound data changes order, it is pretty expensive
	 * performance wise, so try an use shared tag compounds as long as the system remains in AE.
	 */
	public static boolean NBTEqualityTest(NBTBase A, NBTBase B)
	{
		// same type?
		byte id = A.getId();
		if ( id == B.getId() )
		{
			switch (id)
			{
			case 10: {
				NBTTagCompound ctA = (NBTTagCompound) A;
				NBTTagCompound ctB = (NBTTagCompound) B;

				Set<String> cA = ctA.func_150296_c();
				Set<String> cB = ctB.func_150296_c();

				if ( cA.size() != cB.size() )
					return false;

				Iterator<String> i = cA.iterator();
				while (i.hasNext())
				{
					String name = i.next();
					NBTBase tag = ctA.getTag( name );
					NBTBase aTag = ctB.getTag( name );
					if ( aTag == null )
						return false;

					if ( !NBTEqualityTest( tag, aTag ) )
						return false;
				}

				return true;
			}

			case 9: // ) // A instanceof NBTTagList )
			{
				NBTTagList lA = (NBTTagList) A;
				NBTTagList lB = (NBTTagList) B;
				if ( lA.tagCount() != lB.tagCount() )
					return false;

				List<NBTBase> tag = tagList( lA );
				List<NBTBase> aTag = tagList( lB );
				if ( tag.size() != aTag.size() )
					return false;

				for (int x = 0; x < tag.size(); x++)
				{
					if ( aTag.get( x ) == null )
						return false;

					if ( !NBTEqualityTest( tag.get( x ), aTag.get( x ) ) )
						return false;
				}

				return true;
			}

			case 1: // ( A instanceof NBTTagByte )
				return ((NBTTagByte) A).func_150287_d() == ((NBTTagByte) B).func_150287_d();

			case 4: // else if ( A instanceof NBTTagLong )
				return ((NBTTagLong) A).func_150291_c() == ((NBTTagLong) B).func_150291_c();

			case 8: // else if ( A instanceof NBTTagString )
				return ((NBTTagString) A).func_150285_a_() == ((NBTTagString) B).func_150285_a_()
						|| ((NBTTagString) A).func_150285_a_().equals( ((NBTTagString) B).func_150285_a_() );

			case 6: // else if ( A instanceof NBTTagDouble )
				return ((NBTTagDouble) A).func_150286_g() == ((NBTTagDouble) B).func_150286_g();

			case 5: // else if ( A instanceof NBTTagFloat )
				return ((NBTTagFloat) A).func_150288_h() == ((NBTTagFloat) B).func_150288_h();

			case 3: // else if ( A instanceof NBTTagInt )
				return ((NBTTagInt) A).func_150287_d() == ((NBTTagInt) B).func_150287_d();

			default:
				return A.equals( B );
			}
		}

		return false;
	}

	private static Field tagList;

	private static List<NBTBase> tagList(NBTTagList lB)
	{
		if ( tagList == null )
		{
			try
			{
				tagList = lB.getClass().getDeclaredField( "tagList" );
			}
			catch (Throwable t)
			{
				try
				{
					tagList = lB.getClass().getDeclaredField( "field_74747_a" );
				}
				catch (Throwable z)
				{
					AELog.error( t );
					AELog.error( z );
				}
			}
		}

		try
		{
			tagList.setAccessible( true );
			return (List<NBTBase>) tagList.get( lB );
		}
		catch (Throwable t)
		{
			AELog.error( t );
		}

		return new ArrayList();
	}

	/*
	 * Orderless hash on NBT Data, used to work thought huge piles fast, but ignroes the order just in case MC decided
	 * to change it... WHICH IS BAD...
	 */
	public static int NBTOrderlessHash(NBTBase A)
	{
		// same type?
		int hash = 0;
		byte id = A.getId();
		hash += id;
		switch (id)
		{
		case 10: {
			NBTTagCompound ctA = (NBTTagCompound) A;

			Set<String> cA = ctA.func_150296_c();

			Iterator<String> i = cA.iterator();
			while (i.hasNext())
			{
				String name = i.next();
				hash += name.hashCode() ^ NBTOrderlessHash( ctA.getTag( name ) );
			}

			return hash;
		}

		case 9: // ) // A instanceof NBTTagList )
		{
			NBTTagList lA = (NBTTagList) A;
			hash += 9 * lA.tagCount();

			List<NBTBase> l = tagList( lA );
			for (int x = 0; x < l.size(); x++)
			{
				hash += ((Integer) x).hashCode() ^ NBTOrderlessHash( l.get( x ) );
			}

			return hash;
		}

		case 1: // ( A instanceof NBTTagByte )
			return hash + ((NBTTagByte) A).func_150290_f();

		case 4: // else if ( A instanceof NBTTagLong )
			return hash + (int) ((NBTTagLong) A).func_150291_c();

		case 8: // else if ( A instanceof NBTTagString )
			return hash + ((NBTTagString) A).func_150285_a_().hashCode();

		case 6: // else if ( A instanceof NBTTagDouble )
			return hash + (int) ((NBTTagDouble) A).func_150286_g();

		case 5: // else if ( A instanceof NBTTagFloat )
			return hash + (int) ((NBTTagFloat) A).func_150288_h();

		case 3: // else if ( A instanceof NBTTagInt )
			return hash + ((NBTTagInt) A).func_150287_d();

		default:
			return hash;
		}
	}

	/*
	 * The usual version of this returns an ItemStack, this version returns the recipe.
	 */
	public static IRecipe findMatchingRecipe(InventoryCrafting par1InventoryCrafting, World par2World)
	{
		CraftingManager cm = CraftingManager.getInstance();
		List<IRecipe> rl = cm.getRecipeList();

		for (int x = 0; x < rl.size(); ++x)
		{
			IRecipe r = rl.get( x );

			if ( r.matches( par1InventoryCrafting, par2World ) )
			{
				return r;
			}
		}

		return null;
	}

	public static ItemStack[] getBlockDrops(World w, int x, int y, int z)
	{
		List<ItemStack> out = new ArrayList<ItemStack>();
		Block which = w.getBlock( x, y, z );

		if ( which != null )
		{
			out = which.getDrops( w, x, y, z, w.getBlockMetadata( x, y, z ), 0 );
		}

		if ( out == null )
			return new ItemStack[0];
		return out.toArray( new ItemStack[out.size()] );
	}

	public static ForgeDirection cycleOrientations(ForgeDirection dir, boolean upAndDown)
	{
		if ( upAndDown )
		{
			switch (dir)
			{
			case NORTH:
				return ForgeDirection.SOUTH;
			case SOUTH:
				return ForgeDirection.EAST;
			case EAST:
				return ForgeDirection.WEST;
			case WEST:
				return ForgeDirection.NORTH;
			case UP:
				return ForgeDirection.UP;
			case DOWN:
				return ForgeDirection.DOWN;
			case UNKNOWN:
				return ForgeDirection.UNKNOWN;
			}
		}
		else
		{
			switch (dir)
			{
			case UP:
				return ForgeDirection.DOWN;
			case DOWN:
				return ForgeDirection.NORTH;
			case NORTH:
				return ForgeDirection.SOUTH;
			case SOUTH:
				return ForgeDirection.EAST;
			case EAST:
				return ForgeDirection.WEST;
			case WEST:
				return ForgeDirection.UP;
			case UNKNOWN:
				return ForgeDirection.UNKNOWN;
			}
		}

		return ForgeDirection.UNKNOWN;
	}

	/*
	 * Creates / or loads previous NBT Data on items, used for editing items owned by AE.
	 */
	public static NBTTagCompound openNbtData(ItemStack i)
	{
		NBTTagCompound compound = i.getTagCompound();

		if ( compound == null )
		{
			i.setTagCompound( compound = new NBTTagCompound() );
		}

		return compound;
	}

	/*
	 * Generates Item entiies in the world similar to how items are generally droped.
	 */
	public static void spawnDrops(World w, int x, int y, int z, List<ItemStack> drops)
	{
		if ( isServer() )
		{
			for (ItemStack i : drops)
			{
				if ( i != null )
				{
					if ( i.stackSize > 0 )
					{
						double offset_x = (getRandomInt() % 32 - 16) / 82;
						double offset_y = (getRandomInt() % 32 - 16) / 82;
						double offset_z = (getRandomInt() % 32 - 16) / 82;
						EntityItem ei = new EntityItem( w, 0.5 + offset_x + x, 0.5 + offset_y + y, 0.2 + offset_z + z, i.copy() );
						w.spawnEntityInWorld( ei );
					}
				}
			}
		}
	}

	/*
	 * Utility function to get the full inventory for a Double Chest in the World.
	 */
	public static IInventory GetChestInv(Object te)
	{
		TileEntityChest teA = (TileEntityChest) te;
		TileEntity teB = null;
		Block myBlockID = teA.getWorldObj().getBlock( teA.xCoord, teA.yCoord, teA.zCoord );

		if ( teA.getWorldObj().getBlock( teA.xCoord + 1, teA.yCoord, teA.zCoord ) == myBlockID )
		{
			teB = teA.getWorldObj().getTileEntity( teA.xCoord + 1, teA.yCoord, teA.zCoord );
			if ( !(teB instanceof TileEntityChest) )
				teB = null;
		}

		if ( teB == null )
		{
			if ( teA.getWorldObj().getBlock( teA.xCoord - 1, teA.yCoord, teA.zCoord ) == myBlockID )
			{
				teB = teA.getWorldObj().getTileEntity( teA.xCoord - 1, teA.yCoord, teA.zCoord );
				if ( !(teB instanceof TileEntityChest) )
					teB = null;
				else
				{
					TileEntityChest x = teA;
					teA = (TileEntityChest) teB;
					teB = x;
				}
			}
		}

		if ( teB == null )
		{
			if ( teA.getWorldObj().getBlock( teA.xCoord, teA.yCoord, teA.zCoord + 1 ) == myBlockID )
			{
				teB = teA.getWorldObj().getTileEntity( teA.xCoord, teA.yCoord, teA.zCoord + 1 );
				if ( !(teB instanceof TileEntityChest) )
					teB = null;
			}
		}

		if ( teB == null )
		{
			if ( teA.getWorldObj().getBlock( teA.xCoord, teA.yCoord, teA.zCoord - 1 ) == myBlockID )
			{
				teB = teA.getWorldObj().getTileEntity( teA.xCoord, teA.yCoord, teA.zCoord - 1 );
				if ( !(teB instanceof TileEntityChest) )
					teB = null;
				else
				{
					TileEntityChest x = teA;
					teA = (TileEntityChest) teB;
					teB = x;
				}
			}
		}

		if ( teB == null )
			return teA;

		return new InventoryLargeChest( "", teA, (TileEntityChest) teB );
	}

	public static boolean isModLoaded(String modid)
	{
		try
		{
			// if this fails for some reason, try the other method.
			return Loader.isModLoaded( modid );
		}
		catch (Throwable e)
		{
		}

		for (ModContainer f : Loader.instance().getActiveModList())
		{
			if ( f.getModId().equals( modid ) )
			{
				return true;
			}
		}
		return false;
	}

	public static ItemStack findMatchingRecipeOutput(InventoryCrafting ic, World worldObj)
	{
		return CraftingManager.getInstance().findMatchingRecipe( ic, worldObj );
	}

	@SideOnly(Side.CLIENT)
	public static List getTooltip(Object o)
	{
		if ( o == null )
			return new ArrayList();

		ItemStack itemStack = null;
		if ( o instanceof AEItemStack )
		{
			AEItemStack ais = (AEItemStack) o;
			return ais.getToolTip();
		}
		else if ( o instanceof ItemStack )
			itemStack = (ItemStack) o;
		else
			return new ArrayList();

		try
		{
			return itemStack.getTooltip( Minecraft.getMinecraft().thePlayer, false );
		}
		catch (Exception errB)
		{
			return new ArrayList();
		}
	}

	public static String getItemDisplayName(Object o)
	{
		if ( o == null )
			return "** Null";

		ItemStack itemStack = null;
		if ( o instanceof AEItemStack )
		{
			String n = ((AEItemStack) o).getDisplayName();
			return n == null ? "** Null" : n;
		}
		else if ( o instanceof ItemStack )
			itemStack = (ItemStack) o;
		else
			return "**Invalid Object";

		try
		{
			String name = itemStack.getDisplayName();
			if ( name == null || name.equals( "" ) )
				name = itemStack.getItem().getUnlocalizedName( itemStack );
			return name == null ? "** Null" : name;
		}
		catch (Exception errA)
		{
			try
			{
				String n = itemStack.getUnlocalizedName();
				return n == null ? "** Null" : n;
			}
			catch (Exception errB)
			{
				return "** Exception";
			}
		}
	}

	public static boolean hasSpecialComparison(IAEItemStack willAdd)
	{
		if ( willAdd == null )
			return false;
		IAETagCompound tag = willAdd.getTagCompound();
		if ( tag != null && ((AESharedNBT) tag).getSpecialComparison() != null )
			return true;
		return false;
	}

	public static boolean hasSpecialComparison(ItemStack willAdd)
	{
		if ( AESharedNBT.isShared( willAdd.getTagCompound() ) )
		{
			if ( ((AESharedNBT) willAdd.getTagCompound()).getSpecialComparison() != null )
				return true;
		}
		return false;
	}

	public static boolean isWrench(EntityPlayer player, ItemStack eq, int x, int y, int z)
	{
		if ( eq != null )
		{
			try
			{
				if ( eq.getItem() instanceof IToolWrench )
				{
					IToolWrench wrench = (IToolWrench) eq.getItem();
					return wrench.canWrench( player, x, y, z );
				}
			}
			catch (Throwable _)
			{ // explodes without BC

			}

			if ( eq.getItem() instanceof IAEWrench )
			{
				IAEWrench wrench = (IAEWrench) eq.getItem();
				return wrench.canWrench( eq, player, x, y, z );
			}
		}
		return false;
	}

	public static boolean isChargeable(ItemStack i)
	{
		if ( i == null )
			return false;
		Item it = i.getItem();
		if ( it instanceof IAEItemPowerStorage )
		{
			return ((IAEItemPowerStorage) it).getPowerFlow( i ) != AccessRestriction.READ;
		}
		return false;
	}

	private static WeakHashMap<World, EntityPlayer> fakePlayers = new WeakHashMap<World, EntityPlayer>();
	private static GameProfile myProfile = new GameProfile( "[appeng]", "AE2" );

	public static EntityPlayer getPlayer(WorldServer w)
	{
		EntityPlayer wrp = fakePlayers.get( w );
		if ( wrp != null )
			return wrp;

		EntityPlayer p = FakePlayerFactory.get( w, myProfile );
		fakePlayers.put( w, p );
		return p;
	}

	public static int MC2MEColor(int color)
	{
		switch (color)
		{
		case 4: // "blue"
			return 0;
		case 0: // "black"
			return 1;
		case 15: // "white"
			return 2;
		case 3: // "brown"
			return 3;
		case 1: // "red"
			return 4;
		case 11: // "yellow"
			return 5;
		case 2: // "green"
			return 6;

		case 5: // "purple"
		case 6: // "cyan"
		case 7: // "silver"
		case 8: // "gray"
		case 9: // "pink"
		case 10: // "lime"
		case 12: // "lightBlue"
		case 13: // "magenta"
		case 14: // "orange"

		}
		return -1;
	}

	public static int findEmpty(Object[] l)
	{
		for (int x = 0; x < l.length; x++)
		{
			if ( l[x] == null )
				return x;
		}
		return -1;
	}

	public static <T> T pickRandom(Collection<T> outs)
	{
		int index = rdnSrc.nextInt( outs.size() );
		Iterator<T> i = outs.iterator();
		while (i.hasNext() && index-- > 0)
			i.next();
		if ( i.hasNext() )
			return i.next();
		return null; // wtf?
	}

	public static boolean blockAtLocationIs(IBlockAccess w, int x, int y, int z, AEItemDefinition def)
	{
		return def.block() == w.getBlock( x, y, z );
	}

	public static ForgeDirection rotateAround(ForgeDirection forward, ForgeDirection axis)
	{
		if ( axis == ForgeDirection.UNKNOWN || forward == ForgeDirection.UNKNOWN )
			return forward;

		switch (forward)
		{
		case DOWN:
			switch (axis)
			{
			case DOWN:
				return forward;
			case UP:
				return forward;
			case NORTH:
				return ForgeDirection.EAST;
			case SOUTH:
				return ForgeDirection.WEST;
			case EAST:
				return ForgeDirection.NORTH;
			case WEST:
				return ForgeDirection.SOUTH;
			default:
				break;
			}
			break;
		case UP:
			switch (axis)
			{
			case NORTH:
				return ForgeDirection.WEST;
			case SOUTH:
				return ForgeDirection.EAST;
			case EAST:
				return ForgeDirection.SOUTH;
			case WEST:
				return ForgeDirection.NORTH;
			default:
				break;
			}
			break;
		case NORTH:
			switch (axis)
			{
			case UP:
				return ForgeDirection.WEST;
			case DOWN:
				return ForgeDirection.EAST;
			case EAST:
				return ForgeDirection.UP;
			case WEST:
				return ForgeDirection.DOWN;
			default:
				break;
			}
			break;
		case SOUTH:
			switch (axis)
			{
			case UP:
				return ForgeDirection.EAST;
			case DOWN:
				return ForgeDirection.WEST;
			case EAST:
				return ForgeDirection.DOWN;
			case WEST:
				return ForgeDirection.UP;
			default:
				break;
			}
			break;
		case EAST:
			switch (axis)
			{
			case UP:
				return ForgeDirection.NORTH;
			case DOWN:
				return ForgeDirection.SOUTH;
			case NORTH:
				return ForgeDirection.UP;
			case SOUTH:
				return ForgeDirection.DOWN;
			default:
				break;
			}
		case WEST:
			switch (axis)
			{
			case UP:
				return ForgeDirection.SOUTH;
			case DOWN:
				return ForgeDirection.NORTH;
			case NORTH:
				return ForgeDirection.DOWN;
			case SOUTH:
				return ForgeDirection.UP;
			default:
				break;
			}
		default:
			break;
		}
		return forward;
	}

	@SideOnly(Side.CLIENT)
	public static String gui_localize(String string)
	{
		return StatCollector.translateToLocal( string );
	}

	public static boolean isSameItemType(ItemStack ol, ItemStack op)
	{
		if ( ol != null && op != null && ol.getItem() == op.getItem() )
		{
			if ( ol.isItemStackDamageable() )
				return true;
			return ol.getItemDamage() == ol.getItemDamage();
		}
		return false;
	}

	public static boolean isSameItem(ItemStack ol, ItemStack op)
	{
		return ol != null && op != null && ol.isItemEqual( op );
	}

	public static ItemStack cloneItemStack(ItemStack a)
	{
		return a.copy();
	}

	public static boolean isSameItemPrecise(ItemStack is, ItemStack filter)
	{
		return isSameItem( is, filter ) && sameStackStags( is, filter );
	}

	public static boolean isSameItemFuzzy(ItemStack a, ItemStack b, FuzzyMode Mode)
	{
		if ( a == null && b == null )
		{
			return true;
		}

		if ( a == null )
		{
			return false;
		}

		if ( b == null )
		{
			return false;
		}

		/*
		 * if ( a.itemID != 0 && b.itemID != 0 && a.isItemStackDamageable() && ! a.getHasSubtypes() && a.itemID ==
		 * b.itemID ) { return (a.getItemDamage() > 0) == (b.getItemDamage() > 0); }
		 */

		// test damageable items..
		if ( a.getItem() != null && b.getItem() != null && a.getItem().isDamageable() && a.getItem() == b.getItem() )
		{
			try
			{
				if ( Mode == FuzzyMode.IGNORE_ALL )
				{
					return true;
				}
				else if ( Mode == FuzzyMode.PERCENT_99 )
				{
					return (a.getItemDamageForDisplay() > 1) == (b.getItemDamageForDisplay() > 1);
				}
				else
				{
					float APercentDamaged = 1.0f - (float) a.getItemDamageForDisplay() / (float) a.getMaxDamage();
					float BPercentDamaged = 1.0f - (float) b.getItemDamageForDisplay() / (float) b.getMaxDamage();

					return (APercentDamaged > Mode.breakPoint) == (BPercentDamaged > Mode.breakPoint);
				}
			}
			catch (Throwable e)
			{
				if ( Mode == FuzzyMode.IGNORE_ALL )
				{
					return true;
				}
				else if ( Mode == FuzzyMode.PERCENT_99 )
				{
					return (a.getItemDamage() > 1) == (b.getItemDamage() > 1);
				}
				else
				{
					float APercentDamaged = (float) a.getItemDamage() / (float) a.getMaxDamage();
					float BPercentDamaged = (float) b.getItemDamage() / (float) b.getMaxDamage();

					return (APercentDamaged > Mode.breakPoint) == (BPercentDamaged > Mode.breakPoint);
				}
			}
		}

		OreRefrence aOR = OreHelper.instance.isOre( a );
		OreRefrence bOR = OreHelper.instance.isOre( b );

		if ( OreHelper.instance.sameOre( aOR, bOR ) )
			return true;

		/*
		 * // test ore dictionary.. int OreID = getOreID( a ); if ( OreID != -1 ) return OreID == getOreID( b );
		 * 
		 * if ( Mode != FuzzyMode.IGNORE_ALL ) { if ( a.hasTagCompound() && !isShared( a.getTagCompound() ) ) { a =
		 * Platform.getSharedItemStack( AEItemStack.create( a ) ); }
		 * 
		 * if ( b.hasTagCompound() && !isShared( b.getTagCompound() ) ) { b = Platform.getSharedItemStack(
		 * AEItemStack.create( b ) ); }
		 * 
		 * // test regular items with damage values and what not... if ( isShared( a.getTagCompound() ) && isShared(
		 * b.getTagCompound() ) && a.itemID == b.itemID ) { return ((AppEngSharedNBTTagCompound)
		 * a.getTagCompound()).compareFuzzyWithRegistry( (AppEngSharedNBTTagCompound) b.getTagCompound() ); } }
		 */

		return a.isItemEqual( b );
	}

	public static LookDirection getPlayerRay(EntityPlayer player)
	{
		float f = 1.0F;
		float f1 = player.prevRotationPitch + (player.rotationPitch - player.prevRotationPitch) * f;
		float f2 = player.prevRotationYaw + (player.rotationYaw - player.prevRotationYaw) * f;
		double d0 = player.prevPosX + (player.posX - player.prevPosX) * (double) f;
		double d1 = player.prevPosY + (player.posY - player.prevPosY) * (double) f
				+ (double) (player.worldObj.isRemote ? player.getEyeHeight() - player.getDefaultEyeHeight() : player.getEyeHeight()); // isRemote

		double d2 = player.prevPosZ + (player.posZ - player.prevPosZ) * (double) f;
		Vec3 vec3 = player.worldObj.getWorldVec3Pool().getVecFromPool( d0, d1, d2 );
		float f3 = MathHelper.cos( -f2 * 0.017453292F - (float) Math.PI );
		float f4 = MathHelper.sin( -f2 * 0.017453292F - (float) Math.PI );
		float f5 = -MathHelper.cos( -f1 * 0.017453292F );
		float f6 = MathHelper.sin( -f1 * 0.017453292F );
		float f7 = f4 * f5;
		float f8 = f3 * f5;
		double d3 = 5.0D;

		if ( player instanceof EntityPlayerMP )
		{
			d3 = ((EntityPlayerMP) player).theItemInWorldManager.getBlockReachDistance();
		}
		Vec3 vec31 = vec3.addVector( (double) f7 * d3, (double) f6 * d3, (double) f8 * d3 );
		return new LookDirection( vec3, vec31 );
	}

	public static MovingObjectPosition rayTrace(EntityPlayer p, boolean hitBlocks, boolean hitEntities)
	{
		World w = p.getEntityWorld();

		float f = 1.0F;
		float f1 = p.prevRotationPitch + (p.rotationPitch - p.prevRotationPitch) * f;
		float f2 = p.prevRotationYaw + (p.rotationYaw - p.prevRotationYaw) * f;
		double d0 = p.prevPosX + (p.posX - p.prevPosX) * (double) f;
		double d1 = p.prevPosY + (p.posY - p.prevPosY) * (double) f + 1.62D - (double) p.yOffset;
		double d2 = p.prevPosZ + (p.posZ - p.prevPosZ) * (double) f;
		Vec3 vec3 = w.getWorldVec3Pool().getVecFromPool( d0, d1, d2 );
		float f3 = MathHelper.cos( -f2 * 0.017453292F - (float) Math.PI );
		float f4 = MathHelper.sin( -f2 * 0.017453292F - (float) Math.PI );
		float f5 = -MathHelper.cos( -f1 * 0.017453292F );
		float f6 = MathHelper.sin( -f1 * 0.017453292F );
		float f7 = f4 * f5;
		float f8 = f3 * f5;
		double d3 = 32.0D;

		Vec3 vec31 = vec3.addVector( (double) f7 * d3, (double) f6 * d3, (double) f8 * d3 );

		AxisAlignedBB bb = AxisAlignedBB
				.getAABBPool()
				.getAABB( Math.min( vec3.xCoord, vec31.xCoord ), Math.min( vec3.yCoord, vec31.yCoord ), Math.min( vec3.zCoord, vec31.zCoord ),
						Math.max( vec3.xCoord, vec31.xCoord ), Math.max( vec3.yCoord, vec31.yCoord ), Math.max( vec3.zCoord, vec31.zCoord ) )
				.expand( 16, 16, 16 );

		Entity entity = null;
		double Closeest = 9999999.0D;
		if ( hitEntities )
		{
			List list = w.getEntitiesWithinAABBExcludingEntity( p, bb );
			int l;

			for (l = 0; l < list.size(); ++l)
			{
				Entity entity1 = (Entity) list.get( l );

				if ( entity1.isDead == false && entity1 != p && !(entity1 instanceof EntityItem) )
				{
					if ( entity1.isEntityAlive() )
					{
						// prevent killing / flying of mounts.
						if ( entity1.riddenByEntity == p )
							continue;

						f1 = 0.3F;
						AxisAlignedBB axisalignedbb1 = entity1.boundingBox.expand( (double) f1, (double) f1, (double) f1 );
						MovingObjectPosition movingobjectposition1 = axisalignedbb1.calculateIntercept( vec3, vec31 );

						if ( movingobjectposition1 != null )
						{
							double nd = vec3.squareDistanceTo( movingobjectposition1.hitVec );

							if ( nd < Closeest )
							{
								entity = entity1;
								Closeest = nd;
							}
						}
					}
				}
			}
		}

		MovingObjectPosition pos = null;
		Vec3 Srec = null;

		if ( hitBlocks )
		{
			Srec = w.getWorldVec3Pool().getVecFromPool( d0, d1, d2 );
			pos = w.rayTraceBlocks( vec3, vec31, true );
		}

		if ( entity != null && pos != null && pos.hitVec.squareDistanceTo( Srec ) > Closeest )
		{
			pos = new MovingObjectPosition( entity );
		}
		else if ( entity != null && pos == null )
		{
			pos = new MovingObjectPosition( entity );
		}

		return pos;
	}

	public static long nanoTime()
	{
		// if ( Configuration.instance.enableNetworkProfiler )
		// return System.nanoTime();
		return 0;
	}

	public static <StackType extends IAEStack> StackType poweredExtraction(IEnergySource energy, IMEInventory<StackType> cell, StackType request,
			BaseActionSource src)
	{
		StackType possible = cell.extractItems( (StackType) request.copy(), Actionable.SIMULATE, src );

		long retrieved = 0;
		if ( possible != null )
			retrieved = possible.getStackSize();

		double availablePower = energy.extractAEPower( retrieved, Actionable.SIMULATE, PowerMultiplier.CONFIG );

		long itemToExtract = Math.min( (long) (availablePower + 0.9), retrieved );

		if ( itemToExtract > 0 )
		{
			energy.extractAEPower( retrieved, Actionable.MODULATE, PowerMultiplier.CONFIG );

			possible.setStackSize( itemToExtract );
			StackType ret = cell.extractItems( possible, Actionable.MODULATE, src );

			return ret;
		}

		return null;
	}

	public static <StackType extends IAEStack> StackType poweredInsert(IEnergySource energy, IMEInventory<StackType> cell, StackType input, BaseActionSource src)
	{
		StackType possible = cell.injectItems( (StackType) input.copy(), Actionable.SIMULATE, src );

		long stored = input.getStackSize();
		if ( possible != null )
			stored -= possible.getStackSize();

		double availablePower = energy.extractAEPower( stored, Actionable.SIMULATE, PowerMultiplier.CONFIG );

		long itemToAdd = Math.min( (long) (availablePower + 0.9), stored );

		if ( itemToAdd > 0 )
		{
			energy.extractAEPower( stored, Actionable.MODULATE, PowerMultiplier.CONFIG );

			if ( itemToAdd < input.getStackSize() )
			{
				StackType split = (StackType) input.copy();
				split.decStackSize( itemToAdd );
				input.setStackSize( itemToAdd );
				split.add( cell.injectItems( input, Actionable.MODULATE, src ) );
				return split;
			}

			StackType ret = cell.injectItems( input, Actionable.MODULATE, src );

			return ret;
		}

		return input;
	}

	public static void postChanges(IStorageGrid gs, ItemStack removed, ItemStack added, BaseActionSource src)
	{
		if ( removed != null )
		{
			IMEInventory<IAEItemStack> myItems = AEApi.instance().registries().cell().getCellInventory( removed, StorageChannel.ITEMS );

			if ( myItems != null )
			{
				for (IAEItemStack is : myItems.getAvailableItems( AEApi.instance().storage().createItemList() ))
				{
					is.setStackSize( -is.getStackSize() );
					gs.postAlterationOfStoredItems( StorageChannel.ITEMS, is, src );
				}
			}

			IMEInventory<IAEFluidStack> myFluids = AEApi.instance().registries().cell().getCellInventory( removed, StorageChannel.FLUIDS );

			if ( myFluids != null )
			{
				for (IAEFluidStack is : myFluids.getAvailableItems( AEApi.instance().storage().createFluidList() ))
				{
					is.setStackSize( -is.getStackSize() );
					gs.postAlterationOfStoredItems( StorageChannel.FLUIDS, is, src );
				}
			}
		}

		if ( added != null )
		{
			IMEInventory<IAEItemStack> myItems = AEApi.instance().registries().cell().getCellInventory( added, StorageChannel.ITEMS );

			if ( myItems != null )
			{
				for (IAEItemStack is : myItems.getAvailableItems( new ItemList( IAEItemStack.class ) ))
				{
					gs.postAlterationOfStoredItems( StorageChannel.ITEMS, is, src );
				}
			}

			IMEInventory<IAEFluidStack> myFluids = AEApi.instance().registries().cell().getCellInventory( added, StorageChannel.FLUIDS );

			if ( myFluids != null )
			{
				for (IAEFluidStack is : myFluids.getAvailableItems( new ItemList( IAEFluidStack.class ) ))
				{
					gs.postAlterationOfStoredItems( StorageChannel.FLUIDS, is, src );
				}
			}
		}
	}

	static public <T extends IAEStack<T>> void postListChanges(IItemList<T> before, IItemList<T> after, IMEMonitorHandlerReceiver<T> meMonitorPassthu,
			BaseActionSource source)
	{
		for (T is : before)
			is.setStackSize( -is.getStackSize() );

		for (T is : after)
			before.add( is );

		for (T is : before)
		{
			if ( is.getStackSize() != 0 )
			{
				meMonitorPassthu.postChange( null, is, source );
			}
		}
	}

	public static int generateTileHash(TileEntity target)
	{
		if ( target == null )
			return 0;

		int hash = target.hashCode();

		if ( target instanceof ITileStorageMonitorable )
			return 0;
		else if ( target instanceof TileEntityChest )
		{
			TileEntityChest targ = (TileEntityChest) target;
			targ.checkForAdjacentChests();
			if ( targ.adjacentChestZNeg != null )
				hash ^= targ.adjacentChestZNeg.hashCode();
			else if ( targ.adjacentChestZPos != null )
				hash ^= targ.adjacentChestZPos.hashCode();
			else if ( targ.adjacentChestXPos != null )
				hash ^= targ.adjacentChestXPos.hashCode();
			else if ( targ.adjacentChestXNeg != null )
				hash ^= targ.adjacentChestXNeg.hashCode();
		}
		else if ( target instanceof IInventory )
		{
			hash ^= ((IInventory) target).getSizeInventory();

			if ( target instanceof ISidedInventory )
			{
				for (ForgeDirection dir : ForgeDirection.VALID_DIRECTIONS)
				{
					int offset = 0;
					for (Integer Side : ((ISidedInventory) target).getAccessibleSlotsFromSide( dir.ordinal() ))
					{
						hash ^= Side << (offset++ % 20);
					}
				}
			}
		}

		return hash;
	}

	public static boolean securityCheck(GridNode a, GridNode b)
	{
		if ( a.lastSecurityKey == -1 && b.lastSecurityKey == -1 )
			return false;
		else if ( a.lastSecurityKey == b.lastSecurityKey )
			return false;

		boolean a_isSecure = isPowered( a.getGrid() ) && a.lastSecurityKey != -1;
		boolean b_isSecure = isPowered( b.getGrid() ) && b.lastSecurityKey != -1;

		// can't do that son...
		if ( a_isSecure && b_isSecure )
			return true;

		if ( !a_isSecure && b_isSecure )
			return checkPlayerPermissions( b.getGrid(), a.playerID );

		if ( a_isSecure && !b_isSecure )
			return checkPlayerPermissions( a.getGrid(), b.playerID );

		return false;
	}

	private static boolean isPowered(IGrid grid)
	{
		if ( grid == null )
			return false;

		IEnergyGrid eg = (IEnergyGrid) grid.getCache( IEnergyGrid.class );
		return eg.isNetworkPowered();
	}

	private static boolean checkPlayerPermissions(IGrid grid, int playerID)
	{
		if ( grid == null )
			return false;

		ISecurityGrid gs = (ISecurityGrid) grid.getCache( ISecurityGrid.class );

		if ( gs == null )
			return false;

		if ( !gs.isAvailable() )
			return false;

		return !gs.hasPermission( playerID, SecurityPermissions.BUILD );
	}

	public static boolean isDrawing(Tessellator tess)
	{
		return false;
	}

	public static void configurePlayer(EntityPlayer player, ForgeDirection side, TileEntity tile)
	{
		float pitch = 0.0f, yaw = 0.0f;
		player.yOffset = 1.8f;

		switch (side)
		{
		case DOWN:
			pitch = 90.0f;
			player.yOffset = -1.8f;
			break;
		case EAST:
			yaw = -90.0f;
			break;
		case NORTH:
			yaw = 180.0f;
			break;
		case SOUTH:
			yaw = 0.0f;
			break;
		case UNKNOWN:
			break;
		case UP:
			pitch = 90.0f;
			break;
		case WEST:
			yaw = 90.0f;
			break;
		}

		player.posX = (float) tile.xCoord + 0.5;
		player.posY = (float) tile.yCoord + 0.5;
		player.posZ = (float) tile.zCoord + 0.5;

		player.rotationPitch = player.prevCameraPitch = player.cameraPitch = pitch;
		player.rotationYaw = player.prevCameraYaw = player.cameraYaw = yaw;
	}

<<<<<<< HEAD
	public static ItemStack extractItemsByRecipe(IEnergySource energySrc, BaseActionSource mySrc, IMEMonitor<IAEItemStack> src, World w, IRecipe r,
			ItemStack output, InventoryCrafting ci, ItemStack providedTemplate, int slot, IItemList<IAEItemStack> aitems)
	{
		if ( energySrc.extractAEPower( 1, Actionable.SIMULATE, PowerMultiplier.CONFIG ) > 0.9 )
		{
			if ( providedTemplate == null )
				return null;

			AEItemStack ae_req = AEItemStack.create( providedTemplate );
			ae_req.setStackSize( 1 );

			IAEItemStack ae_ext = src.extractItems( ae_req, Actionable.MODULATE, mySrc );
			if ( ae_ext != null )
			{
				ItemStack extracted = ae_ext.getItemStack();
				if ( extracted != null )
				{
					energySrc.extractAEPower( 1, Actionable.MODULATE, PowerMultiplier.CONFIG );
					return extracted;
				}
			}

			if ( aitems != null && (ae_req.isOre() || providedTemplate.hasTagCompound() || providedTemplate.isItemStackDamageable()) )
			{
				for (IAEItemStack x : aitems)
				{
					ItemStack sh = x.getItemStack();
					if ( (Platform.isSameItemType( providedTemplate, sh ) || ae_req.sameOre( x )) && !Platform.isSameItem( sh, output ) )
					{ // Platform.isSameItemType( sh, providedTemplate )
						ItemStack cp = Platform.cloneItemStack( sh );
						cp.stackSize = 1;
						ci.setInventorySlotContents( slot, cp );
						if ( r.matches( ci, w ) && Platform.isSameItem( r.getCraftingResult( ci ), output ) )
						{
							IAEItemStack ex = src.extractItems( AEItemStack.create( cp ), Actionable.MODULATE, mySrc );
							if ( ex != null )
							{
								energySrc.extractAEPower( 1, Actionable.MODULATE, PowerMultiplier.CONFIG );
								return ex.getItemStack();
							}
						}
						ci.setInventorySlotContents( slot, providedTemplate );
					}
				}
			}

		}
		return null;
=======
	public static boolean canAccess(AENetworkProxy gridProxy, BaseActionSource src)
	{
		try
		{
			if ( src.isPlayer() )
			{
				return gridProxy.getSecurity().hasPermission( ((PlayerSource) src).player, SecurityPermissions.BUILD );
			}
			else if ( src.isMachine() )
			{
				IActionHost te = ((MachineSource) src).via;
				int playerID = te.getActionableNode().getPlayerID();
				return gridProxy.getSecurity().hasPermission( playerID, SecurityPermissions.BUILD );
			}
			else
				return false;
		}
		catch (GridAccessException gae)
		{
			return false;
		}
>>>>>>> a4eb01b1
	}

}<|MERGE_RESOLUTION|>--- conflicted
+++ resolved
@@ -1522,7 +1522,6 @@
 		player.rotationYaw = player.prevCameraYaw = player.cameraYaw = yaw;
 	}
 
-<<<<<<< HEAD
 	public static ItemStack extractItemsByRecipe(IEnergySource energySrc, BaseActionSource mySrc, IMEMonitor<IAEItemStack> src, World w, IRecipe r,
 			ItemStack output, InventoryCrafting ci, ItemStack providedTemplate, int slot, IItemList<IAEItemStack> aitems)
 	{
@@ -1571,7 +1570,8 @@
 
 		}
 		return null;
-=======
+	}
+
 	public static boolean canAccess(AENetworkProxy gridProxy, BaseActionSource src)
 	{
 		try
@@ -1593,7 +1593,6 @@
 		{
 			return false;
 		}
->>>>>>> a4eb01b1
 	}
 
 }