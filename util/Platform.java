--- conflicted
+++ resolved
@@ -1651,7 +1651,6 @@
 		return null;
 	}
 
-<<<<<<< HEAD
 	public static ItemStack getContainerItem(ItemStack stackInSlot)
 	{
 		if ( stackInSlot == null )
@@ -1675,12 +1674,10 @@
 		return ci;
 	}
 
-=======
 	public static void notifyBlocksOfNeighbors(World worldObj, int xCoord, int yCoord, int zCoord)
 	{
 		if ( !worldObj.isRemote )
 			TickHandler.instance.addCallable( worldObj, new BlockUpdate( worldObj, xCoord, yCoord, zCoord ) );
-		}
-
->>>>>>> df37237d
+	}
+
 }