package appeng.tile.misc;

import io.netty.buffer.ByteBuf;

import java.io.IOException;
import java.util.ArrayList;
import java.util.EnumSet;
import java.util.List;

import net.minecraft.entity.player.EntityPlayer;
import net.minecraft.inventory.IInventory;
import net.minecraft.item.ItemStack;
import net.minecraftforge.common.util.ForgeDirection;
import appeng.api.AEApi;
import appeng.api.config.Actionable;
import appeng.api.config.PowerMultiplier;
import appeng.api.config.PowerUnits;
import appeng.api.implementations.items.IAEItemPowerStorage;
import appeng.api.implementations.tiles.ICrankable;
import appeng.api.storage.data.IAEItemStack;
import appeng.api.util.AECableType;
import appeng.api.util.DimensionalCoord;
import appeng.me.GridAccessException;
<<<<<<< HEAD
import appeng.server.AccessType;
import appeng.tile.TileEvent;
=======
import appeng.tile.events.AETileEventHandler;
>>>>>>> 59a0c3f1
import appeng.tile.events.TileEventType;
import appeng.tile.grid.AENetworkPowerTile;
import appeng.tile.inventory.AppEngInternalInventory;
import appeng.tile.inventory.InvOperation;
import appeng.util.Platform;
import appeng.util.item.AEItemStack;

public class TileCharger extends AENetworkPowerTile implements ICrankable
{

	final int sides[] = new int[] { 0 };
	AppEngInternalInventory inv = new AppEngInternalInventory( this, 1 );
	int tickTickTimer = 0;

	int lastUpdate = 0;
	boolean requiresUpdate = false;

	@Override
	public AECableType getCableConnectionType(ForgeDirection dir)
	{
		return AECableType.COVERED;
	}

	@TileEvent(TileEventType.NETWORK_READ)
	public boolean readFromStream_TileCharger(ByteBuf data) throws IOException
	{
		try
		{
			IAEItemStack item = AEItemStack.loadItemStackFromPacket( data );
			ItemStack is = item.getItemStack();
			inv.setInventorySlotContents( 0, is );
		}
		catch (Throwable t)
		{
			inv.setInventorySlotContents( 0, null );
		}
		return false; // TESR dosn't need updates!
	}

	@TileEvent(TileEventType.NETWORK_WRITE)
	public void writeToStream_TileCharger(ByteBuf data) throws IOException
	{
		AEItemStack is = AEItemStack.create( getStackInSlot( 0 ) );
		if ( is != null )
			is.writeToPacket( data );
	}

	@TileEvent(TileEventType.TICK)
	public void Tick_TileCharger()
	{
		if ( lastUpdate > 60 && requiresUpdate )
		{
			requiresUpdate = false;
			markForUpdate();
			lastUpdate = 0;
		}
		lastUpdate++;

		tickTickTimer++;
		if ( tickTickTimer < 20 )
			return;
		tickTickTimer = 0;

		ItemStack myItem = getStackInSlot( 0 );

		// charge from the network!
		if ( internalCurrentPower < 1499 )
		{
			try
			{
				injectExternalPower( PowerUnits.AE,
						gridProxy.getEnergy().extractAEPower( Math.min( 150.0, 1500.0 - internalCurrentPower ), Actionable.MODULATE, PowerMultiplier.ONE ) );
				tickTickTimer = 20; // keep tickin...
			}
			catch (GridAccessException e)
			{
				// continue!
			}
		}

		if ( myItem == null )
			return;

		if ( internalCurrentPower > 149 && Platform.isChargeable( myItem ) )
		{
			IAEItemPowerStorage ps = (IAEItemPowerStorage) myItem.getItem();
			if ( ps.getAEMaxPower( myItem ) > ps.getAECurrentPower( myItem ) )
			{
				double oldPower = internalCurrentPower;

				double adjustment = ps.injectAEPower( myItem, extractAEPower( 150.0, Actionable.MODULATE, PowerMultiplier.CONFIG ) );
				internalCurrentPower += adjustment;
				if ( oldPower > internalCurrentPower )
					requiresUpdate = true;
				tickTickTimer = 20; // keep tickin...
			}
		}
		else if ( internalCurrentPower > 1499 && AEApi.instance().materials().materialCertusQuartzCrystal.sameAsStack( myItem ) )
		{
			if ( Platform.getRandomFloat() > 0.8f ) // simulate wait
			{
				extractAEPower( internalMaxPower, Actionable.MODULATE, PowerMultiplier.CONFIG );// 1500
				setInventorySlotContents( 0, AEApi.instance().materials().materialCertusQuartzCrystalCharged.stack( myItem.stackSize ) );
			}
		}
	}

	public TileCharger() {
		gridProxy.setValidSides( EnumSet.noneOf( ForgeDirection.class ) );
		gridProxy.setFlags();
		internalMaxPower = 1500;
		gridProxy.setIdlePowerUsage( 0 );
	}

	@Override
	public void setOrientation(ForgeDirection inForward, ForgeDirection inUp)
	{
		super.setOrientation( inForward, inUp );
		gridProxy.setValidSides( EnumSet.of( getUp(), getUp().getOpposite() ) );
		setPowerSides( EnumSet.of( getUp(), getUp().getOpposite() ) );
	}

	@Override
	public boolean canTurn()
	{
		return internalCurrentPower < internalMaxPower;
	}

	@Override
	public void applyTurn()
	{
		injectExternalPower( PowerUnits.AE, 150 );

		ItemStack myItem = getStackInSlot( 0 );
		if ( internalCurrentPower > 1499 && AEApi.instance().materials().materialCertusQuartzCrystal.sameAsStack( myItem ) )
		{
			extractAEPower( internalMaxPower, Actionable.MODULATE, PowerMultiplier.CONFIG );// 1500
			setInventorySlotContents( 0, AEApi.instance().materials().materialCertusQuartzCrystalCharged.stack( myItem.stackSize ) );
		}
	}

	@Override
	public boolean canCrankAttach(ForgeDirection directionToCrank)
	{
		return getUp().equals( directionToCrank ) || getUp().getOpposite().equals( directionToCrank );
	}

	@Override
	public IInventory getInternalInventory()
	{
		return inv;
	}

	@Override
	public void onChangeInventory(IInventory inv, int slot, InvOperation mc, ItemStack removed, ItemStack added)
	{
		markForUpdate();
	}

	@Override
	public int[] getAccessibleSlotsBySide(ForgeDirection whichSide)
	{
		return sides;
	}

	@Override
	public int getInventoryStackLimit()
	{
		return 1;
	}

	@Override
	public boolean isItemValidForSlot(int i, ItemStack itemstack)
	{
		return Platform.isChargeable( itemstack ) || AEApi.instance().materials().materialCertusQuartzCrystal.sameAsStack( itemstack );
	}

	@Override
	public boolean canExtractItem(int i, ItemStack itemstack, int j)
	{
		if ( Platform.isChargeable( itemstack ) )
		{
			IAEItemPowerStorage ips = (IAEItemPowerStorage) itemstack.getItem();
			if ( ips.getAECurrentPower( itemstack ) >= ips.getAEMaxPower( itemstack ) )
				return true;
		}

		return AEApi.instance().materials().materialCertusQuartzCrystalCharged.sameAsStack( itemstack );
	}

	public void activate(EntityPlayer player)
	{
		if ( !Platform.hasPermissions( new DimensionalCoord( this ), player ) )
			return;

		ItemStack myItem = getStackInSlot( 0 );
		if ( myItem == null )
		{
			ItemStack held = player.inventory.getCurrentItem();
			if ( AEApi.instance().materials().materialCertusQuartzCrystal.sameAsStack( held ) || Platform.isChargeable( held ) )
			{
				held = player.inventory.decrStackSize( player.inventory.currentItem, 1 );
				setInventorySlotContents( 0, held );
			}
		}
		else
		{
			List<ItemStack> drops = new ArrayList();
			drops.add( myItem );
			setInventorySlotContents( 0, null );
			Platform.spawnDrops( worldObj, xCoord + getForward().offsetX, yCoord + getForward().offsetY, zCoord + getForward().offsetZ, drops );
		}
	}

	@Override
	public boolean requiresTESR()
	{
		return true;
	}

}
<|MERGE_RESOLUTION|>--- conflicted
+++ resolved
@@ -1,250 +1,245 @@
-package appeng.tile.misc;
-
-import io.netty.buffer.ByteBuf;
-
-import java.io.IOException;
-import java.util.ArrayList;
-import java.util.EnumSet;
-import java.util.List;
-
-import net.minecraft.entity.player.EntityPlayer;
-import net.minecraft.inventory.IInventory;
-import net.minecraft.item.ItemStack;
-import net.minecraftforge.common.util.ForgeDirection;
-import appeng.api.AEApi;
-import appeng.api.config.Actionable;
-import appeng.api.config.PowerMultiplier;
-import appeng.api.config.PowerUnits;
-import appeng.api.implementations.items.IAEItemPowerStorage;
-import appeng.api.implementations.tiles.ICrankable;
-import appeng.api.storage.data.IAEItemStack;
-import appeng.api.util.AECableType;
-import appeng.api.util.DimensionalCoord;
-import appeng.me.GridAccessException;
-<<<<<<< HEAD
-import appeng.server.AccessType;
-import appeng.tile.TileEvent;
-=======
-import appeng.tile.events.AETileEventHandler;
->>>>>>> 59a0c3f1
-import appeng.tile.events.TileEventType;
-import appeng.tile.grid.AENetworkPowerTile;
-import appeng.tile.inventory.AppEngInternalInventory;
-import appeng.tile.inventory.InvOperation;
-import appeng.util.Platform;
-import appeng.util.item.AEItemStack;
-
-public class TileCharger extends AENetworkPowerTile implements ICrankable
-{
-
-	final int sides[] = new int[] { 0 };
-	AppEngInternalInventory inv = new AppEngInternalInventory( this, 1 );
-	int tickTickTimer = 0;
-
-	int lastUpdate = 0;
-	boolean requiresUpdate = false;
-
-	@Override
-	public AECableType getCableConnectionType(ForgeDirection dir)
-	{
-		return AECableType.COVERED;
-	}
-
-	@TileEvent(TileEventType.NETWORK_READ)
-	public boolean readFromStream_TileCharger(ByteBuf data) throws IOException
-	{
-		try
-		{
-			IAEItemStack item = AEItemStack.loadItemStackFromPacket( data );
-			ItemStack is = item.getItemStack();
-			inv.setInventorySlotContents( 0, is );
-		}
-		catch (Throwable t)
-		{
-			inv.setInventorySlotContents( 0, null );
-		}
-		return false; // TESR dosn't need updates!
-	}
-
-	@TileEvent(TileEventType.NETWORK_WRITE)
-	public void writeToStream_TileCharger(ByteBuf data) throws IOException
-	{
-		AEItemStack is = AEItemStack.create( getStackInSlot( 0 ) );
-		if ( is != null )
-			is.writeToPacket( data );
-	}
-
-	@TileEvent(TileEventType.TICK)
-	public void Tick_TileCharger()
-	{
-		if ( lastUpdate > 60 && requiresUpdate )
-		{
-			requiresUpdate = false;
-			markForUpdate();
-			lastUpdate = 0;
-		}
-		lastUpdate++;
-
-		tickTickTimer++;
-		if ( tickTickTimer < 20 )
-			return;
-		tickTickTimer = 0;
-
-		ItemStack myItem = getStackInSlot( 0 );
-
-		// charge from the network!
-		if ( internalCurrentPower < 1499 )
-		{
-			try
-			{
-				injectExternalPower( PowerUnits.AE,
-						gridProxy.getEnergy().extractAEPower( Math.min( 150.0, 1500.0 - internalCurrentPower ), Actionable.MODULATE, PowerMultiplier.ONE ) );
-				tickTickTimer = 20; // keep tickin...
-			}
-			catch (GridAccessException e)
-			{
-				// continue!
-			}
-		}
-
-		if ( myItem == null )
-			return;
-
-		if ( internalCurrentPower > 149 && Platform.isChargeable( myItem ) )
-		{
-			IAEItemPowerStorage ps = (IAEItemPowerStorage) myItem.getItem();
-			if ( ps.getAEMaxPower( myItem ) > ps.getAECurrentPower( myItem ) )
-			{
-				double oldPower = internalCurrentPower;
-
-				double adjustment = ps.injectAEPower( myItem, extractAEPower( 150.0, Actionable.MODULATE, PowerMultiplier.CONFIG ) );
-				internalCurrentPower += adjustment;
-				if ( oldPower > internalCurrentPower )
-					requiresUpdate = true;
-				tickTickTimer = 20; // keep tickin...
-			}
-		}
-		else if ( internalCurrentPower > 1499 && AEApi.instance().materials().materialCertusQuartzCrystal.sameAsStack( myItem ) )
-		{
-			if ( Platform.getRandomFloat() > 0.8f ) // simulate wait
-			{
-				extractAEPower( internalMaxPower, Actionable.MODULATE, PowerMultiplier.CONFIG );// 1500
-				setInventorySlotContents( 0, AEApi.instance().materials().materialCertusQuartzCrystalCharged.stack( myItem.stackSize ) );
-			}
-		}
-	}
-
-	public TileCharger() {
-		gridProxy.setValidSides( EnumSet.noneOf( ForgeDirection.class ) );
-		gridProxy.setFlags();
-		internalMaxPower = 1500;
-		gridProxy.setIdlePowerUsage( 0 );
-	}
-
-	@Override
-	public void setOrientation(ForgeDirection inForward, ForgeDirection inUp)
-	{
-		super.setOrientation( inForward, inUp );
-		gridProxy.setValidSides( EnumSet.of( getUp(), getUp().getOpposite() ) );
-		setPowerSides( EnumSet.of( getUp(), getUp().getOpposite() ) );
-	}
-
-	@Override
-	public boolean canTurn()
-	{
-		return internalCurrentPower < internalMaxPower;
-	}
-
-	@Override
-	public void applyTurn()
-	{
-		injectExternalPower( PowerUnits.AE, 150 );
-
-		ItemStack myItem = getStackInSlot( 0 );
-		if ( internalCurrentPower > 1499 && AEApi.instance().materials().materialCertusQuartzCrystal.sameAsStack( myItem ) )
-		{
-			extractAEPower( internalMaxPower, Actionable.MODULATE, PowerMultiplier.CONFIG );// 1500
-			setInventorySlotContents( 0, AEApi.instance().materials().materialCertusQuartzCrystalCharged.stack( myItem.stackSize ) );
-		}
-	}
-
-	@Override
-	public boolean canCrankAttach(ForgeDirection directionToCrank)
-	{
-		return getUp().equals( directionToCrank ) || getUp().getOpposite().equals( directionToCrank );
-	}
-
-	@Override
-	public IInventory getInternalInventory()
-	{
-		return inv;
-	}
-
-	@Override
-	public void onChangeInventory(IInventory inv, int slot, InvOperation mc, ItemStack removed, ItemStack added)
-	{
-		markForUpdate();
-	}
-
-	@Override
-	public int[] getAccessibleSlotsBySide(ForgeDirection whichSide)
-	{
-		return sides;
-	}
-
-	@Override
-	public int getInventoryStackLimit()
-	{
-		return 1;
-	}
-
-	@Override
-	public boolean isItemValidForSlot(int i, ItemStack itemstack)
-	{
-		return Platform.isChargeable( itemstack ) || AEApi.instance().materials().materialCertusQuartzCrystal.sameAsStack( itemstack );
-	}
-
-	@Override
-	public boolean canExtractItem(int i, ItemStack itemstack, int j)
-	{
-		if ( Platform.isChargeable( itemstack ) )
-		{
-			IAEItemPowerStorage ips = (IAEItemPowerStorage) itemstack.getItem();
-			if ( ips.getAECurrentPower( itemstack ) >= ips.getAEMaxPower( itemstack ) )
-				return true;
-		}
-
-		return AEApi.instance().materials().materialCertusQuartzCrystalCharged.sameAsStack( itemstack );
-	}
-
-	public void activate(EntityPlayer player)
-	{
-		if ( !Platform.hasPermissions( new DimensionalCoord( this ), player ) )
-			return;
-
-		ItemStack myItem = getStackInSlot( 0 );
-		if ( myItem == null )
-		{
-			ItemStack held = player.inventory.getCurrentItem();
-			if ( AEApi.instance().materials().materialCertusQuartzCrystal.sameAsStack( held ) || Platform.isChargeable( held ) )
-			{
-				held = player.inventory.decrStackSize( player.inventory.currentItem, 1 );
-				setInventorySlotContents( 0, held );
-			}
-		}
-		else
-		{
-			List<ItemStack> drops = new ArrayList();
-			drops.add( myItem );
-			setInventorySlotContents( 0, null );
-			Platform.spawnDrops( worldObj, xCoord + getForward().offsetX, yCoord + getForward().offsetY, zCoord + getForward().offsetZ, drops );
-		}
-	}
-
-	@Override
-	public boolean requiresTESR()
-	{
-		return true;
-	}
-
-}
+package appeng.tile.misc;
+
+import io.netty.buffer.ByteBuf;
+
+import java.io.IOException;
+import java.util.ArrayList;
+import java.util.EnumSet;
+import java.util.List;
+
+import net.minecraft.entity.player.EntityPlayer;
+import net.minecraft.inventory.IInventory;
+import net.minecraft.item.ItemStack;
+import net.minecraftforge.common.util.ForgeDirection;
+import appeng.api.AEApi;
+import appeng.api.config.Actionable;
+import appeng.api.config.PowerMultiplier;
+import appeng.api.config.PowerUnits;
+import appeng.api.implementations.items.IAEItemPowerStorage;
+import appeng.api.implementations.tiles.ICrankable;
+import appeng.api.storage.data.IAEItemStack;
+import appeng.api.util.AECableType;
+import appeng.api.util.DimensionalCoord;
+import appeng.me.GridAccessException;
+import appeng.tile.TileEvent;
+import appeng.tile.events.TileEventType;
+import appeng.tile.grid.AENetworkPowerTile;
+import appeng.tile.inventory.AppEngInternalInventory;
+import appeng.tile.inventory.InvOperation;
+import appeng.util.Platform;
+import appeng.util.item.AEItemStack;
+
+public class TileCharger extends AENetworkPowerTile implements ICrankable
+{
+
+	final int sides[] = new int[] { 0 };
+	AppEngInternalInventory inv = new AppEngInternalInventory( this, 1 );
+	int tickTickTimer = 0;
+
+	int lastUpdate = 0;
+	boolean requiresUpdate = false;
+
+	@Override
+	public AECableType getCableConnectionType(ForgeDirection dir)
+	{
+		return AECableType.COVERED;
+	}
+
+	@TileEvent(TileEventType.NETWORK_READ)
+	public boolean readFromStream_TileCharger(ByteBuf data) throws IOException
+	{
+		try
+		{
+			IAEItemStack item = AEItemStack.loadItemStackFromPacket( data );
+			ItemStack is = item.getItemStack();
+			inv.setInventorySlotContents( 0, is );
+		}
+		catch (Throwable t)
+		{
+			inv.setInventorySlotContents( 0, null );
+		}
+		return false; // TESR dosn't need updates!
+	}
+
+	@TileEvent(TileEventType.NETWORK_WRITE)
+	public void writeToStream_TileCharger(ByteBuf data) throws IOException
+	{
+		AEItemStack is = AEItemStack.create( getStackInSlot( 0 ) );
+		if ( is != null )
+			is.writeToPacket( data );
+	}
+
+	@TileEvent(TileEventType.TICK)
+	public void Tick_TileCharger()
+	{
+		if ( lastUpdate > 60 && requiresUpdate )
+		{
+			requiresUpdate = false;
+			markForUpdate();
+			lastUpdate = 0;
+		}
+		lastUpdate++;
+
+		tickTickTimer++;
+		if ( tickTickTimer < 20 )
+			return;
+		tickTickTimer = 0;
+
+		ItemStack myItem = getStackInSlot( 0 );
+
+		// charge from the network!
+		if ( internalCurrentPower < 1499 )
+		{
+			try
+			{
+				injectExternalPower( PowerUnits.AE,
+						gridProxy.getEnergy().extractAEPower( Math.min( 150.0, 1500.0 - internalCurrentPower ), Actionable.MODULATE, PowerMultiplier.ONE ) );
+				tickTickTimer = 20; // keep tickin...
+			}
+			catch (GridAccessException e)
+			{
+				// continue!
+			}
+		}
+
+		if ( myItem == null )
+			return;
+
+		if ( internalCurrentPower > 149 && Platform.isChargeable( myItem ) )
+		{
+			IAEItemPowerStorage ps = (IAEItemPowerStorage) myItem.getItem();
+			if ( ps.getAEMaxPower( myItem ) > ps.getAECurrentPower( myItem ) )
+			{
+				double oldPower = internalCurrentPower;
+
+				double adjustment = ps.injectAEPower( myItem, extractAEPower( 150.0, Actionable.MODULATE, PowerMultiplier.CONFIG ) );
+				internalCurrentPower += adjustment;
+				if ( oldPower > internalCurrentPower )
+					requiresUpdate = true;
+				tickTickTimer = 20; // keep tickin...
+			}
+		}
+		else if ( internalCurrentPower > 1499 && AEApi.instance().materials().materialCertusQuartzCrystal.sameAsStack( myItem ) )
+		{
+			if ( Platform.getRandomFloat() > 0.8f ) // simulate wait
+			{
+				extractAEPower( internalMaxPower, Actionable.MODULATE, PowerMultiplier.CONFIG );// 1500
+				setInventorySlotContents( 0, AEApi.instance().materials().materialCertusQuartzCrystalCharged.stack( myItem.stackSize ) );
+			}
+		}
+	}
+
+	public TileCharger() {
+		gridProxy.setValidSides( EnumSet.noneOf( ForgeDirection.class ) );
+		gridProxy.setFlags();
+		internalMaxPower = 1500;
+		gridProxy.setIdlePowerUsage( 0 );
+	}
+
+	@Override
+	public void setOrientation(ForgeDirection inForward, ForgeDirection inUp)
+	{
+		super.setOrientation( inForward, inUp );
+		gridProxy.setValidSides( EnumSet.of( getUp(), getUp().getOpposite() ) );
+		setPowerSides( EnumSet.of( getUp(), getUp().getOpposite() ) );
+	}
+
+	@Override
+	public boolean canTurn()
+	{
+		return internalCurrentPower < internalMaxPower;
+	}
+
+	@Override
+	public void applyTurn()
+	{
+		injectExternalPower( PowerUnits.AE, 150 );
+
+		ItemStack myItem = getStackInSlot( 0 );
+		if ( internalCurrentPower > 1499 && AEApi.instance().materials().materialCertusQuartzCrystal.sameAsStack( myItem ) )
+		{
+			extractAEPower( internalMaxPower, Actionable.MODULATE, PowerMultiplier.CONFIG );// 1500
+			setInventorySlotContents( 0, AEApi.instance().materials().materialCertusQuartzCrystalCharged.stack( myItem.stackSize ) );
+		}
+	}
+
+	@Override
+	public boolean canCrankAttach(ForgeDirection directionToCrank)
+	{
+		return getUp().equals( directionToCrank ) || getUp().getOpposite().equals( directionToCrank );
+	}
+
+	@Override
+	public IInventory getInternalInventory()
+	{
+		return inv;
+	}
+
+	@Override
+	public void onChangeInventory(IInventory inv, int slot, InvOperation mc, ItemStack removed, ItemStack added)
+	{
+		markForUpdate();
+	}
+
+	@Override
+	public int[] getAccessibleSlotsBySide(ForgeDirection whichSide)
+	{
+		return sides;
+	}
+
+	@Override
+	public int getInventoryStackLimit()
+	{
+		return 1;
+	}
+
+	@Override
+	public boolean isItemValidForSlot(int i, ItemStack itemstack)
+	{
+		return Platform.isChargeable( itemstack ) || AEApi.instance().materials().materialCertusQuartzCrystal.sameAsStack( itemstack );
+	}
+
+	@Override
+	public boolean canExtractItem(int i, ItemStack itemstack, int j)
+	{
+		if ( Platform.isChargeable( itemstack ) )
+		{
+			IAEItemPowerStorage ips = (IAEItemPowerStorage) itemstack.getItem();
+			if ( ips.getAECurrentPower( itemstack ) >= ips.getAEMaxPower( itemstack ) )
+				return true;
+		}
+
+		return AEApi.instance().materials().materialCertusQuartzCrystalCharged.sameAsStack( itemstack );
+	}
+
+	public void activate(EntityPlayer player)
+	{
+		if ( !Platform.hasPermissions( new DimensionalCoord( this ), player ) )
+			return;
+
+		ItemStack myItem = getStackInSlot( 0 );
+		if ( myItem == null )
+		{
+			ItemStack held = player.inventory.getCurrentItem();
+			if ( AEApi.instance().materials().materialCertusQuartzCrystal.sameAsStack( held ) || Platform.isChargeable( held ) )
+			{
+				held = player.inventory.decrStackSize( player.inventory.currentItem, 1 );
+				setInventorySlotContents( 0, held );
+			}
+		}
+		else
+		{
+			List<ItemStack> drops = new ArrayList();
+			drops.add( myItem );
+			setInventorySlotContents( 0, null );
+			Platform.spawnDrops( worldObj, xCoord + getForward().offsetX, yCoord + getForward().offsetY, zCoord + getForward().offsetZ, drops );
+		}
+	}
+
+	@Override
+	public boolean requiresTESR()
+	{
+		return true;
+	}
+
+}