--- conflicted
+++ resolved
@@ -1,151 +1,147 @@
-package appeng.items.materials;
-
-import java.util.EnumSet;
-
-import net.minecraft.entity.Entity;
-import net.minecraft.item.ItemStack;
-import net.minecraft.util.IIcon;
-import net.minecraftforge.oredict.OreDictionary;
-import appeng.core.AppEng;
-import appeng.core.features.AEFeature;
-import appeng.entity.EntityChargedQuartz;
-import appeng.entity.EntityIds;
-import appeng.entity.EntitySingularity;
-import cpw.mods.fml.common.registry.EntityRegistry;
-import cpw.mods.fml.relauncher.Side;
-import cpw.mods.fml.relauncher.SideOnly;
-
-public enum MaterialType
-{
-	CertusQuartzCrystal(0, AEFeature.Core, "crystalCertusQuartz"), CertusQuartzCrystalCharged(1, AEFeature.Core, EntityChargedQuartz.class),
-
-	CertusQuartzDust(2, AEFeature.Core, "dustCertusQuartz"), NetherQuartzDust(3, AEFeature.Core, "dustNetherQuartz"), Flour(4, AEFeature.Flour, "dustWheat"), GoldDust(
-			51, AEFeature.Core, "dustGold"), IronDust(49, AEFeature.Core, "dustIron"), IronNugget(50, AEFeature.Core, "nuggetIron"),
-
-	Silicon(5, AEFeature.Core, "itemSilicon"), MatterBall(6),
-
-	FluixCrystal(7, AEFeature.Core, "crystalFluix"), FluixDust(8, AEFeature.Core, "dustFluix"), FluixPearl(9, AEFeature.Core, "pearlFluix"),
-
-	PureifiedCertusQuartzCrystal(10), PureifiedNetherQuartzCrystal(11), PureifiedFluixCrystal(12),
-
-	CalcProcessorPress(13), EngProcessorPress(14), LogicProcessorPress(15),
-
-	CalcProcessorPrint(16), EngProcessorPrint(17), LogicProcessorPrint(18),
-
-	SiliconPress(19), SiliconPrint(20),
-
-	NamePress(21),
-
-	LogicProcessor(22), CalcProcessor(23), EngProcessor(24),
-
-	// Basic Cards
-	BasicCard(25), CardRedstone(26), CardCapacity(27),
-
-	// Adv Cards
-	AdvCard(28), CardFuzzy(29), CardSpeed(30), CardInverter(31),
-
-	Cell2SpatialPart(32, AEFeature.SpatialIO), Cell16SpatialPart(33, AEFeature.SpatialIO), Cell128SpatialPart(34, AEFeature.SpatialIO),
-
-	Cell1kPart(35, AEFeature.StorageCells), Cell4kPart(36, AEFeature.StorageCells), Cell16kPart(37, AEFeature.StorageCells), Cell64kPart(38,
-			AEFeature.StorageCells), EmptyStorageCell(39, AEFeature.StorageCells),
-
-	WoodenGear(40, AEFeature.GrindStone, "gearWood"),
-
-<<<<<<< HEAD
-	BlankPattern,
-
-	Wireless(AEFeature.WirelessAccessTerminal), WirelessBooster(AEFeature.WirelessAccessTerminal),
-=======
-	Wireless(41, AEFeature.WirelessAccessTerminal), WirelessBooster(42, AEFeature.WirelessAccessTerminal),
->>>>>>> 5bf8e9d7
-
-	FormationCore(43), AnnihilationCore(44),
-
-	SkyDust(45, AEFeature.Core),
-
-	EnderDust(46, AEFeature.QuantumNetworkBridge, "dustEnder", EntitySingularity.class), Singularity(47, AEFeature.QuantumNetworkBridge,
-			EntitySingularity.class), QESingularity(48, AEFeature.QuantumNetworkBridge, EntitySingularity.class);
-
-	private String oreName;
-	private EnumSet<AEFeature> features;
-	private Class<? extends Entity> droppedEntity;
-
-	// IIcon for the material.
-	@SideOnly(Side.CLIENT)
-	public IIcon IIcon;
-	final public int damageValue;
-	private boolean isRegistered = false;
-
-	MaterialType(int metaValue) {
-		damageValue = metaValue;
-		features = EnumSet.of( AEFeature.Core );
-	}
-
-	MaterialType(int metaValue, AEFeature part) {
-		damageValue = metaValue;
-		features = EnumSet.of( part );
-	}
-
-	MaterialType(int metaValue, AEFeature part, Class<? extends Entity> c) {
-		features = EnumSet.of( part );
-		damageValue = metaValue;
-		droppedEntity = c;
-
-		EntityRegistry.registerModEntity( droppedEntity, droppedEntity.getSimpleName(), EntityIds.get( droppedEntity ), AppEng.instance, 16, 4, true );
-	}
-
-	MaterialType(int metaValue, AEFeature part, String oreDictionary, Class<? extends Entity> c) {
-		features = EnumSet.of( part );
-		damageValue = metaValue;
-		oreName = oreDictionary;
-		if ( OreDictionary.getOres( oreDictionary ).size() > 0 )
-			features.add( AEFeature.DuplicateItems );
-
-		droppedEntity = c;
-		EntityRegistry.registerModEntity( droppedEntity, droppedEntity.getSimpleName(), EntityIds.get( droppedEntity ), AppEng.instance, 16, 4, true );
-	}
-
-	MaterialType(int metaValue, AEFeature part, String oreDictionary) {
-		features = EnumSet.of( part );
-		damageValue = metaValue;
-		oreName = oreDictionary;
-		if ( OreDictionary.getOres( oreDictionary ).size() > 0 )
-			features.add( AEFeature.DuplicateItems );
-	}
-
-	public ItemStack stack(int size)
-	{
-		return new ItemStack( ItemMultiMaterial.instance, size, damageValue );
-	}
-
-	public EnumSet<AEFeature> getFeature()
-	{
-		return features;
-	}
-
-	public String getOreName()
-	{
-		return oreName;
-	}
-
-	public boolean hasCustomEntity()
-	{
-		return droppedEntity != null;
-	}
-
-	public Class<? extends Entity> getCustomEntityClass()
-	{
-		return droppedEntity;
-	}
-
-	public boolean isRegistered()
-	{
-		return isRegistered;
-	}
-
-	public void markReady()
-	{
-		isRegistered = true;
-	}
-
-}
+package appeng.items.materials;
+
+import java.util.EnumSet;
+
+import net.minecraft.entity.Entity;
+import net.minecraft.item.ItemStack;
+import net.minecraft.util.IIcon;
+import net.minecraftforge.oredict.OreDictionary;
+import appeng.core.AppEng;
+import appeng.core.features.AEFeature;
+import appeng.entity.EntityChargedQuartz;
+import appeng.entity.EntityIds;
+import appeng.entity.EntitySingularity;
+import cpw.mods.fml.common.registry.EntityRegistry;
+import cpw.mods.fml.relauncher.Side;
+import cpw.mods.fml.relauncher.SideOnly;
+
+public enum MaterialType
+{
+	CertusQuartzCrystal(0, AEFeature.Core, "crystalCertusQuartz"), CertusQuartzCrystalCharged(1, AEFeature.Core, EntityChargedQuartz.class),
+
+	CertusQuartzDust(2, AEFeature.Core, "dustCertusQuartz"), NetherQuartzDust(3, AEFeature.Core, "dustNetherQuartz"), Flour(4, AEFeature.Flour, "dustWheat"), GoldDust(
+			51, AEFeature.Core, "dustGold"), IronDust(49, AEFeature.Core, "dustIron"), IronNugget(50, AEFeature.Core, "nuggetIron"),
+
+	Silicon(5, AEFeature.Core, "itemSilicon"), MatterBall(6),
+
+	FluixCrystal(7, AEFeature.Core, "crystalFluix"), FluixDust(8, AEFeature.Core, "dustFluix"), FluixPearl(9, AEFeature.Core, "pearlFluix"),
+
+	PureifiedCertusQuartzCrystal(10), PureifiedNetherQuartzCrystal(11), PureifiedFluixCrystal(12),
+
+	CalcProcessorPress(13), EngProcessorPress(14), LogicProcessorPress(15),
+
+	CalcProcessorPrint(16), EngProcessorPrint(17), LogicProcessorPrint(18),
+
+	SiliconPress(19), SiliconPrint(20),
+
+	NamePress(21),
+
+	LogicProcessor(22), CalcProcessor(23), EngProcessor(24),
+
+	// Basic Cards
+	BasicCard(25), CardRedstone(26), CardCapacity(27),
+
+	// Adv Cards
+	AdvCard(28), CardFuzzy(29), CardSpeed(30), CardInverter(31),
+
+	Cell2SpatialPart(32, AEFeature.SpatialIO), Cell16SpatialPart(33, AEFeature.SpatialIO), Cell128SpatialPart(34, AEFeature.SpatialIO),
+
+	Cell1kPart(35, AEFeature.StorageCells), Cell4kPart(36, AEFeature.StorageCells), Cell16kPart(37, AEFeature.StorageCells), Cell64kPart(38,
+			AEFeature.StorageCells), EmptyStorageCell(39, AEFeature.StorageCells),
+
+	WoodenGear(40, AEFeature.GrindStone, "gearWood"),
+
+	Wireless(41, AEFeature.WirelessAccessTerminal), WirelessBooster(42, AEFeature.WirelessAccessTerminal),
+
+	FormationCore(43), AnnihilationCore(44),
+
+	SkyDust(45, AEFeature.Core),
+
+	EnderDust(46, AEFeature.QuantumNetworkBridge, "dustEnder", EntitySingularity.class), Singularity(47, AEFeature.QuantumNetworkBridge,
+			EntitySingularity.class), QESingularity(48, AEFeature.QuantumNetworkBridge, EntitySingularity.class),
+
+	BlankPattern(49);
+
+	private String oreName;
+	private EnumSet<AEFeature> features;
+	private Class<? extends Entity> droppedEntity;
+
+	// IIcon for the material.
+	@SideOnly(Side.CLIENT)
+	public IIcon IIcon;
+	final public int damageValue;
+	private boolean isRegistered = false;
+
+	MaterialType(int metaValue) {
+		damageValue = metaValue;
+		features = EnumSet.of( AEFeature.Core );
+	}
+
+	MaterialType(int metaValue, AEFeature part) {
+		damageValue = metaValue;
+		features = EnumSet.of( part );
+	}
+
+	MaterialType(int metaValue, AEFeature part, Class<? extends Entity> c) {
+		features = EnumSet.of( part );
+		damageValue = metaValue;
+		droppedEntity = c;
+
+		EntityRegistry.registerModEntity( droppedEntity, droppedEntity.getSimpleName(), EntityIds.get( droppedEntity ), AppEng.instance, 16, 4, true );
+	}
+
+	MaterialType(int metaValue, AEFeature part, String oreDictionary, Class<? extends Entity> c) {
+		features = EnumSet.of( part );
+		damageValue = metaValue;
+		oreName = oreDictionary;
+		if ( OreDictionary.getOres( oreDictionary ).size() > 0 )
+			features.add( AEFeature.DuplicateItems );
+
+		droppedEntity = c;
+		EntityRegistry.registerModEntity( droppedEntity, droppedEntity.getSimpleName(), EntityIds.get( droppedEntity ), AppEng.instance, 16, 4, true );
+	}
+
+	MaterialType(int metaValue, AEFeature part, String oreDictionary) {
+		features = EnumSet.of( part );
+		damageValue = metaValue;
+		oreName = oreDictionary;
+		if ( OreDictionary.getOres( oreDictionary ).size() > 0 )
+			features.add( AEFeature.DuplicateItems );
+	}
+
+	public ItemStack stack(int size)
+	{
+		return new ItemStack( ItemMultiMaterial.instance, size, damageValue );
+	}
+
+	public EnumSet<AEFeature> getFeature()
+	{
+		return features;
+	}
+
+	public String getOreName()
+	{
+		return oreName;
+	}
+
+	public boolean hasCustomEntity()
+	{
+		return droppedEntity != null;
+	}
+
+	public Class<? extends Entity> getCustomEntityClass()
+	{
+		return droppedEntity;
+	}
+
+	public boolean isRegistered()
+	{
+		return isRegistered;
+	}
+
+	public void markReady()
+	{
+		isRegistered = true;
+	}
+
+}