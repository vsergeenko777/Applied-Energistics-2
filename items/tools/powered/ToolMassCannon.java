package appeng.items.tools.powered;

import java.util.EnumSet;
import java.util.List;

import net.minecraft.block.Block;
import net.minecraft.block.BlockDispenser;
import net.minecraft.entity.Entity;
import net.minecraft.entity.EntityLivingBase;
import net.minecraft.entity.item.EntityItem;
import net.minecraft.entity.player.EntityPlayer;
import net.minecraft.inventory.IInventory;
import net.minecraft.item.ItemBlock;
import net.minecraft.item.ItemStack;
import net.minecraft.util.AxisAlignedBB;
import net.minecraft.util.DamageSource;
import net.minecraft.util.MathHelper;
import net.minecraft.util.MovingObjectPosition;
import net.minecraft.util.MovingObjectPosition.MovingObjectType;
import net.minecraft.util.Vec3;
import net.minecraft.world.World;
import appeng.api.AEApi;
import appeng.api.config.Actionable;
import appeng.api.config.FuzzyMode;
import appeng.api.config.Upgrades;
import appeng.api.implementations.items.IStorageCell;
import appeng.api.networking.security.PlayerSource;
import appeng.api.storage.ICellInventory;
import appeng.api.storage.ICellInventoryHandler;
import appeng.api.storage.IMEInventory;
import appeng.api.storage.StorageChannel;
import appeng.api.storage.data.IAEItemStack;
import appeng.api.storage.data.IAEStack;
import appeng.api.storage.data.IItemList;
import appeng.core.AEConfig;
import appeng.core.AELog;
import appeng.core.CommonHelper;
import appeng.core.features.AEFeature;
import appeng.core.localization.GuiText;
import appeng.core.localization.PlayerMessages;
import appeng.core.sync.packets.PacketMatterCannon;
import appeng.hooks.DispenserMatterCannon;
import appeng.items.contents.CellConfig;
import appeng.items.contents.CellUpgrades;
import appeng.items.misc.ItemPaintBall;
import appeng.items.tools.powered.powersink.AEBasePoweredItem;
import appeng.me.storage.CellInventoryHandler;
import appeng.util.Platform;

public class ToolMassCannon extends AEBasePoweredItem implements IStorageCell
{

	public ToolMassCannon() {
		super( ToolMassCannon.class, null );
		setfeature( EnumSet.of( AEFeature.MatterCannon, AEFeature.PoweredTools ) );
		maxStoredPower = AEConfig.instance.mattercannon_battery;
	}

	@Override
	public void postInit()
	{
		super.postInit();
		BlockDispenser.dispenseBehaviorRegistry.putObject( this, new DispenserMatterCannon() );
	}

	@Override
	public void addInformation(ItemStack is, EntityPlayer player, List lines, boolean advancedItemTooltips)
	{
		super.addInformation( is, player, lines, advancedItemTooltips );

		IMEInventory<IAEItemStack> cdi = AEApi.instance().registries().cell().getCellInventory( is, StorageChannel.ITEMS );

		if ( cdi instanceof CellInventoryHandler )
		{
			ICellInventory cd = ((ICellInventoryHandler) cdi).getCellInv();
			if ( cd != null )
			{
				lines.add( cd.getUsedBytes() + " " + GuiText.Of.getLocal() + " " + cd.getTotalBytes() + " " + GuiText.BytesUsed.getLocal() );
				lines.add( cd.getStoredItemTypes() + " " + GuiText.Of.getLocal() + " " + cd.getTotalItemTypes() + " " + GuiText.Types.getLocal() );
			}
		}
	}

	@Override
	public ItemStack onItemRightClick(ItemStack item, World w, EntityPlayer p)
	{
		if ( this.getAECurrentPower( item ) > 1600 )
		{
			int shots = 1;

			CellUpgrades cu = (CellUpgrades) getUpgradesInventory( item );
			if ( cu != null )
				shots += cu.getInstalledUpgrades( Upgrades.SPEED );

			IMEInventory inv = AEApi.instance().registries().cell().getCellInventory( item, StorageChannel.ITEMS );
			if ( inv != null )
			{
				IItemList itemList = inv.getAvailableItems( AEApi.instance().storage().createItemList() );
				IAEStack aeammo = itemList.getFirstItem();
				if ( aeammo instanceof IAEItemStack )
				{
					shots = Math.min( shots, (int) aeammo.getStackSize() );
					for (int sh = 0; sh < shots; sh++)
					{
						extractAEPower( item, 1600 );

						if ( Platform.isClient() )
							return item;

						aeammo.setStackSize( 1 );
						ItemStack ammo = ((IAEItemStack) aeammo).getItemStack();
						if ( ammo == null )
							return item;

						ammo.stackSize = 1;
						aeammo = inv.extractItems( aeammo, Actionable.MODULATE, new PlayerSource( p, null ) );
						if ( aeammo == null )
							return item;

						float f = 1.0F;
						float f1 = p.prevRotationPitch + (p.rotationPitch - p.prevRotationPitch) * f;
						float f2 = p.prevRotationYaw + (p.rotationYaw - p.prevRotationYaw) * f;
						double d0 = p.prevPosX + (p.posX - p.prevPosX) * (double) f;
						double d1 = p.prevPosY + (p.posY - p.prevPosY) * (double) f + 1.62D - (double) p.yOffset;
						double d2 = p.prevPosZ + (p.posZ - p.prevPosZ) * (double) f;
						Vec3 vec3 = Vec3.createVectorHelper( d0, d1, d2 );
						float f3 = MathHelper.cos( -f2 * 0.017453292F - (float) Math.PI );
						float f4 = MathHelper.sin( -f2 * 0.017453292F - (float) Math.PI );
						float f5 = -MathHelper.cos( -f1 * 0.017453292F );
						float f6 = MathHelper.sin( -f1 * 0.017453292F );
						float f7 = f4 * f5;
						float f8 = f3 * f5;
						double d3 = 32.0D;

						Vec3 vec31 = vec3.addVector( (double) f7 * d3, (double) f6 * d3, (double) f8 * d3 );
<<<<<<< HEAD
						Vec3 direction = vec3.createVectorHelper( (double) f7 * d3, (double) f6 * d3, (double) f8 * d3 );
=======
						Vec3 direction = Vec3.createVectorHelper( (double) f7 * d3, (double) f6 * d3, (double) f8 * d3 );
>>>>>>> 928678cb

						float penitration = AEApi.instance().registries().matterCannon().getPenetration( ammo ); // 196.96655f;
						if ( penitration <= 0 )
						{
							ItemStack type = ((IAEItemStack) aeammo).getItemStack();
							if ( type.getItem() instanceof ItemBlock )
							{

							}
							else if ( type.getItem() instanceof ItemPaintBall )
							{

							}
							return item;
						}
						else
						{
							standardAmmo( penitration, w, p, vec3, vec31, direction, d0, d1, d2 );
						}

					}
				}
				else
				{
					if ( Platform.isServer() )
						p.addChatMessage( PlayerMessages.AmmoDepleted.get() );
					return item;
				}
			}
		}
		return item;
	}

	private void standardAmmo(float penitration, World w, EntityPlayer p, Vec3 vec3, Vec3 vec31, Vec3 direction, double d0, double d1, double d2)
	{
		boolean hasDestroyedSomething = true;
		while (penitration > 0 && hasDestroyedSomething)
		{
			hasDestroyedSomething = false;

			AxisAlignedBB bb = AxisAlignedBB.getBoundingBox( Math.min( vec3.xCoord, vec31.xCoord ), Math.min( vec3.yCoord, vec31.yCoord ),
					Math.min( vec3.zCoord, vec31.zCoord ), Math.max( vec3.xCoord, vec31.xCoord ), Math.max( vec3.yCoord, vec31.yCoord ),
					Math.max( vec3.zCoord, vec31.zCoord ) ).expand( 16, 16, 16 );

			Entity entity = null;
			List list = w.getEntitiesWithinAABBExcludingEntity( p, bb );
			double Closeest = 9999999.0D;
			int l;

			for (l = 0; l < list.size(); ++l)
			{
				Entity entity1 = (Entity) list.get( l );

				if ( entity1.isDead == false && entity1 != p && !(entity1 instanceof EntityItem) )
				{
					if ( entity1.isEntityAlive() )
					{
						// prevent killing / flying of mounts.
						if ( entity1.riddenByEntity == p )
							continue;

						float f1 = 0.3F;
						AxisAlignedBB axisalignedbb1 = entity1.boundingBox.expand( (double) f1, (double) f1, (double) f1 );
						MovingObjectPosition movingobjectposition1 = axisalignedbb1.calculateIntercept( vec3, vec31 );

						if ( movingobjectposition1 != null )
						{
							double nd = vec3.squareDistanceTo( movingobjectposition1.hitVec );

							if ( nd < Closeest )
							{
								entity = entity1;
								Closeest = nd;
							}
						}
					}
				}
			}

			Vec3 Srec = Vec3.createVectorHelper( d0, d1, d2 );
			MovingObjectPosition pos = w.rayTraceBlocks( vec3, vec31, true );
			if ( entity != null && pos != null && pos.hitVec.squareDistanceTo( Srec ) > Closeest )
			{
				pos = new MovingObjectPosition( entity );
			}
			else if ( entity != null && pos == null )
			{
				pos = new MovingObjectPosition( entity );
			}

			try
			{
				CommonHelper.proxy.sendToAllNearExcept( null, d0, d1, d2, 128, w, new PacketMatterCannon( d0, d1, d2, (float) direction.xCoord,
						(float) direction.yCoord, (float) direction.zCoord, (byte) (pos == null ? 32 : pos.hitVec.squareDistanceTo( Srec ) + 1) ) );

			}
			catch (Exception err)
			{
				AELog.error( err );
			}

			if ( pos != null )
			{
				DamageSource dmgSrc = DamageSource.causePlayerDamage( p );
				dmgSrc.damageType = "masscannon";

				if ( pos.typeOfHit == MovingObjectType.ENTITY )
				{
					int dmg = (int) Math.ceil( penitration / 20.0f );
					if ( pos.entityHit instanceof EntityLivingBase )
					{
						EntityLivingBase el = (EntityLivingBase) pos.entityHit;
						penitration -= dmg;
						el.knockBack( p, 0, (double) -direction.xCoord, (double) -direction.zCoord );
						// el.knockBack( p, 0, vec3.xCoord,
						// vec3.zCoord );
						el.attackEntityFrom( dmgSrc, dmg );
						if ( !el.isEntityAlive() )
							hasDestroyedSomething = true;
					}
					else if ( pos.entityHit instanceof EntityItem )
					{
						hasDestroyedSomething = true;
						pos.entityHit.setDead();
					}
					else if ( pos.entityHit.attackEntityFrom( dmgSrc, dmg ) )
					{
						hasDestroyedSomething = true;
					}
				}
				else if ( pos.typeOfHit == MovingObjectType.BLOCK )
				{
					if ( !AEConfig.instance.isFeatureEnabled( AEFeature.MassCannonBlockDamage ) )
						penitration = 0;
					else
					{
						Block b = w.getBlock( pos.blockX, pos.blockY, pos.blockZ );
						// int meta = w.getBlockMetadata(
						// pos.blockX, pos.blockY, pos.blockZ );

						float hardness = b.getBlockHardness( w, pos.blockX, pos.blockY, pos.blockZ ) * 9.0f;
						if ( hardness >= 0.0 )
						{
							if ( penitration > hardness )
							{
								hasDestroyedSomething = true;
								penitration -= hardness;
								penitration *= 0.60;
								w.func_147480_a( pos.blockX, pos.blockY, pos.blockZ, true );
								// w.destroyBlock( pos.blockX, pos.blockY, pos.blockZ, true );
							}
						}
					}
				}
			}
		}
	}

	@Override
	public boolean storableInStorageCell()
	{
		return true;
	}

	@Override
	public boolean isStorageCell(ItemStack i)
	{
		return true;
	}

	@Override
	public double getIdleDrain()
	{
		return 0.5;
	}

	@Override
	public IInventory getUpgradesInventory(ItemStack is)
	{
		return new CellUpgrades( is, 4 );
	}

	@Override
	public IInventory getConfigInventory(ItemStack is)
	{
		return new CellConfig( is );
	}

	@Override
	public FuzzyMode getFuzzyMode(ItemStack is)
	{
		String fz = Platform.openNbtData( is ).getString( "FuzzyMode" );
		try
		{
			return FuzzyMode.valueOf( fz );
		}
		catch (Throwable t)
		{
			return FuzzyMode.IGNORE_ALL;
		}
	}

	@Override
	public void setFuzzyMode(ItemStack is, FuzzyMode fzMode)
	{
		Platform.openNbtData( is ).setString( "FuzzyMode", fzMode.name() );
	}

	@Override
	public boolean isEditable(ItemStack is)
	{
		return true;
	}

	@Override
	public int getBytes(ItemStack cellItem)
	{
		return 512;
	}

	@Override
	public int BytePerType(ItemStack iscellItem)
	{
		return 8;
	}

	@Override
	public int getTotalTypes(ItemStack cellItem)
	{
		return 1;
	}

	@Override
	public boolean isBlackListed(ItemStack cellItem, IAEItemStack requsetedAddition)
	{
		float pen = AEApi.instance().registries().matterCannon().getPenetration( requsetedAddition.getItemStack() );
		if ( pen > 0 )
			return false;

		/*
		 * if ( requsetedAddition.getItem() instanceof ItemPaintBall ) return false;
		 * 
		 * if ( requsetedAddition.getItem() instanceof ItemBlock ) { Block blk = Block.getBlockFromItem(
		 * requsetedAddition.getItem() ); return blk == null; }
		 */

		return true;
	}
}<|MERGE_RESOLUTION|>--- conflicted
+++ resolved
@@ -133,11 +133,7 @@
 						double d3 = 32.0D;
 
 						Vec3 vec31 = vec3.addVector( (double) f7 * d3, (double) f6 * d3, (double) f8 * d3 );
-<<<<<<< HEAD
-						Vec3 direction = vec3.createVectorHelper( (double) f7 * d3, (double) f6 * d3, (double) f8 * d3 );
-=======
 						Vec3 direction = Vec3.createVectorHelper( (double) f7 * d3, (double) f6 * d3, (double) f8 * d3 );
->>>>>>> 928678cb
 
 						float penitration = AEApi.instance().registries().matterCannon().getPenetration( ammo ); // 196.96655f;
 						if ( penitration <= 0 )
